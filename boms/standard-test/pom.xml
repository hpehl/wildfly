<?xml version="1.0" encoding="UTF-8"?>
<project xmlns="http://maven.apache.org/POM/4.0.0" xmlns:xsi="http://www.w3.org/2001/XMLSchema-instance" xsi:schemaLocation="http://maven.apache.org/POM/4.0.0 http://maven.apache.org/xsd/maven-4.0.0.xsd">
    <modelVersion>4.0.0</modelVersion>
    <parent>
        <groupId>org.wildfly</groupId>
        <artifactId>wildfly-parent</artifactId>
        <!--
        Maintain separation between the artifact id and the version to help prevent
        merge conflicts between commits changing the GA and those changing the V.
        -->
        <version>30.0.0.Beta1-SNAPSHOT</version>
        <relativePath>../../pom.xml</relativePath>
    </parent>

    <artifactId>wildfly-standard-test-bom</artifactId>
    <packaging>pom</packaging>

    <name>WildFly: BOM of Test Dependencies</name>

    <dependencyManagement>
        <dependencies>

            <dependency>
                <groupId>${ee.maven.groupId}</groupId>
                <artifactId>wildfly-testsuite-shared</artifactId>
                <version>${ee.maven.version}</version>
                <scope>test</scope>
                <exclusions>
                    <exclusion>
                        <groupId>*</groupId>
                        <artifactId>*</artifactId>
                    </exclusion>
                </exclusions>
            </dependency>

            <dependency>
                <groupId>com.beust</groupId>
                <artifactId>jcommander</artifactId>
                <version>${version.com.beust}</version>
                <scope>test</scope>
            </dependency>

            <dependency>
                <groupId>io.rest-assured</groupId>
                <artifactId>rest-assured</artifactId>
                <version>${version.io.rest-assured}</version>
                <scope>test</scope>
            </dependency>

            <dependency>
                <groupId>junit</groupId>
                <artifactId>junit</artifactId>
                <version>${version.junit}</version>
                <scope>test</scope>
            </dependency>

            <dependency>
                <groupId>org.apache.directory.server</groupId>
                <artifactId>apacheds-interceptor-kerberos</artifactId>
                <version>${version.org.apache.ds}</version>
                <scope>test</scope>
            </dependency>

            <dependency>
                <groupId>org.apache.directory.server</groupId>
                <artifactId>apacheds-test-framework</artifactId>
                <version>${version.org.apache.ds}</version>
                <scope>test</scope>
                <exclusions>
                    <exclusion>
                        <groupId>org.bouncycastle</groupId>
                        <artifactId>bcprov-jdk15on</artifactId>
                    </exclusion>
                </exclusions>
            </dependency>

            <dependency>
                <groupId>org.apache.groovy</groupId>
                <artifactId>groovy-all</artifactId>
                <version>${version.groovy-all}</version>
                <type>pom</type>
                <scope>test</scope>
            </dependency>

            <dependency>
                <groupId>org.apache.openjpa</groupId>
                <artifactId>openjpa-all</artifactId>
                <version>${version.org.apache.openjpa}</version>
                <scope>test</scope>
            </dependency>

            <dependency>
                <groupId>org.codehaus.plexus</groupId>
                <artifactId>plexus-utils</artifactId>
                <version>${version.org.codehaus.plexus.plexus-utils}</version>
                <scope>test</scope>
            </dependency>
            <dependency>
                <groupId>org.dom4j</groupId>
                <artifactId>dom4j</artifactId>
                <version>${version.dom4j}</version>
                <scope>test</scope>
                <exclusions>
                    <exclusion>
                        <groupId>xml-apis</groupId>
                        <artifactId>xml-apis</artifactId>
                    </exclusion>
                </exclusions>
            </dependency>

            <dependency>
                <groupId>org.hamcrest</groupId>
                <artifactId>hamcrest</artifactId>
                <version>${version.org.hamcrest}</version>
                <scope>test</scope>
            </dependency>

            <dependency>
                <groupId>org.httpunit</groupId>
                <artifactId>httpunit</artifactId>
                <version>${version.httpunit}</version>
                <scope>test</scope>
                <exclusions>
                    <exclusion>
                        <groupId>javax.servlet</groupId>
                        <artifactId>servlet-api</artifactId>
                    </exclusion>
                </exclusions>
            </dependency>

            <dependency>
                <groupId>org.javassist</groupId>
                <artifactId>javassist</artifactId>
                <version>${version.org.javassist}</version>
                <scope>test</scope>
            </dependency>
            <dependency>
                <groupId>org.jboss.arquillian.container</groupId>
                <artifactId>arquillian-container-test-spi</artifactId>
                <version>${version.org.jboss.arquillian.core}</version>
                <!-- not a test scope dependency because testsuite/shared uses it -->
            </dependency>
            <dependency>
                <groupId>org.jboss.arquillian.junit</groupId>
                <artifactId>arquillian-junit-container</artifactId>
                <version>${version.org.jboss.arquillian.core}</version>
                <scope>test</scope>
            </dependency>
            <dependency>
                <groupId>org.jboss.byteman</groupId>
                <artifactId>byteman</artifactId>
                <version>${version.org.jboss.byteman}</version>
                <scope>test</scope>
            </dependency>
            <dependency>
                <groupId>org.jboss.byteman</groupId>
                <artifactId>byteman-bmunit</artifactId>
                <version>${version.org.jboss.byteman}</version>
                <scope>test</scope>
            </dependency>
            <dependency>
                <groupId>org.jboss.byteman</groupId>
                <artifactId>byteman-install</artifactId>
                <version>${version.org.jboss.byteman}</version>
                <scope>test</scope>
            </dependency>
            <dependency>
                <groupId>org.jboss.byteman</groupId>
                <artifactId>byteman-submit</artifactId>
                <version>${version.org.jboss.byteman}</version>
                <scope>test</scope>
            </dependency>

            <dependency>
                <groupId>org.jboss.logmanager</groupId>
                <artifactId>commons-logging-jboss-logmanager</artifactId>
                <version>${version.org.jboss.logmanager.commons-logging-jboss-logmanager}</version>
                <scope>test</scope>
            </dependency>
            <dependency>
                <groupId>org.jboss.narayana.xts</groupId>
                <artifactId>byteman_support</artifactId>
                <version>${version.org.jboss.narayana}</version>
                <scope>test</scope>
                <exclusions>
                    <!-- TODO remove this exclusion once this supports Jakarta Transactions 1.3 -->
                    <!-- superseded by org.jboss.spec.javax.transaction:jboss-transaction-api_1.3_spec -->
                    <exclusion>
                        <groupId>org.jboss.spec.javax.transaction</groupId>
                        <artifactId>jboss-transaction-api_1.1_spec</artifactId>
                    </exclusion>
                    <exclusion>
                        <groupId>org.jboss.spec.javax.transaction</groupId>
                        <artifactId>jboss-transaction-api_1.2_spec</artifactId>
                    </exclusion>
                </exclusions>
            </dependency>
            <dependency>
                <groupId>org.jboss.shrinkwrap</groupId>
                <artifactId>shrinkwrap-api</artifactId>
                <version>${version.org.jboss.shrinkwrap.shrinkwrap}</version>
                <scope>test</scope>
            </dependency>

            <!-- only still used by JPA tests -->
            <dependency>
                <groupId>org.jboss.shrinkwrap</groupId>
                <artifactId>shrinkwrap-impl-base</artifactId>
                <version>${version.org.jboss.shrinkwrap.shrinkwrap}</version>
                <scope>test</scope>
            </dependency>

            <dependency>
                <groupId>org.jboss.shrinkwrap.descriptors</groupId>
                <artifactId>shrinkwrap-descriptors-impl-javaee</artifactId>
                <version>${version.org.jboss.shrinkwrap.descriptors}</version>
                <scope>test</scope>
            </dependency>

            <dependency>
                <groupId>org.jboss.shrinkwrap.resolver</groupId>
                <artifactId>shrinkwrap-resolver-depchain</artifactId>
                <version>${version.org.jboss.shrinkwrap.resolvers}</version>
                <type>pom</type>
                <scope>test</scope>
                <exclusions>
                    <exclusion>
                        <groupId>javax.inject</groupId>
                        <artifactId>javax.inject</artifactId>
                    </exclusion>
                </exclusions>
            </dependency>

            <!-- used in the MicroProfile REST Client TCK -->
            <dependency>
                <groupId>org.jboss.spec.javax.servlet</groupId>
                <artifactId>jboss-servlet-api_4.0_spec</artifactId>
                <version>${version.org.jboss.spec.javax.servlet.jboss-servlet-api_4.0_spec}</version>
                <scope>test</scope>
            </dependency>

            <dependency>
                <groupId>org.jsoup</groupId>
                <artifactId>jsoup</artifactId>
                <version>${version.jsoup}</version>
                <scope>test</scope>
            </dependency>
            <dependency>
                <groupId>org.keycloak</groupId>
                <artifactId>keycloak-admin-client</artifactId>
                <version>${version.org.keycloak}</version>
                <scope>test</scope>
            </dependency>
            <dependency>
                <groupId>org.keycloak</groupId>
                <artifactId>keycloak-core</artifactId>
                <version>${version.org.keycloak}</version>
                <scope>test</scope>
            </dependency>
            <dependency>
                <groupId>org.mockito</groupId>
                <artifactId>mockito-core</artifactId>
                <version>${version.org.mockito}</version>
                <scope>test</scope>
            </dependency>

            <dependency>
                <groupId>org.syslog4j</groupId>
                <artifactId>syslog4j</artifactId>
                <version>${version.org.syslog4j}</version>
                <scope>test</scope>
            </dependency>
            <dependency>
                <groupId>org.testcontainers</groupId>
                <artifactId>elasticsearch</artifactId>
                <version>${version.org.testcontainers}</version>
                <scope>test</scope>
            </dependency>

            <dependency>
                <groupId>org.testcontainers</groupId>
                <artifactId>testcontainers</artifactId>
                <version>${version.org.testcontainers}</version>
                <scope>test</scope>
            </dependency>

            <dependency>
                <groupId>org.wildfly.arquillian</groupId>
                <artifactId>wildfly-arquillian-common</artifactId>
                <version>${version.org.wildfly.arquillian}</version>
            </dependency>

            <dependency>
                <groupId>org.wildfly.arquillian</groupId>
                <artifactId>wildfly-arquillian-container-bootable</artifactId>
                <version>${version.org.wildfly.arquillian}</version>
                <exclusions>
                    <exclusion>
                        <groupId>org.jboss.sasl</groupId>
                        <artifactId>jboss-sasl</artifactId>
                    </exclusion>
                </exclusions>
            </dependency>

            <dependency>
                <groupId>org.wildfly.arquillian</groupId>
                <artifactId>wildfly-arquillian-container-domain-managed</artifactId>
                <version>${version.org.wildfly.arquillian}</version>
            </dependency>

            <dependency>
                <groupId>org.wildfly.arquillian</groupId>
                <artifactId>wildfly-arquillian-container-managed</artifactId>
                <version>${version.org.wildfly.arquillian}</version>
                <exclusions>
                    <exclusion>
                        <groupId>org.jboss.sasl</groupId>
                        <artifactId>jboss-sasl</artifactId>
                    </exclusion>
                </exclusions>
            </dependency>

            <dependency>
                <groupId>org.wildfly.arquillian</groupId>
                <artifactId>wildfly-arquillian-protocol-jmx</artifactId>
                <version>${version.org.wildfly.arquillian}</version>
                <exclusions>
                    <exclusion>
                        <groupId>org.wildfly.security</groupId>
                        <artifactId>wildfly-security-manager</artifactId>
                    </exclusion>
                </exclusions>
            </dependency>

            <dependency>
                <groupId>org.wildfly.arquillian</groupId>
                <artifactId>wildfly-arquillian-testenricher-msc</artifactId>
                <version>${version.org.wildfly.arquillian}</version>
            </dependency>

            <dependency>
                <groupId>org.wildfly.extras.creaper</groupId>
                <artifactId>creaper-commands</artifactId>
                <version>${version.org.wildfly.extras.creaper}</version>
                <scope>test</scope>
            </dependency>

            <dependency>
                <groupId>org.wildfly.extras.creaper</groupId>
                <artifactId>creaper-core</artifactId>
                <version>${version.org.wildfly.extras.creaper}</version>
                <scope>test</scope>
            </dependency>
<<<<<<< HEAD

            <dependency>
                <groupId>org.wildfly.glow</groupId>
                <artifactId>wildfly-glow-core</artifactId>
                <version>${version.org.wildfly.glow}</version>
            </dependency>

            <dependency>
                <groupId>org.wildfly.glow</groupId>
                <artifactId>wildfly-glow-maven-resolver</artifactId>
                <version>${version.org.wildfly.glow}</version>
            </dependency>

            <dependency>
                <groupId>xom</groupId>
                <artifactId>xom</artifactId>
                <version>${version.xom}</version>
                <exclusions>
                    <exclusion>
                        <groupId>*</groupId>
                        <artifactId>*</artifactId>
                    </exclusion>
                </exclusions>
            </dependency>
=======
>>>>>>> 6434f525
        </dependencies>

    </dependencyManagement>
    <build>
        <plugins>
            <plugin>
                <groupId>org.apache.maven.plugins</groupId>
                <artifactId>maven-enforcer-plugin</artifactId>
            </plugin>
        </plugins>
    </build>

</project><|MERGE_RESOLUTION|>--- conflicted
+++ resolved
@@ -351,7 +351,6 @@
                 <version>${version.org.wildfly.extras.creaper}</version>
                 <scope>test</scope>
             </dependency>
-<<<<<<< HEAD
 
             <dependency>
                 <groupId>org.wildfly.glow</groupId>
@@ -364,20 +363,6 @@
                 <artifactId>wildfly-glow-maven-resolver</artifactId>
                 <version>${version.org.wildfly.glow}</version>
             </dependency>
-
-            <dependency>
-                <groupId>xom</groupId>
-                <artifactId>xom</artifactId>
-                <version>${version.xom}</version>
-                <exclusions>
-                    <exclusion>
-                        <groupId>*</groupId>
-                        <artifactId>*</artifactId>
-                    </exclusion>
-                </exclusions>
-            </dependency>
-=======
->>>>>>> 6434f525
         </dependencies>
 
     </dependencyManagement>
