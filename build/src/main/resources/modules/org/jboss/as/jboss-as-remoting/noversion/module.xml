--- conflicted
+++ resolved
@@ -32,10 +32,7 @@
         <module group="org.jboss" name="staxmapper"/>
         <module group="org.jboss.as" name="jboss-as-domain"/>
         <module group="org.jboss.as" name="jboss-as-threads"/>
-<<<<<<< HEAD
-=======
         <module group="org.jboss.logging" name="jboss-logging"/>
->>>>>>> 89e3bb0a
         <module group="org.jboss.msc" name="jboss-msc"/>
         <module group="org.jboss.remoting3" name="jboss-remoting"/>
         <module group="system" name="system"/>
