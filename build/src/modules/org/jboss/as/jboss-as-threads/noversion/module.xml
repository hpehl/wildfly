<?xml version="1.0" encoding="UTF-8"?>

<!--
  ~ JBoss, Home of Professional Open Source.
  ~ Copyright 2010, Red Hat, Inc., and individual contributors
  ~ as indicated by the @author tags. See the copyright.txt file in the
  ~ distribution for a full listing of individual contributors.
  ~
  ~ This is free software; you can redistribute it and/or modify it
  ~ under the terms of the GNU Lesser General Public License as
  ~ published by the Free Software Foundation; either version 2.1 of
  ~ the License, or (at your option) any later version.
  ~
  ~ This software is distributed in the hope that it will be useful,
  ~ but WITHOUT ANY WARRANTY; without even the implied warranty of
  ~ MERCHANTABILITY or FITNESS FOR A PARTICULAR PURPOSE. See the GNU
  ~ Lesser General Public License for more details.
  ~
  ~ You should have received a copy of the GNU Lesser General Public
  ~ License along with this software; if not, write to the Free
  ~ Software Foundation, Inc., 51 Franklin St, Fifth Floor, Boston, MA
  ~ 02110-1301 USA, or see the FSF site: http://www.fsf.org.
  -->

<module xmlns="urn:jboss:module:1.0" name="jboss-as-threads" group="org.jboss.as">

    <resources>
        <!-- Insert resources here -->
    </resources>

    <dependencies>
        <module group="org.jboss" name="staxmapper"/>
        <module group="org.jboss.as" name="jboss-as-domain"/>
        <module group="org.jboss.msc" name="jboss-msc"/>
        <module group="org.jboss.logging" name="jboss-logging"/>
<<<<<<< HEAD
        <module group="org.jboss.threads" name="jboss-threads"/>        
=======
        <module group="org.jboss.threads" name="jboss-threads"/>
>>>>>>> 83e60af9
        <module group="system" name="system"/>
    </dependencies>
</module><|MERGE_RESOLUTION|>--- conflicted
+++ resolved
@@ -33,11 +33,7 @@
         <module group="org.jboss.as" name="jboss-as-domain"/>
         <module group="org.jboss.msc" name="jboss-msc"/>
         <module group="org.jboss.logging" name="jboss-logging"/>
-<<<<<<< HEAD
-        <module group="org.jboss.threads" name="jboss-threads"/>        
-=======
         <module group="org.jboss.threads" name="jboss-threads"/>
->>>>>>> 83e60af9
         <module group="system" name="system"/>
     </dependencies>
 </module>