<?xml version='1.0' encoding='UTF-8'?>
<<<<<<< HEAD
<server xmlns="urn:jboss:domain:5.0">
=======
<server xmlns="urn:jboss:domain:4.1">
>>>>>>> 12479c22
   <management>
      <access-control provider="rbac">
         <role-mapping>
            <role name="Monitor">
               <include>
                  <user realm="ManagementRealm" name="UserOne" />
                  <group realm="ApplicationRealm" name="GroupOne" />
               </include>
               <exclude>
                  <user realm="ManagementRealm" name="UserTwo" />
                  <group realm="ApplicationRealm" name="GroupTwo" />
               </exclude>
            </role>
            <role name="Operator">
               <include>
                  <user name="UserThree" />
                  <group name="GroupThree" />
               </include>
            </role>
            <role name="Maintainer">
               <exclude>
                  <user name="UserFour" />
                  <group name="GroupFour" />
               </exclude>
            </role>
         </role-mapping>

         <constraints>
            <vault-expression-sensitivity requires-read="false"/>
            <sensitive-classifications>
               <sensitive-classification type="core" name="security-realm" requires-addressable="false" requires-read="false" requires-write="false" />
            </sensitive-classifications>
            <application-classifications>
               <application-classification type="core" name="deployment" application="false" />
            </application-classifications>
         </constraints>
      </access-control>
   </management>
</server><|MERGE_RESOLUTION|>--- conflicted
+++ resolved
@@ -1,9 +1,7 @@
 <?xml version='1.0' encoding='UTF-8'?>
-<<<<<<< HEAD
+
 <server xmlns="urn:jboss:domain:5.0">
-=======
-<server xmlns="urn:jboss:domain:4.1">
->>>>>>> 12479c22
+
    <management>
       <access-control provider="rbac">
          <role-mapping>
