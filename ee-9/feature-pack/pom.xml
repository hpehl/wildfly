--- conflicted
+++ resolved
@@ -584,17 +584,15 @@
                     <artifactId>wildfly-weld-transactions</artifactId>
                 </exclusion>
                 <exclusion>
-<<<<<<< HEAD
+                    <groupId>com.sun.istack</groupId>
+                    <artifactId>istack-commons-runtime</artifactId>
+                </exclusion>
+                <exclusion>
+                    <groupId>com.sun.istack</groupId>
+                    <artifactId>istack-commons-tools</artifactId>
+                <exclusion>
                     <groupId>org.jboss</groupId>
                     <artifactId>jboss-ejb-client</artifactId>
-=======
-                    <groupId>com.sun.istack</groupId>
-                    <artifactId>istack-commons-runtime</artifactId>
-                </exclusion>
-                <exclusion>
-                    <groupId>com.sun.istack</groupId>
-                    <artifactId>istack-commons-tools</artifactId>
->>>>>>> e79b4a02
                 </exclusion>
             </exclusions>
         </dependency>
