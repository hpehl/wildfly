--- conflicted
+++ resolved
@@ -592,17 +592,16 @@
                     <artifactId>istack-commons-tools</artifactId>
                 </exclusion>
                 <exclusion>
-<<<<<<< HEAD
+                    <groupId>org.jboss</groupId>
+                    <artifactId>jboss-ejb-client</artifactId>
+                </exclusion>
+                <exclusion>
                     <groupId>org.wildfly.wildfly-http-client</groupId>
                     <artifactId>wildfly-http-ejb-client</artifactId>
                 </exclusion>
                 <exclusion>
                     <groupId>org.wildfly.wildfly-http-client</groupId>
                     <artifactId>wildfly-http-transaction-client</artifactId>
-=======
-                    <groupId>org.jboss</groupId>
-                    <artifactId>jboss-ejb-client</artifactId>
->>>>>>> 50ddde6b
                 </exclusion>
             </exclusions>
         </dependency>
