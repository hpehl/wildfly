--- conflicted
+++ resolved
@@ -732,6 +732,18 @@
                     </exclusion>
                 </exclusions>
             </dependency>
+          
+            <dependency>
+                <groupId>org.jboss.narayana.jts</groupId>
+                <artifactId>narayana-jts-idlj-jakarta</artifactId>
+                <version>${version.org.jboss.narayana}</version>
+                <exclusions>
+                    <exclusion>
+                        <artifactId>*</artifactId>
+                        <groupId>*</groupId>
+                    </exclusion>
+                </exclusions>
+            </dependency>
 
             <dependency>
                 <groupId>org.jboss.spec.jakarta.el</groupId>
@@ -1105,15 +1117,6 @@
             </dependency>
 
             <dependency>
-<<<<<<< HEAD
-                <groupId>org.jboss.narayana.jts</groupId>
-                <artifactId>narayana-jts-idlj-jakarta</artifactId>
-                <version>${version.org.jboss.narayana}</version>
-                <exclusions>
-                    <exclusion>
-                        <artifactId>*</artifactId>
-                        <groupId>*</groupId>
-=======
                 <groupId>${ee.maven.groupId}</groupId>
                 <artifactId>wildfly-undertow-jakarta</artifactId>
                 <version>${ee.maven.version}</version>
@@ -1121,7 +1124,6 @@
                     <exclusion>
                         <groupId>*</groupId>
                         <artifactId>*</artifactId>
->>>>>>> b79a44d5
                     </exclusion>
                 </exclusions>
             </dependency>
