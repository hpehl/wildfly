/*
 * JBoss, Home of Professional Open Source.
 * Copyright 2011, Red Hat, Inc., and individual contributors
 * as indicated by the @author tags. See the copyright.txt file in the
 * distribution for a full listing of individual contributors.
 *
 * This is free software; you can redistribute it and/or modify it
 * under the terms of the GNU Lesser General Public License as
 * published by the Free Software Foundation; either version 2.1 of
 * the License, or (at your option) any later version.
 *
 * This software is distributed in the hope that it will be useful,
 * but WITHOUT ANY WARRANTY; without even the implied warranty of
 * MERCHANTABILITY or FITNESS FOR A PARTICULAR PURPOSE. See the GNU
 * Lesser General Public License for more details.
 *
 * You should have received a copy of the GNU Lesser General Public
 * License along with this software; if not, write to the Free
 * Software Foundation, Inc., 51 Franklin St, Fifth Floor, Boston, MA
 * 02110-1301 USA, or see the FSF site: http://www.fsf.org.
 */

package org.jboss.as.ejb3.component.interceptors;

import java.security.AccessController;
import java.security.PrivilegedAction;
import java.util.concurrent.Callable;

import org.jboss.as.ee.component.Component;
import org.jboss.as.ee.component.deployers.StartupCountdown;
import org.jboss.as.ee.component.interceptors.InvocationType;
import org.jboss.as.ejb3.component.session.SessionBeanComponent;
import org.jboss.as.security.remoting.RemotingContext;
import org.jboss.invocation.Interceptor;
import org.jboss.invocation.InterceptorContext;
import org.jboss.invocation.InterceptorFactory;
import org.jboss.invocation.InterceptorFactoryContext;
import org.jboss.remoting3.Connection;
import org.jboss.security.SecurityContext;
import org.jboss.security.SecurityContextAssociation;
import org.jboss.security.plugins.JBossSecurityContext;
import org.wildfly.security.auth.server.SecurityDomain;
import org.wildfly.security.auth.server.SecurityIdentity;
import org.wildfly.security.manager.WildFlySecurityManager;

/**
 * An asynchronous execution interceptor for methods returning {@link java.util.concurrent.Future}.  Because asynchronous invocations
 * necessarily run in a concurrent thread, any thread context setup interceptors should run <b>after</b> this
 * interceptor to prevent that context from becoming lost.  This interceptor should be associated with the client
 * interceptor stack.
 * <p/>
 * Cancellation notification is accomplished via the {@link CancellationFlag} private data attachment.  This interceptor
 * will create and attach a new cancellation flag, which will be set to {@code true} if the request was cancelled.
 * <p/>
 * This interceptor should only be used for local invocations.
 *
 * @author Stuart Douglas
 * @author <a href="mailto:david.lloyd@redhat.com">David M. Lloyd</a>
 */
public final class AsyncFutureInterceptorFactory implements InterceptorFactory {

    public static final InterceptorFactory INSTANCE = new AsyncFutureInterceptorFactory();

    private AsyncFutureInterceptorFactory() {
    }

    @Override
    public Interceptor create(final InterceptorFactoryContext context) {

        final SessionBeanComponent component = (SessionBeanComponent) context.getContextData().get(Component.class);

        if (component.isSecurityDomainKnown()) {
            return new Interceptor() {
                @Override
                public Object processInvocation(final InterceptorContext context) throws Exception {
                    if (! context.isBlockingCaller()) {
                        return context.proceed();
                    }
                    final InterceptorContext asyncInterceptorContext = context.clone();
                    asyncInterceptorContext.putPrivateData(InvocationType.class, InvocationType.ASYNC);
                    final CancellationFlag flag = new CancellationFlag();

                    final SecurityDomain securityDomain = context.getPrivateData(SecurityDomain.class);
                    final SecurityIdentity currentIdentity = securityDomain.getCurrentSecurityIdentity();

                    final Connection remoteConnection = getConnection();
                    final AsyncInvocationTask task = new AsyncInvocationTask(flag) {
                        @Override
                        protected Object runInvocation() throws Exception {
                            return currentIdentity.runAs(new Callable<Object>() {
                                public Object call() throws Exception {
                                    setConnection(remoteConnection);
                                    try {
                                        return asyncInterceptorContext.proceed();
                                    } finally {
                                        clearConnection();
                                    }
                                }
                            });
                        }
                    };
                    asyncInterceptorContext.putPrivateData(CancellationFlag.class, flag);
                    asyncInterceptorContext.setBlockingCaller(false);
                    return execute(component, task);
                }
<<<<<<< HEAD
            };
        } else {
            return new Interceptor() {
                @Override
                public Object processInvocation(final InterceptorContext context) throws Exception {
                    if (! context.isBlockingCaller()) {
                        return context.proceed();
                    }
                    final InterceptorContext asyncInterceptorContext = context.clone();
                    asyncInterceptorContext.putPrivateData(InvocationType.class, InvocationType.ASYNC);
                    final CancellationFlag flag = new CancellationFlag();
                    final SecurityContext securityContext;
                    if (WildFlySecurityManager.isChecking()) {
                        securityContext = AccessController.doPrivileged(new PrivilegedAction<SecurityContext>() {
                            @Override
                            public SecurityContext run() {
                                return SecurityContextAssociation.getSecurityContext();
                            }
                        });
                    } else {
                        securityContext = SecurityContextAssociation.getSecurityContext();
                    }
                    // clone the original security context so that changes to the original security context in a separate (caller/unrelated) thread doesn't affect
                    // the security context associated with the async invocation thread
                    final SecurityContext clonedSecurityContext;
                    if (securityContext instanceof JBossSecurityContext) {
                        clonedSecurityContext = (SecurityContext) ((JBossSecurityContext) securityContext).clone();
                    } else {
                        // we can't do anything if it isn't a JBossSecurityContext so just use the original one
                        clonedSecurityContext = securityContext;
                    }
                    final Connection remoteConnection = getConnection();
                    final AsyncInvocationTask task = new AsyncInvocationTask(flag) {
                        @Override
                        protected Object runInvocation() throws Exception {
                            setSecurityContextOnAssociation(clonedSecurityContext);
                            setConnection(remoteConnection);
=======
                // clone the original security context so that changes to the original security context in a separate (caller/unrelated) thread doesn't affect
                // the security context associated with the async invocation thread
                final SecurityContext clonedSecurityContext;
                if (securityContext instanceof JBossSecurityContext) {
                    clonedSecurityContext = (SecurityContext) ((JBossSecurityContext) securityContext).clone();
                } else {
                    // we can't do anything if it isn't a JBossSecurityContext so just use the original one
                    clonedSecurityContext = securityContext;
                }
                final Connection remoteConnection = getConnection();
                final StartupCountdown.Frame frame = StartupCountdown.current();
                final AsyncInvocationTask task = new AsyncInvocationTask(flag) {
                    @Override
                    protected Object runInvocation() throws Exception {
                        setSecurityContextOnAssociation(clonedSecurityContext);
                        setConnection(remoteConnection);
                        StartupCountdown.restore(frame);
                        try {
                            return asyncInterceptorContext.proceed();
                        } finally {
                            StartupCountdown.restore(null);
>>>>>>> be94beea
                            try {
                                return asyncInterceptorContext.proceed();
                            } finally {
                                try {
                                    clearSecurityContextOnAssociation();
                                } finally {
                                    clearConnection();
                                }
                            }
                        }
                    };
                    asyncInterceptorContext.putPrivateData(CancellationFlag.class, flag);
                    asyncInterceptorContext.setBlockingCaller(false);
                    return execute(component, task);
                }
            };
        }
    }

    private void setConnection(final Connection remoteConnection) {
        if (WildFlySecurityManager.isChecking()) {
            WildFlySecurityManager.doUnchecked(new PrivilegedAction<Void>() {
                @Override
                public Void run() {
                    RemotingContext.setConnection(remoteConnection);
                    return null;
                }
            });
        } else {
            RemotingContext.setConnection(remoteConnection);
        }
    }

    private void clearConnection() {
        if (WildFlySecurityManager.isChecking()) {
            WildFlySecurityManager.doUnchecked(new PrivilegedAction<Void>() {
                @Override
                public Void run() {
                    RemotingContext.clear();
                    return null;
                }
            });
        } else {
            RemotingContext.clear();
        }
    }
    private Connection getConnection() {
        if(WildFlySecurityManager.isChecking()) {
            return WildFlySecurityManager.doUnchecked(new PrivilegedAction<Connection>() {
                @Override
                public Connection run() {
                    return RemotingContext.getConnection();
                }
            });
        } else {
            return RemotingContext.getConnection();
        }
    }

    private AsyncInvocationTask execute(SessionBeanComponent component, AsyncInvocationTask task) {
        // The interceptor runs in user application's context classloader. Triggering an execute via an executor service from here can potentially lead to
        // new thread creation which will assign themselves the context classloader of the parent thread (i.e. this thread). This effectively can lead to
        // deployment's classloader leak. See https://issues.jboss.org/browse/WFLY-1375
        // To prevent this, we set the TCCL of this thread to null and then trigger the "execute" before "finally" setting the TCCL back to the original one.
        final ClassLoader oldClassLoader = WildFlySecurityManager.setCurrentContextClassLoaderPrivileged((ClassLoader) null);
        try {
            component.getAsynchronousExecutor().execute(task);
        } finally {
            // reset to the original TCCL
            WildFlySecurityManager.setCurrentContextClassLoaderPrivileged(oldClassLoader);
        }
        return task;
    }

    private static void setSecurityContextOnAssociation(final SecurityContext sc) {
        AccessController.doPrivileged(new PrivilegedAction<Void>() {

            @Override
            public Void run() {
                SecurityContextAssociation.setSecurityContext(sc);
                return null;
            }
        });
    }

    private static void clearSecurityContextOnAssociation() {
        AccessController.doPrivileged(new PrivilegedAction<Void>() {

            @Override
            public Void run() {
                SecurityContextAssociation.clearSecurityContext();
                return null;
            }
        });
    }
}<|MERGE_RESOLUTION|>--- conflicted
+++ resolved
@@ -81,6 +81,7 @@
                     final CancellationFlag flag = new CancellationFlag();
 
                     final SecurityDomain securityDomain = context.getPrivateData(SecurityDomain.class);
+                    final StartupCountdown.Frame frame = StartupCountdown.current();
                     final SecurityIdentity currentIdentity = securityDomain.getCurrentSecurityIdentity();
 
                     final Connection remoteConnection = getConnection();
@@ -90,9 +91,11 @@
                             return currentIdentity.runAs(new Callable<Object>() {
                                 public Object call() throws Exception {
                                     setConnection(remoteConnection);
+                                    StartupCountdown.restore(frame);
                                     try {
                                         return asyncInterceptorContext.proceed();
                                     } finally {
+                                        StartupCountdown.restore(null);
                                         clearConnection();
                                     }
                                 }
@@ -103,7 +106,6 @@
                     asyncInterceptorContext.setBlockingCaller(false);
                     return execute(component, task);
                 }
-<<<<<<< HEAD
             };
         } else {
             return new Interceptor() {
@@ -136,37 +138,17 @@
                         clonedSecurityContext = securityContext;
                     }
                     final Connection remoteConnection = getConnection();
+                    final StartupCountdown.Frame frame = StartupCountdown.current();
                     final AsyncInvocationTask task = new AsyncInvocationTask(flag) {
                         @Override
                         protected Object runInvocation() throws Exception {
                             setSecurityContextOnAssociation(clonedSecurityContext);
                             setConnection(remoteConnection);
-=======
-                // clone the original security context so that changes to the original security context in a separate (caller/unrelated) thread doesn't affect
-                // the security context associated with the async invocation thread
-                final SecurityContext clonedSecurityContext;
-                if (securityContext instanceof JBossSecurityContext) {
-                    clonedSecurityContext = (SecurityContext) ((JBossSecurityContext) securityContext).clone();
-                } else {
-                    // we can't do anything if it isn't a JBossSecurityContext so just use the original one
-                    clonedSecurityContext = securityContext;
-                }
-                final Connection remoteConnection = getConnection();
-                final StartupCountdown.Frame frame = StartupCountdown.current();
-                final AsyncInvocationTask task = new AsyncInvocationTask(flag) {
-                    @Override
-                    protected Object runInvocation() throws Exception {
-                        setSecurityContextOnAssociation(clonedSecurityContext);
-                        setConnection(remoteConnection);
-                        StartupCountdown.restore(frame);
-                        try {
-                            return asyncInterceptorContext.proceed();
-                        } finally {
-                            StartupCountdown.restore(null);
->>>>>>> be94beea
+                            StartupCountdown.restore(frame);
                             try {
                                 return asyncInterceptorContext.proceed();
                             } finally {
+                                StartupCountdown.restore(null);
                                 try {
                                     clearSecurityContextOnAssociation();
                                 } finally {
