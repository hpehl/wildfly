--- conflicted
+++ resolved
@@ -129,13 +129,8 @@
                             ejbComponentDescription.setSecurityRequired(securityRequired);
                             final HashMap<Integer, InterceptorFactory> elytronInterceptorFactories = getElytronInterceptorFactories(contextID, ejbComponentDescription.requiresJacc(), false);
                             elytronInterceptorFactories.forEach((priority, elytronInterceptorFactory) -> configuration.addPostConstructInterceptor(elytronInterceptorFactory, priority));
-<<<<<<< HEAD
-                        } else if (definedSecurityDomain){
-                            throw ROOT_LOGGER.legacySecurityUnsupported();
-=======
                         } else if (definedSecurityDomain != null){
                             throw ROOT_LOGGER.legacySecurityUnsupported(definedSecurityDomain);
->>>>>>> 9041393b
                         }
                     }
                 });
