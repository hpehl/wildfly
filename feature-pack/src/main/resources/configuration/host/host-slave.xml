--- conflicted
+++ resolved
@@ -1,10 +1,7 @@
 <?xml version='1.0' encoding='UTF-8'?>
 
 <host xmlns="urn:jboss:domain:5.0">
-<<<<<<< HEAD
-=======
 
->>>>>>> dd818feb
     <extensions>
         <?EXTENSIONS?>
     </extensions>
