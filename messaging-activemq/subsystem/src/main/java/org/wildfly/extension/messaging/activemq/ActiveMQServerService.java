/*
 * JBoss, Home of Professional Open Source.
 * Copyright 2012, Red Hat, Inc., and individual contributors
 * as indicated by the @author tags. See the copyright.txt file in the
 * distribution for a full listing of individual contributors.
 *
 * This is free software; you can redistribute it and/or modify it
 * under the terms of the GNU Lesser General Public License as
 * published by the Free Software Foundation; either version 2.1 of
 * the License, or (at your option) any later version.
 *
 * This software is distributed in the hope that it will be useful,
 * but WITHOUT ANY WARRANTY; without even the implied warranty of
 * MERCHANTABILITY or FITNESS FOR A PARTICULAR PURPOSE. See the GNU
 * Lesser General Public License for more details.
 *
 * You should have received a copy of the GNU Lesser General Public
 * License along with this software; if not, write to the Free
 * Software Foundation, Inc., 51 Franklin St, Fifth Floor, Boston, MA
 * 02110-1301 USA, or see the FSF site: http://www.fsf.org.
 */

package org.wildfly.extension.messaging.activemq;

import static org.wildfly.extension.messaging.activemq.logging.MessagingLogger.ROOT_LOGGER;

import java.net.InetSocketAddress;
import java.util.ArrayList;
import java.util.Collection;
import java.util.HashMap;
import java.util.List;
import java.util.Locale;
import java.util.Map;
import java.util.Optional;
import java.util.function.Consumer;
import java.util.function.Supplier;

import javax.management.MBeanServer;
import javax.sql.DataSource;

import org.apache.activemq.artemis.api.core.BroadcastGroupConfiguration;
import org.apache.activemq.artemis.api.core.DiscoveryGroupConfiguration;
import org.apache.activemq.artemis.api.core.Interceptor;
import org.apache.activemq.artemis.api.core.TransportConfiguration;
import org.apache.activemq.artemis.core.config.BridgeConfiguration;
import org.apache.activemq.artemis.core.config.Configuration;
import org.apache.activemq.artemis.core.config.storage.DatabaseStorageConfiguration;
import org.apache.activemq.artemis.core.io.aio.AIOSequentialFileFactory;
import org.apache.activemq.artemis.core.server.ActiveMQServer;
import org.apache.activemq.artemis.core.server.JournalType;
import org.apache.activemq.artemis.core.server.impl.ActiveMQServerImpl;
import org.apache.activemq.artemis.jdbc.store.sql.PropertySQLProvider;
import org.apache.activemq.artemis.spi.core.security.ActiveMQSecurityManager;
import org.jboss.as.controller.services.path.AbsolutePathService;
import org.jboss.as.controller.services.path.PathManager;
import org.jboss.as.network.ManagedBinding;
import org.jboss.as.network.OutboundSocketBinding;
import org.jboss.as.network.SocketBinding;
import org.jboss.msc.service.Service;
import org.jboss.msc.service.StartContext;
import org.jboss.msc.service.StartException;
import org.jboss.msc.service.StopContext;
import org.jboss.msc.value.InjectedValue;
import org.wildfly.common.function.ExceptionSupplier;
import org.wildfly.extension.messaging.activemq.broadcast.BroadcastCommandDispatcherFactory;
import org.wildfly.extension.messaging.activemq.logging.MessagingLogger;
import org.wildfly.security.auth.server.SecurityDomain;
import org.wildfly.security.credential.PasswordCredential;
import org.wildfly.security.credential.source.CredentialSource;
import org.wildfly.security.password.interfaces.ClearPassword;

/**
 * Service configuring and starting the {@code ActiveMQServerService}.
 *
 * @author scott.stark@jboss.org
 * @author Emanuel Muckenhuber
 */
class ActiveMQServerService implements Service<ActiveMQServer> {

    /** */
    private static final String HOST = "host";
    private static final String PORT = "port";

    /**
     * The name of the SocketBinding reference to use for HOST/PORT
     * configuration
     */
    private static final String SOCKET_REF = RemoteTransportDefinition.SOCKET_BINDING.getName();

    private Configuration configuration;

    private ActiveMQServer server;
    private final PathConfig pathConfig;

    private final List<Interceptor> incomingInterceptors;
    private final List<Interceptor> outgoingInterceptors;
    private final Map<String, Supplier<SocketBinding>> socketBindings;
    private final Map<String, Supplier<OutboundSocketBinding>> outboundSocketBindings;
    private final Map<String, Supplier<SocketBinding>> groupBindings;
    // Supplier for PathManagerService
    private final Supplier<PathManager> pathManager;
    // Supplier for JMX MBeanServer
    private final Optional<Supplier<MBeanServer>> mbeanServer;
    // Supplier for DataSource for JDBC store
    private final Optional<Supplier<DataSource>> dataSource;
    // mapping between the {broadcast|discovery}-groups and the cluster names they use
    private final Map<String, String> clusterNames;
    // mapping between the {broadcast|discovery}-groups and the command dispatcher factory they use
    private final Map<String, Supplier<BroadcastCommandDispatcherFactory>> commandDispatcherFactories;
    // Supplier for Elytron SecurityDomain
    private final Optional<Supplier<SecurityDomain>> elytronSecurityDomain;

    // credential source injectors
    private Map<String, InjectedValue<ExceptionSupplier<CredentialSource, Exception>>> bridgeCredentialSource = new HashMap<>();
    private InjectedValue<ExceptionSupplier<CredentialSource, Exception>> clusterCredentialSource = new InjectedValue<>();

    public ActiveMQServerService(Configuration configuration,
                                 PathConfig pathConfig,
                                 Supplier<PathManager> pathManager,
                                 List<Interceptor> incomingInterceptors,
                                 List<Interceptor> outgoingInterceptors,
                                 Map<String, Supplier<SocketBinding>> socketBindings,
                                 Map<String, Supplier<OutboundSocketBinding>> outboundSocketBindings,
                                 Map<String, Supplier<SocketBinding>> groupBindings,
                                 Map<String, Supplier<BroadcastCommandDispatcherFactory>> commandDispatcherFactories,
                                 Map<String, String> clusterNames,
                                 Optional<Supplier<SecurityDomain>> elytronSecurityDomain,
                                 Optional<Supplier<MBeanServer>> mbeanServer,
                                 Optional<Supplier<DataSource>> dataSource) {
        this.configuration = configuration;
        this.pathConfig = pathConfig;
        this.dataSource = dataSource;
        this.mbeanServer = mbeanServer;
        this.pathManager = pathManager;
        this.elytronSecurityDomain = elytronSecurityDomain;
        this.incomingInterceptors = incomingInterceptors;
        this.outgoingInterceptors = outgoingInterceptors;
        this.socketBindings = socketBindings;
        this.outboundSocketBindings = outboundSocketBindings;
        this.groupBindings = groupBindings;
        this.commandDispatcherFactories = commandDispatcherFactories;
        this.clusterNames = clusterNames;
        if (configuration != null) {
            for (BridgeConfiguration bridgeConfiguration : configuration.getBridgeConfigurations()) {
                bridgeCredentialSource.put(bridgeConfiguration.getName(), new InjectedValue<>());
            }
        }
    }

    @Override
    public synchronized void start(final StartContext context) throws StartException {
        ClassLoader origTCCL = org.wildfly.security.manager.WildFlySecurityManager.getCurrentContextClassLoaderPrivileged();
        // Validate whether the AIO native layer can be used
        JournalType jtype = configuration.getJournalType();
        if (jtype == JournalType.ASYNCIO) {
            boolean supportsAIO = AIOSequentialFileFactory.isSupported();
            if (supportsAIO == false) {
                String osName = System.getProperty("os.name").toLowerCase(Locale.ENGLISH);
                if (osName.contains("nux")){
                    ROOT_LOGGER.aioInfoLinux();
                } else {
                    ROOT_LOGGER.aioInfo();
                }
                configuration.setJournalType(JournalType.NIO);
            }
        }

        // Setup paths
        configuration.setBindingsDirectory(pathConfig.resolveBindingsPath(pathManager.get()));
        configuration.setLargeMessagesDirectory(pathConfig.resolveLargeMessagePath(pathManager.get()));
        configuration.setJournalDirectory(pathConfig.resolveJournalPath(pathManager.get()));
        configuration.setPagingDirectory(pathConfig.resolvePagingPath(pathManager.get()));
        pathConfig.registerCallbacks(pathManager.get());

        try {
            // Update the acceptor/connector port/host values from the
            // Map the socket bindings onto the connectors/acceptors
            Collection<TransportConfiguration> acceptors = configuration.getAcceptorConfigurations();
            Collection<TransportConfiguration> connectors = configuration.getConnectorConfigurations().values();
            Collection<BroadcastGroupConfiguration> broadcastGroups = configuration.getBroadcastGroupConfigurations();
            Map<String, DiscoveryGroupConfiguration> discoveryGroups = configuration.getDiscoveryGroupConfigurations();
            TransportConfigOperationHandlers.processConnectorBindings(connectors, socketBindings, outboundSocketBindings);
            if (acceptors != null) {
                for (TransportConfiguration tc : acceptors) {
                    // If there is a socket binding set the HOST/PORT values
                    Object socketRef = tc.getParams().remove(SOCKET_REF);
                    if (socketRef != null) {
                        String name = socketRef.toString();
                        SocketBinding binding = socketBindings.get(name).get();
                        if (binding == null) {
                            throw MessagingLogger.ROOT_LOGGER.failedToFindConnectorSocketBinding(tc.getName());
                        }
                        binding.getSocketBindings().getNamedRegistry().registerBinding(ManagedBinding.Factory.createSimpleManagedBinding(binding));
                        InetSocketAddress socketAddress = binding.getSocketAddress();
                        tc.getParams().put(HOST, socketAddress.getAddress().getHostAddress());
                        tc.getParams().put(PORT, socketAddress.getPort());
                    }
                }
            }

            if(broadcastGroups != null) {
                final List<BroadcastGroupConfiguration> newConfigs = new ArrayList<>();
                for(final BroadcastGroupConfiguration config : broadcastGroups) {
                    final String name = config.getName();
                    final String key = "broadcast" + name;
                    if (commandDispatcherFactories.containsKey(key)) {
                        BroadcastCommandDispatcherFactory commandDispatcherFactory = commandDispatcherFactories.get(key).get();
                        String clusterName = clusterNames.get(key);
                        newConfigs.add(JGroupsBroadcastGroupAdd.createBroadcastGroupConfiguration(name, config, commandDispatcherFactory, clusterName));
                    } else {
                        final Supplier<SocketBinding> bindingSupplier = groupBindings.get(key);
                        if (bindingSupplier == null) {
                            throw MessagingLogger.ROOT_LOGGER.failedToFindBroadcastSocketBinding(name);
                        }
                        final SocketBinding binding = bindingSupplier.get();
                        binding.getSocketBindings().getNamedRegistry().registerBinding(ManagedBinding.Factory.createSimpleManagedBinding(binding));
                        newConfigs.add(SocketBroadcastGroupAdd.createBroadcastGroupConfiguration(name, config, binding));
                    }
                }
                configuration.getBroadcastGroupConfigurations().clear();
                configuration.getBroadcastGroupConfigurations().addAll(newConfigs);
            }
            if(discoveryGroups != null) {
                configuration.setDiscoveryGroupConfigurations(new HashMap<>());
                for(final Map.Entry<String, DiscoveryGroupConfiguration> entry : discoveryGroups.entrySet()) {
                    final String name = entry.getKey();
                    final String key = "discovery" + name;
                    final DiscoveryGroupConfiguration config;
                    if (commandDispatcherFactories.containsKey(key)) {
                        BroadcastCommandDispatcherFactory commandDispatcherFactory = commandDispatcherFactories.get(key).get();
                        String clusterName = clusterNames.get(key);
                        config = JGroupsDiscoveryGroupAdd.createDiscoveryGroupConfiguration(name, entry.getValue(), commandDispatcherFactory, clusterName);
                    } else {
                        final Supplier<SocketBinding> binding = groupBindings.get(key);
                        if (binding == null) {
                            throw MessagingLogger.ROOT_LOGGER.failedToFindDiscoverySocketBinding(name);
                        }
                        config = SocketDiscoveryGroupAdd.createDiscoveryGroupConfiguration(name, entry.getValue(), binding.get());
                        binding.get().getSocketBindings().getNamedRegistry().registerBinding(ManagedBinding.Factory.createSimpleManagedBinding(binding.get()));
                    }
                    configuration.getDiscoveryGroupConfigurations().put(name, config);
                }
            }

            // security - if an Elytron domain has been defined we delegate security checks to the Elytron based security manager.
            final ActiveMQSecurityManager securityManager ;
            if (configuration.isSecurityEnabled()) {
                if (elytronSecurityDomain.isPresent()) {
                    securityManager = new ElytronSecurityManager(elytronSecurityDomain.get().get());
                } else {
                    securityManager = new WildFlySecurityManager();
                }
            } else {
<<<<<<< HEAD
                securityManager = new WildFlySecurityManager();
=======
                securityManager = null;
>>>>>>> bf2a9803
            }

            // insert possible credential source hold passwords
            setBridgePasswordsFromCredentialSource();
            setClusterPasswordFromCredentialSource();

            if (dataSource.isPresent()) {
                final DataSource ds = dataSource.get().get();
                DatabaseStorageConfiguration dbConfiguration = (DatabaseStorageConfiguration) configuration.getStoreConfiguration();
                dbConfiguration.setDataSource(ds);
                // inject the datasource into the PropertySQLProviderFactory to be able to determine the
                // type of database for the datasource metadata
                PropertySQLProvider.Factory sqlProviderFactory = new PropertySQLProvider.Factory(ds);
                dbConfiguration.setSqlProvider(sqlProviderFactory);
                configuration.setStoreConfiguration(dbConfiguration);
                ROOT_LOGGER.infof("use JDBC store for Artemis server, bindingsTable:%s",
                        dbConfiguration.getBindingsTableName());
            }

            final MBeanServer mbs = mbeanServer.isPresent() ? mbeanServer.get().get() : null;

            // Now start the server
            server = new ActiveMQServerImpl(configuration,
                    mbs,
                    securityManager);
            if (ServerDefinition.CLUSTER_PASSWORD.getDefaultValue().asString().equals(server.getConfiguration().getClusterPassword())) {
                server.getConfiguration().setClusterPassword(java.util.UUID.randomUUID().toString());
            }

            for (Interceptor incomingInterceptor : incomingInterceptors) {
                server.getServiceRegistry().addIncomingInterceptor(incomingInterceptor);
            }
            for (Interceptor outgoingInterceptor : outgoingInterceptors) {
                server.getServiceRegistry().addOutgoingInterceptor(outgoingInterceptor);
            }

            // the server is actually started by the Jakarta Messaging Service.
        } catch (Exception e) {
            throw MessagingLogger.ROOT_LOGGER.failedToStartService(e);
        } finally {
            org.wildfly.security.manager.WildFlySecurityManager.setCurrentContextClassLoaderPrivileged(origTCCL);
        }
    }

    public synchronized void stop(final StopContext context) {
        try {
            if (server != null) {
                for (Supplier<SocketBinding> binding : socketBindings.values()) {
                    if (binding != null) {
                        binding.get().getSocketBindings().getNamedRegistry().unregisterBinding(binding.get().getName());
                    }
                }
                for (Supplier<SocketBinding> binding : groupBindings.values()) {
                    if (binding != null) {
                        binding.get().getSocketBindings().getNamedRegistry().unregisterBinding(binding.get().getName());
                    }
                }

                // the server is actually stopped by the Jakarta Messaging Service
            }
            pathConfig.closeCallbacks(pathManager.get());
        } catch (Exception e) {
            throw MessagingLogger.ROOT_LOGGER.failedToShutdownServer(e, "Artemis");
        }
    }

    public synchronized ActiveMQServer getValue() throws IllegalStateException {
        final ActiveMQServer server = this.server;
        if (server == null) {
            throw new IllegalStateException();
        }
        return server;
    }


    BroadcastCommandDispatcherFactory getCommandDispatcherFactory(String key) {
        return commandDispatcherFactories.get(key).get();
    }

    static class PathConfig {
        private final String bindingsPath;
        private final String bindingsRelativeToPath;
        private final String journalPath;
        private final String journalRelativeToPath;
        private final String largeMessagePath;
        private final String largeMessageRelativeToPath;
        private final String pagingPath;
        private final String pagingRelativeToPath;
        private final List<PathManager.Callback.Handle> callbackHandles = new ArrayList<PathManager.Callback.Handle>();

        public PathConfig(String bindingsPath, String bindingsRelativeToPath, String journalPath, String journalRelativeToPath,
                String largeMessagePath, String largeMessageRelativeToPath, String pagingPath, String pagingRelativeToPath) {
            this.bindingsPath = bindingsPath;
            this.bindingsRelativeToPath = bindingsRelativeToPath;
            this.journalPath = journalPath;
            this.journalRelativeToPath = journalRelativeToPath;
            this.largeMessagePath = largeMessagePath;
            this.largeMessageRelativeToPath = largeMessageRelativeToPath;
            this.pagingPath = pagingPath;
            this.pagingRelativeToPath = pagingRelativeToPath;
        }

        String resolveBindingsPath(PathManager pathManager) {
            return resolve(pathManager, bindingsPath, bindingsRelativeToPath);
        }

        String resolveJournalPath(PathManager pathManager) {
            return resolve(pathManager, journalPath, journalRelativeToPath);
        }

        String resolveLargeMessagePath(PathManager pathManager) {
            return resolve(pathManager, largeMessagePath, largeMessageRelativeToPath);
        }

        String resolvePagingPath(PathManager pathManager) {
            return resolve(pathManager, pagingPath, pagingRelativeToPath);
        }

        String resolve(PathManager pathManager, String path, String relativeToPath) {
            // discard the relativeToPath if the path is absolute and must not be resolved according
            // to the default relativeToPath value
            String relativeTo = AbsolutePathService.isAbsoluteUnixOrWindowsPath(path) ? null : relativeToPath;
            return pathManager.resolveRelativePathEntry(path, relativeTo);
        }

        synchronized void registerCallbacks(PathManager pathManager) {
            if (bindingsRelativeToPath != null) {
                callbackHandles.add(pathManager.registerCallback(bindingsRelativeToPath, PathManager.ReloadServerCallback.create(), PathManager.Event.UPDATED, PathManager.Event.REMOVED));
            }
            if (journalRelativeToPath != null) {
                callbackHandles.add(pathManager.registerCallback(journalRelativeToPath, PathManager.ReloadServerCallback.create(), PathManager.Event.UPDATED, PathManager.Event.REMOVED));
            }
            if (largeMessageRelativeToPath != null) {
                callbackHandles.add(pathManager.registerCallback(largeMessageRelativeToPath, PathManager.ReloadServerCallback.create(), PathManager.Event.UPDATED, PathManager.Event.REMOVED));
            }
            if (pagingRelativeToPath != null) {
                callbackHandles.add(pathManager.registerCallback(pagingRelativeToPath, PathManager.ReloadServerCallback.create(), PathManager.Event.UPDATED, PathManager.Event.REMOVED));
            }
        }

        synchronized void closeCallbacks(PathManager pathManager) {
            for (PathManager.Callback.Handle callbackHandle : callbackHandles) {
                callbackHandle.remove();
            }
            callbackHandles.clear();
        }
    }

    /**
     * Get {@link CredentialSource} injector based on name of the bridge.
     * If name was not used create new injector.
     * @param name the bridge name
     * @return injector
     */
    public InjectedValue<ExceptionSupplier<CredentialSource, Exception>> getBridgeCredentialSourceSupplierInjector(String name) {
        if (bridgeCredentialSource.containsKey(name)) {
            return bridgeCredentialSource.get(name);
        } else {
            InjectedValue<ExceptionSupplier<CredentialSource, Exception>> injector = new InjectedValue<>();
            bridgeCredentialSource.put(name, injector);
            return injector;
        }
    }

    /**
     * Get {@link CredentialSource} injector based on name of the cluster credential.
     * @return injector
     */
    public InjectedValue<ExceptionSupplier<CredentialSource, Exception>> getClusterCredentialSourceSupplierInjector() {
        return clusterCredentialSource;
    }

    private void setBridgePasswordsFromCredentialSource() {
        if (configuration != null) {
            for (BridgeConfiguration bridgeConfiguration : configuration.getBridgeConfigurations()) {
                setNewPassword(getBridgeCredentialSourceSupplierInjector(bridgeConfiguration.getName()).getOptionalValue(), bridgeConfiguration::setPassword);
            }
        }
    }

    private void setClusterPasswordFromCredentialSource() {
        if (configuration != null)
            setNewPassword(getClusterCredentialSourceSupplierInjector().getOptionalValue(), configuration::setClusterPassword);
    }

    private void setNewPassword(ExceptionSupplier<CredentialSource, Exception> credentialSourceSupplier, Consumer<String> passwordConsumer) {
        if (credentialSourceSupplier != null) {
            try {
                CredentialSource credentialSource = credentialSourceSupplier.get();
                if (credentialSource != null) {
                    char[] password = credentialSource.getCredential(PasswordCredential.class).getPassword(ClearPassword.class).getPassword();
                    if (password != null) {
                        passwordConsumer.accept(new String(password));
                    }
                }
            } catch (Exception e) {
                throw new RuntimeException(e);
            }
        }
    }

}<|MERGE_RESOLUTION|>--- conflicted
+++ resolved
@@ -251,11 +251,7 @@
                     securityManager = new WildFlySecurityManager();
                 }
             } else {
-<<<<<<< HEAD
-                securityManager = new WildFlySecurityManager();
-=======
                 securityManager = null;
->>>>>>> bf2a9803
             }
 
             // insert possible credential source hold passwords
