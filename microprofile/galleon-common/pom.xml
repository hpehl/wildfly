<?xml version="1.0" encoding="UTF-8"?>

<!--
  ~ JBoss, Home of Professional Open Source.
  ~ Copyright 2010, Red Hat, Inc., and individual contributors
  ~ as indicated by the @author tags. See the copyright.txt file in the
  ~ distribution for a full listing of individual contributors.
  ~
  ~ This is free software; you can redistribute it and/or modify it
  ~ under the terms of the GNU Lesser General Public License as
  ~ published by the Free Software Foundation; either version 2.1 of
  ~ the License, or (at your option) any later version.
  ~
  ~ This software is distributed in the hope that it will be useful,
  ~ but WITHOUT ANY WARRANTY; without even the implied warranty of
  ~ MERCHANTABILITY or FITNESS FOR A PARTICULAR PURPOSE. See the GNU
  ~ Lesser General Public License for more details.
  ~
  ~ You should have received a copy of the GNU Lesser General Public
  ~ License along with this software; if not, write to the Free
  ~ Software Foundation, Inc., 51 Franklin St, Fifth Floor, Boston, MA
  ~ 02110-1301 USA, or see the FSF site: http://www.fsf.org.
  -->

<project xmlns="http://maven.apache.org/POM/4.0.0"
         xmlns:xsi="http://www.w3.org/2001/XMLSchema-instance"
         xsi:schemaLocation="http://maven.apache.org/POM/4.0.0 http://maven.apache.org/xsd/maven-4.0.0.xsd">
    <modelVersion>4.0.0</modelVersion>

    <parent>
        <groupId>org.wildfly</groupId>
        <artifactId>wildfly-microprofile</artifactId>
        <!--
        Maintain separation between the artifact id and the version to help prevent
        merge conflicts between commits changing the GA and those changing the V.
        -->
        <version>28.0.0.Beta1-SNAPSHOT</version>
    </parent>

    <artifactId>wildfly-mp-feature-pack-galleon-common</artifactId>
    <packaging>pom</packaging>

    <name>WildFly: Galleon Pack MicroProfile Common</name>
    <description>Common Galleon-related content to be shared between feature packs that provide MicroProfile functionality</description>

    <properties>
        <license.directory>${project.build.directory}/resources/content/docs/licenses</license.directory>
        <feature-pack.license.directory>${basedir}/src/license</feature-pack.license.directory>
    </properties>

    <build>
        <plugins>
            <plugin>
                <groupId>org.apache.maven.plugins</groupId>
                <artifactId>maven-resources-plugin</artifactId>
                <executions>
                    <!-- Disable the standard copy-resources -->
                    <execution>
                        <id>copy-resources</id>
                        <phase>none</phase>
                        <goals>
                            <goal>copy-resources</goal>
                        </goals>
                    </execution>
                </executions>
            </plugin>
            <plugin>
                <groupId>org.apache.maven.plugins</groupId>
                <artifactId>maven-assembly-plugin</artifactId>
                <executions>
                    <execution>
                        <id>assemble</id>
                        <phase>package</phase>
                        <goals>
                            <goal>single</goal>
                        </goals>
                        <configuration>
                            <descriptors>
                                <descriptor>assembly.xml</descriptor>
                            </descriptors>
                            <recompressZippedFiles>true</recompressZippedFiles>
                            <finalName>${project.build.finalName}</finalName>
                            <appendAssemblyId>false</appendAssemblyId>
                            <outputDirectory>${project.build.directory}</outputDirectory>
                            <workDirectory>${project.build.directory}/assembly/work</workDirectory>
                            <tarLongFileMode>${assembly.tarLongFileMode}</tarLongFileMode>
                        </configuration>
                    </execution>
                </executions>
            </plugin>
        </plugins>
    </build>

    <dependencyManagement>
        <dependencies>
            <dependency>
                <groupId>${full.maven.groupId}</groupId>
                <artifactId>wildfly-standard-expansion-bom</artifactId>
                <version>${full.maven.version}</version>
                <type>pom</type>
                <scope>import</scope>
            </dependency>
        </dependencies>
    </dependencyManagement>

    <dependencies>
        <dependency>
            <groupId>${full.maven.groupId}</groupId>
            <artifactId>wildfly-microprofile-fault-tolerance-smallrye-executor</artifactId>
        </dependency>
        <dependency>
            <groupId>${full.maven.groupId}</groupId>
            <artifactId>wildfly-microprofile-fault-tolerance-smallrye-extension</artifactId>
        </dependency>
        <dependency>
            <groupId>${full.maven.groupId}</groupId>
            <artifactId>wildfly-microprofile-jwt-smallrye</artifactId>
        </dependency>
        <dependency>
            <groupId>${full.maven.groupId}</groupId>
            <artifactId>wildfly-microprofile-openapi-smallrye</artifactId>
        </dependency>
        <dependency>
            <groupId>${full.maven.groupId}</groupId>
            <artifactId>wildfly-microprofile-opentracing-extension</artifactId>
        </dependency>
        <dependency>
            <groupId>${full.maven.groupId}</groupId>
            <artifactId>wildfly-microprofile-reactive-streams-operators-cdi-provider</artifactId>
        </dependency>
        <dependency>
            <groupId>${full.maven.groupId}</groupId>
            <artifactId>wildfly-microprofile-health-smallrye</artifactId>
        </dependency>
<<<<<<< HEAD
        <dependency>
            <groupId>${full.maven.groupId}</groupId>
            <artifactId>wildfly-microprofile-lra-participant</artifactId>
        </dependency>
        <dependency>
            <groupId>${full.maven.groupId}</groupId>
            <artifactId>wildfly-microprofile-lra-coordinator</artifactId>
        </dependency>

        <dependency>
            <groupId>io.smallrye</groupId>
            <artifactId>smallrye-opentracing</artifactId>
            <exclusions>
                <exclusion>
                    <groupId>*</groupId>
                    <artifactId>*</artifactId>
                </exclusion>
            </exclusions>
        </dependency>
        <dependency>
            <groupId>io.smallrye</groupId>
            <artifactId>smallrye-opentracing-contrib</artifactId>
            <exclusions>
                <exclusion>
                    <groupId>*</groupId>
                    <artifactId>*</artifactId>
                </exclusion>
            </exclusions>
        </dependency>
=======
>>>>>>> 9f75700f

        <dependency>
            <groupId>org.jboss.resteasy.microprofile</groupId>
            <artifactId>microprofile-config</artifactId>
            <exclusions>
                <exclusion>
                    <groupId>*</groupId>
                    <artifactId>*</artifactId>
                </exclusion>
            </exclusions>
        </dependency>

        <dependency>
            <groupId>org.jboss.resteasy.microprofile</groupId>
            <artifactId>microprofile-rest-client</artifactId>
            <exclusions>
                <exclusion>
                    <groupId>*</groupId>
                    <artifactId>*</artifactId>
                </exclusion>
            </exclusions>
        </dependency>

        <dependency>
            <groupId>org.jboss.resteasy.microprofile</groupId>
            <artifactId>microprofile-rest-client-base</artifactId>
            <exclusions>
                <exclusion>
                    <groupId>*</groupId>
                    <artifactId>*</artifactId>
                </exclusion>
            </exclusions>
        </dependency>


        <!-- XXXXXXXX -->

        <!-- module and copy artifact dependencies -->

        <dependency>
            <groupId>com.fasterxml.jackson.dataformat</groupId>
            <artifactId>jackson-dataformat-yaml</artifactId>
            <exclusions>
                <exclusion>
                    <groupId>*</groupId>
                    <artifactId>*</artifactId>
                </exclusion>
            </exclusions>
        </dependency>

        <dependency>
            <groupId>io.netty</groupId>
            <artifactId>netty-resolver-dns</artifactId>
        </dependency>

        <dependency>
            <groupId>io.netty</groupId>
            <artifactId>netty-codec-dns</artifactId>
        </dependency>

        <dependency>
            <groupId>io.netty</groupId>
            <artifactId>netty-codec-http2</artifactId>
        </dependency>

        <dependency>
            <groupId>io.smallrye</groupId>
            <artifactId>smallrye-fault-tolerance</artifactId>
            <exclusions>
                <exclusion>
                    <groupId>*</groupId>
                    <artifactId>*</artifactId>
                </exclusion>
            </exclusions>
        </dependency>
        <dependency>
            <groupId>io.smallrye</groupId>
            <artifactId>smallrye-fault-tolerance-api</artifactId>
            <exclusions>
                <exclusion>
                    <groupId>*</groupId>
                    <artifactId>*</artifactId>
                </exclusion>
            </exclusions>
        </dependency>
        <dependency>
            <groupId>io.smallrye</groupId>
            <artifactId>smallrye-fault-tolerance-autoconfig-core</artifactId>
            <exclusions>
                <exclusion>
                    <groupId>*</groupId>
                    <artifactId>*</artifactId>
                </exclusion>
            </exclusions>
        </dependency>
        <dependency>
            <groupId>io.smallrye</groupId>
            <artifactId>smallrye-fault-tolerance-core</artifactId>
            <exclusions>
                <exclusion>
                    <groupId>*</groupId>
                    <artifactId>*</artifactId>
                </exclusion>
            </exclusions>
        </dependency>

        <dependency>
            <groupId>io.smallrye</groupId>
            <artifactId>smallrye-health</artifactId>
            <exclusions>
                <exclusion>
                    <groupId>*</groupId>
                    <artifactId>*</artifactId>
                </exclusion>
            </exclusions>
        </dependency>

        <dependency>
            <groupId>io.smallrye</groupId>
            <artifactId>smallrye-jwt</artifactId>
            <exclusions>
                <exclusion>
                    <groupId>*</groupId>
                    <artifactId>*</artifactId>
                </exclusion>
            </exclusions>
        </dependency>
        <dependency>
            <groupId>io.smallrye</groupId>
            <artifactId>smallrye-jwt-cdi-extension</artifactId>
            <exclusions>
                <exclusion>
                    <groupId>*</groupId>
                    <artifactId>*</artifactId>
                </exclusion>
            </exclusions>
        </dependency>
        <dependency>
            <groupId>io.smallrye</groupId>
            <artifactId>smallrye-jwt-common</artifactId>
            <exclusions>
                <exclusion>
                    <groupId>*</groupId>
                    <artifactId>*</artifactId>
                </exclusion>
            </exclusions>
        </dependency>
        <dependency>
            <groupId>io.smallrye</groupId>
            <artifactId>smallrye-jwt-http-mechanism</artifactId>
            <exclusions>
                <exclusion>
                    <groupId>*</groupId>
                    <artifactId>*</artifactId>
                </exclusion>
            </exclusions>
        </dependency>
        
        <dependency>
            <groupId>io.smallrye</groupId>
            <artifactId>smallrye-metrics</artifactId>
            <exclusions>
                <exclusion>
                    <groupId>*</groupId>
                    <artifactId>*</artifactId>
                </exclusion>
            </exclusions>
        </dependency>
        <dependency>
            <groupId>io.smallrye</groupId>
            <artifactId>smallrye-metrics-api</artifactId>
            <exclusions>
                <exclusion>
                    <groupId>*</groupId>
                    <artifactId>*</artifactId>
                </exclusion>
            </exclusions>
        </dependency>

        <dependency>
            <groupId>io.smallrye</groupId>
            <artifactId>smallrye-open-api-core</artifactId>
            <exclusions>
                <exclusion>
                    <groupId>*</groupId>
                    <artifactId>*</artifactId>
                </exclusion>
            </exclusions>
        </dependency>
        <dependency>
            <groupId>io.smallrye</groupId>
            <artifactId>smallrye-open-api-jaxrs</artifactId>
            <exclusions>
                <exclusion>
                    <groupId>*</groupId>
                    <artifactId>*</artifactId>
                </exclusion>
            </exclusions>
        </dependency>

        <dependency>
            <groupId>io.smallrye.common</groupId>
            <artifactId>smallrye-common-annotation</artifactId>
            <exclusions>
                <exclusion>
                    <groupId>*</groupId>
                    <artifactId>*</artifactId>
                </exclusion>
            </exclusions>
        </dependency>

        <dependency>
            <groupId>io.smallrye.common</groupId>
            <artifactId>smallrye-common-classloader</artifactId>
            <exclusions>
                <exclusion>
                    <groupId>*</groupId>
                    <artifactId>*</artifactId>
                </exclusion>
            </exclusions>
        </dependency>

        <dependency>
            <groupId>io.smallrye.common</groupId>
            <artifactId>smallrye-common-constraint</artifactId>
            <exclusions>
                <exclusion>
                    <groupId>*</groupId>
                    <artifactId>*</artifactId>
                </exclusion>
            </exclusions>
        </dependency>

        <dependency>
            <groupId>io.smallrye.common</groupId>
            <artifactId>smallrye-common-function</artifactId>
            <exclusions>
                <exclusion>
                    <groupId>*</groupId>
                    <artifactId>*</artifactId>
                </exclusion>
            </exclusions>
        </dependency>

        <dependency>
            <groupId>io.smallrye.common</groupId>
            <artifactId>smallrye-common-expression</artifactId>
            <exclusions>
                <exclusion>
                    <groupId>*</groupId>
                    <artifactId>*</artifactId>
                </exclusion>
            </exclusions>
        </dependency>

        <dependency>
            <groupId>io.smallrye.common</groupId>
            <artifactId>smallrye-common-vertx-context</artifactId>
            <exclusions>
                <exclusion>
                    <groupId>*</groupId>
                    <artifactId>*</artifactId>
                </exclusion>
            </exclusions>
        </dependency>

        <dependency>
            <groupId>io.smallrye.config</groupId>
            <artifactId>smallrye-config</artifactId>
            <exclusions>
                <exclusion>
                    <groupId>*</groupId>
                    <artifactId>*</artifactId>
                </exclusion>
            </exclusions>
        </dependency>
        <dependency>
            <groupId>io.smallrye.config</groupId>
            <artifactId>smallrye-config-common</artifactId>
            <exclusions>
                <exclusion>
                    <groupId>*</groupId>
                    <artifactId>*</artifactId>
                </exclusion>
            </exclusions>
        </dependency>
        <dependency>
            <groupId>io.smallrye.config</groupId>
            <artifactId>smallrye-config-core</artifactId>
            <exclusions>
                <exclusion>
                    <groupId>*</groupId>
                    <artifactId>*</artifactId>
                </exclusion>
            </exclusions>
        </dependency>
        <dependency>
            <groupId>io.smallrye.config</groupId>
            <artifactId>smallrye-config-source-file-system</artifactId>
            <exclusions>
                <exclusion>
                    <groupId>*</groupId>
                    <artifactId>*</artifactId>
                </exclusion>
            </exclusions>
        </dependency>

        <dependency>
            <groupId>io.smallrye.reactive</groupId>
            <artifactId>mutiny</artifactId>
            <exclusions>
                <exclusion>
                    <groupId>*</groupId>
                    <artifactId>*</artifactId>
                </exclusion>
            </exclusions>
        </dependency>

        <dependency>
            <groupId>io.smallrye.reactive</groupId>
            <artifactId>mutiny-reactive-streams-operators</artifactId>
            <exclusions>
                <exclusion>
                    <groupId>*</groupId>
                    <artifactId>*</artifactId>
                </exclusion>
            </exclusions>
        </dependency>

        <dependency>
            <groupId>io.smallrye.reactive</groupId>
            <artifactId>mutiny-zero</artifactId>
            <exclusions>
                <exclusion>
                    <groupId>*</groupId>
                    <artifactId>*</artifactId>
                </exclusion>
            </exclusions>
        </dependency>

        <dependency>
            <groupId>io.smallrye.reactive</groupId>
            <artifactId>mutiny-zero-flow-adapters</artifactId>
            <exclusions>
                <exclusion>
                    <groupId>*</groupId>
                    <artifactId>*</artifactId>
                </exclusion>
            </exclusions>
        </dependency>

        <dependency>
            <groupId>io.smallrye.reactive</groupId>
            <artifactId>smallrye-mutiny-vertx-core</artifactId>
            <exclusions>
                <exclusion>
                    <groupId>*</groupId>
                    <artifactId>*</artifactId>
                </exclusion>
            </exclusions>
        </dependency>

        <dependency>
            <groupId>io.smallrye.reactive</groupId>
            <artifactId>smallrye-mutiny-vertx-kafka-client</artifactId>
            <exclusions>
                <exclusion>
                    <groupId>*</groupId>
                    <artifactId>*</artifactId>
                </exclusion>
            </exclusions>
        </dependency>

        <dependency>
            <groupId>io.smallrye.reactive</groupId>
            <artifactId>smallrye-mutiny-vertx-runtime</artifactId>
            <exclusions>
                <exclusion>
                    <groupId>*</groupId>
                    <artifactId>*</artifactId>
                </exclusion>
            </exclusions>
        </dependency>

        <dependency>
            <groupId>io.smallrye.reactive</groupId>
            <artifactId>smallrye-reactive-converter-api</artifactId>
            <exclusions>
                <exclusion>
                    <groupId>*</groupId>
                    <artifactId>*</artifactId>
                </exclusion>
            </exclusions>
        </dependency>

        <dependency>
            <groupId>io.smallrye.reactive</groupId>
            <artifactId>smallrye-reactive-messaging-api</artifactId>
            <exclusions>
                <exclusion>
                    <groupId>*</groupId>
                    <artifactId>*</artifactId>
                </exclusion>
            </exclusions>
        </dependency>

        <dependency>
            <groupId>io.smallrye.reactive</groupId>
            <artifactId>smallrye-reactive-messaging-kafka</artifactId>
            <exclusions>
                <exclusion>
                    <groupId>*</groupId>
                    <artifactId>*</artifactId>
                </exclusion>
            </exclusions>
        </dependency>

        <dependency>
            <groupId>io.smallrye.reactive</groupId>
            <artifactId>smallrye-reactive-messaging-kafka-api</artifactId>
            <exclusions>
                <exclusion>
                    <groupId>*</groupId>
                    <artifactId>*</artifactId>
                </exclusion>
            </exclusions>
        </dependency>

        <dependency>
            <groupId>io.smallrye.reactive</groupId>
            <artifactId>smallrye-reactive-messaging-provider</artifactId>
            <exclusions>
                <exclusion>
                    <groupId>*</groupId>
                    <artifactId>*</artifactId>
                </exclusion>
            </exclusions>
        </dependency>

        <dependency>
            <groupId>org.jboss.narayana.rts</groupId>
            <artifactId>lra-service-base</artifactId>
        </dependency>

        <dependency>
            <groupId>org.jboss.narayana.rts</groupId>
            <artifactId>narayana-lra</artifactId>
        </dependency>

        <dependency>
            <groupId>org.jboss.narayana.rts</groupId>
            <artifactId>lra-client</artifactId>
        </dependency>

        <dependency>
            <groupId>org.jboss.narayana.rts</groupId>
            <artifactId>lra-proxy-api</artifactId>
        </dependency>

        <dependency>
            <groupId>org.jboss.narayana.rts</groupId>
            <artifactId>lra-coordinator-jar</artifactId>
        </dependency>

        <dependency>
            <groupId>io.vertx</groupId>
            <artifactId>vertx-core</artifactId>
            <exclusions>
                <exclusion>
                    <groupId>*</groupId>
                    <artifactId>*</artifactId>
                </exclusion>
            </exclusions>
        </dependency>

        <dependency>
            <groupId>io.vertx</groupId>
            <artifactId>vertx-kafka-client</artifactId>
            <exclusions>
                <exclusion>
                    <groupId>*</groupId>
                    <artifactId>*</artifactId>
                </exclusion>
            </exclusions>
        </dependency>

        <dependency>
            <groupId>org.apache.kafka</groupId>
            <artifactId>kafka-clients</artifactId>
            <exclusions>
                <exclusion>
                    <groupId>*</groupId>
                    <artifactId>*</artifactId>
                </exclusion>
            </exclusions>
        </dependency>

        <dependency>
            <groupId>org.eclipse.microprofile.config</groupId>
            <artifactId>microprofile-config-api</artifactId>
            <exclusions>
                <exclusion>
                    <groupId>*</groupId>
                    <artifactId>*</artifactId>
                </exclusion>
            </exclusions>
        </dependency>

        <dependency>
            <groupId>org.eclipse.microprofile.fault-tolerance</groupId>
            <artifactId>microprofile-fault-tolerance-api</artifactId>
            <exclusions>
                <exclusion>
                    <groupId>*</groupId>
                    <artifactId>*</artifactId>
                </exclusion>
            </exclusions>
        </dependency>

        <dependency>
            <groupId>org.eclipse.microprofile.health</groupId>
            <artifactId>microprofile-health-api</artifactId>
            <exclusions>
                <exclusion>
                    <groupId>*</groupId>
                    <artifactId>*</artifactId>
                </exclusion>
            </exclusions>
        </dependency>

        <dependency>
            <groupId>org.eclipse.microprofile.jwt</groupId>
            <artifactId>microprofile-jwt-auth-api</artifactId>
            <exclusions>
                <exclusion>
                    <groupId>*</groupId>
                    <artifactId>*</artifactId>
                </exclusion>
            </exclusions>
        </dependency>

        <dependency>
            <groupId>org.eclipse.microprofile.lra</groupId>
            <artifactId>microprofile-lra-api</artifactId>
        </dependency>

        <dependency>
            <groupId>org.eclipse.microprofile.openapi</groupId>
            <artifactId>microprofile-openapi-api</artifactId>
            <exclusions>
                <exclusion>
                    <groupId>*</groupId>
                    <artifactId>*</artifactId>
                </exclusion>
            </exclusions>
        </dependency>

        <dependency>
            <groupId>org.eclipse.microprofile.reactive.messaging</groupId>
            <artifactId>microprofile-reactive-messaging-api</artifactId>
            <exclusions>
                <exclusion>
                    <groupId>*</groupId>
                    <artifactId>*</artifactId>
                </exclusion>
            </exclusions>
        </dependency>

        <dependency>
            <groupId>org.eclipse.microprofile.reactive-streams-operators</groupId>
            <artifactId>microprofile-reactive-streams-operators-api</artifactId>
            <exclusions>
                <exclusion>
                    <groupId>*</groupId>
                    <artifactId>*</artifactId>
                </exclusion>
            </exclusions>
        </dependency>

        <dependency>
            <groupId>org.eclipse.microprofile.reactive-streams-operators</groupId>
            <artifactId>microprofile-reactive-streams-operators-core</artifactId>
            <exclusions>
                <exclusion>
                    <groupId>*</groupId>
                    <artifactId>*</artifactId>
                </exclusion>
            </exclusions>
        </dependency>

        <dependency>
            <groupId>${full.maven.groupId}</groupId>
            <artifactId>wildfly-microprofile-config-smallrye</artifactId>
            <exclusions>
                <exclusion>
                    <groupId>*</groupId>
                    <artifactId>*</artifactId>
                </exclusion>
            </exclusions>
        </dependency>

        <dependency>
            <groupId>${full.maven.groupId}</groupId>
            <artifactId>wildfly-microprofile-metrics-smallrye</artifactId>
            <exclusions>
                <exclusion>
                    <groupId>*</groupId>
                    <artifactId>*</artifactId>
                </exclusion>
            </exclusions>
        </dependency>

        <dependency>
            <groupId>${full.maven.groupId}</groupId>
            <artifactId>wildfly-microprofile-reactive-messaging</artifactId>
            <exclusions>
                <exclusion>
                    <groupId>*</groupId>
                    <artifactId>*</artifactId>
                </exclusion>
            </exclusions>
        </dependency>

        <dependency>
            <groupId>${full.maven.groupId}</groupId>
            <artifactId>wildfly-microprofile-reactive-messaging-common</artifactId>
            <exclusions>
                <exclusion>
                    <groupId>*</groupId>
                    <artifactId>*</artifactId>
                </exclusion>
            </exclusions>
        </dependency>

        <dependency>
            <groupId>${full.maven.groupId}</groupId>
            <artifactId>wildfly-microprofile-reactive-messaging-config</artifactId>
            <exclusions>
                <exclusion>
                    <groupId>*</groupId>
                    <artifactId>*</artifactId>
                </exclusion>
            </exclusions>
        </dependency>

        <dependency>
            <groupId>${full.maven.groupId}</groupId>
            <artifactId>wildfly-microprofile-reactive-messaging-kafka</artifactId>
            <exclusions>
                <exclusion>
                    <groupId>*</groupId>
                    <artifactId>*</artifactId>
                </exclusion>
            </exclusions>
        </dependency>

        <dependency>
            <groupId>${full.maven.groupId}</groupId>
            <artifactId>wildfly-microprofile-reactive-streams-operators</artifactId>
            <exclusions>
                <exclusion>
                    <groupId>*</groupId>
                    <artifactId>*</artifactId>
                </exclusion>
            </exclusions>
        </dependency>

        <dependency>
            <groupId>org.wildfly.security.mp</groupId>
            <artifactId>wildfly-elytron-jwt</artifactId>
            <exclusions>
                <exclusion>
                    <artifactId>*</artifactId>
                    <groupId>*</groupId>
                </exclusion>
            </exclusions>
        </dependency>

        <dependency>
            <groupId>org.eclipse.microprofile.rest.client</groupId>
            <artifactId>microprofile-rest-client-api</artifactId>
        </dependency>
        <dependency>
            <groupId>org.reactivestreams</groupId>
            <artifactId>reactive-streams</artifactId>
        </dependency>
        <!-- / MP Rest client dependencies -->
    </dependencies>

    <profiles>

        <profile>
            <id>enforce</id>
            <activation>
                <property>
                    <name>!skip-enforce</name>
                </property>
            </activation>
            <build>
                <plugins>
                    <plugin>
                        <groupId>org.apache.maven.plugins</groupId>
                        <artifactId>maven-enforcer-plugin</artifactId>
                        <executions>
                            <execution>
                                <id>ban-transitive-deps</id>
                                <goals>
                                    <goal>enforce</goal>
                                </goals>
                                <configuration>
                                    <rules>
                                        <banTransitiveDependencies>
                                            <excludes>
                                                <!-- Ignore jdk jars because they are system scope -->
                                                <exclude>com.sun:tools</exclude>
                                                <exclude>sun.jdk:jconsole</exclude>
                                            </excludes>
                                        </banTransitiveDependencies>
                                    </rules>
                                </configuration>
                            </execution>
                        </executions>

                    </plugin>
                </plugins>
            </build>
        </profile>
        <profile>
            <id>enforce-product</id>
            <activation>
                <property>
                    <name>enforce-product</name>
                </property>
            </activation>
            <build>
                <plugins>
                    <plugin>
                        <groupId>org.apache.maven.plugins</groupId>
                        <artifactId>maven-enforcer-plugin</artifactId>
                        <dependencies>
                            <dependency>
                                <groupId>org.jboss.maven.plugins.enforcer.rules</groupId>
                                <artifactId>version-enforcer-rule</artifactId>
                                <version>1.0.0</version>
                            </dependency>
                        </dependencies>
                        <executions>
                            <execution>
                                <id>ban-non-product-deps</id>
                                <goals>
                                    <goal>enforce</goal>
                                </goals>
                                <configuration>
                                    <rules>
                                        <rule implementation="org.jboss.maven.plugins.enforcer.rules.version.BanVersionDependenciesRule">
                                          <versionPattern>^((?!redhat).)*$</versionPattern>
                                        </rule>
                                    </rules>
                                </configuration>
                            </execution>
                        </executions>
                    </plugin>
                </plugins>
            </build>
        </profile>
    </profiles>

</project><|MERGE_RESOLUTION|>--- conflicted
+++ resolved
@@ -132,7 +132,6 @@
             <groupId>${full.maven.groupId}</groupId>
             <artifactId>wildfly-microprofile-health-smallrye</artifactId>
         </dependency>
-<<<<<<< HEAD
         <dependency>
             <groupId>${full.maven.groupId}</groupId>
             <artifactId>wildfly-microprofile-lra-participant</artifactId>
@@ -141,29 +140,6 @@
             <groupId>${full.maven.groupId}</groupId>
             <artifactId>wildfly-microprofile-lra-coordinator</artifactId>
         </dependency>
-
-        <dependency>
-            <groupId>io.smallrye</groupId>
-            <artifactId>smallrye-opentracing</artifactId>
-            <exclusions>
-                <exclusion>
-                    <groupId>*</groupId>
-                    <artifactId>*</artifactId>
-                </exclusion>
-            </exclusions>
-        </dependency>
-        <dependency>
-            <groupId>io.smallrye</groupId>
-            <artifactId>smallrye-opentracing-contrib</artifactId>
-            <exclusions>
-                <exclusion>
-                    <groupId>*</groupId>
-                    <artifactId>*</artifactId>
-                </exclusion>
-            </exclusions>
-        </dependency>
-=======
->>>>>>> 9f75700f
 
         <dependency>
             <groupId>org.jboss.resteasy.microprofile</groupId>
