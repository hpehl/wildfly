/*
 * JBoss, Home of Professional Open Source.
 * Copyright 2017, Red Hat, Inc., and individual contributors
 * as indicated by the @author tags. See the copyright.txt file in the
 * distribution for a full listing of individual contributors.
 *
 * This is free software; you can redistribute it and/or modify it
 * under the terms of the GNU Lesser General Public License as
 * published by the Free Software Foundation; either version 2.1 of
 * the License, or (at your option) any later version.
 *
 * This software is distributed in the hope that it will be useful,
 * but WITHOUT ANY WARRANTY; without even the implied warranty of
 * MERCHANTABILITY or FITNESS FOR A PARTICULAR PURPOSE. See the GNU
 * Lesser General Public License for more details.
 *
 * You should have received a copy of the GNU Lesser General Public
 * License along with this software; if not, write to the Free
 * Software Foundation, Inc., 51 Franklin St, Fifth Floor, Boston, MA
 * 02110-1301 USA, or see the FSF site: http://www.fsf.org.
 */

package org.wildfly.extension.microprofile.health.deployment;

import java.util.ArrayList;
import java.util.List;
import java.util.function.BiConsumer;
import java.util.function.Consumer;

import javax.enterprise.event.Observes;
import javax.enterprise.inject.Instance;
import javax.enterprise.inject.spi.AfterDeploymentValidation;
import javax.enterprise.inject.spi.BeanManager;
import javax.enterprise.inject.spi.BeforeShutdown;
import javax.enterprise.inject.spi.Extension;
import javax.enterprise.inject.spi.ProcessAnnotatedType;
import javax.enterprise.util.AnnotationLiteral;

import io.smallrye.health.SmallRyeHealthReporter;
import org.eclipse.microprofile.config.Config;
import org.eclipse.microprofile.config.ConfigProvider;
import org.eclipse.microprofile.health.HealthCheck;
import org.eclipse.microprofile.health.HealthCheckResponse;
import org.eclipse.microprofile.health.Liveness;
import org.eclipse.microprofile.health.Readiness;
import org.jboss.modules.Module;
import org.wildfly.extension.microprofile.health.MicroProfileHealthReporter;

/**
 * @author <a href="http://jmesnil.net/">Jeff Mesnil</a> (c) 2017 Red Hat inc.
 */
public class CDIExtension implements Extension {

    private final MicroProfileHealthReporter reporter;
    private final Module module;

<<<<<<< HEAD
    // Use a single CDI instance to select and destroy all HealthCheck probes instances
=======
    static final class HealthLiteral extends AnnotationLiteral<Health> implements Health {

        static final HealthLiteral INSTANCE = new HealthLiteral();

        private static final long serialVersionUID = 1L;

    }

    // Use a single Jakarta Contexts and Dependency Injection instance to select and destroy all HealthCheck probes instances
>>>>>>> 0c7cc55b
    private Instance<Object> instance;
    private final List<HealthCheck> livenessChecks = new ArrayList<>();
    private final List<HealthCheck> readinessChecks = new ArrayList<>();
    private HealthCheck defaultReadinessCheck;


    public CDIExtension(MicroProfileHealthReporter healthReporter, Module module) {
        this.reporter = healthReporter;
        this.module = module;

    }

    /**
     * Get Jakarta Contexts and Dependency Injection <em>instances</em> of HealthCheck and
     * add them to the {@link MicroProfileHealthReporter}.
     */
    private void afterDeploymentValidation(@Observes final AfterDeploymentValidation avd, BeanManager bm) {
        instance = bm.createInstance();

        addHealthChecks(Liveness.Literal.INSTANCE, reporter::addLivenessCheck, livenessChecks);
        addHealthChecks(Readiness.Literal.INSTANCE, reporter::addReadinessCheck, readinessChecks);
        if (readinessChecks.isEmpty()) {
            Config config = ConfigProvider.getConfig(module.getClassLoader());
            boolean disableDefaultprocedure = config.getOptionalValue("mp.health.disable-default-procedures", Boolean.class).orElse(false);
            if (!disableDefaultprocedure) {
                // no readiness probe are present in the deployment. register a readiness check so that the deployment is considered ready
                defaultReadinessCheck = new DefaultReadinessHealthCheck(module.getName());
                reporter.addReadinessCheck(defaultReadinessCheck, module.getClassLoader());
            }
        }
    }

    private void addHealthChecks(AnnotationLiteral qualifier,
                                 BiConsumer<HealthCheck, ClassLoader> healthFunction, List<HealthCheck> healthChecks) {
        for (HealthCheck healthCheck : instance.select(HealthCheck.class, qualifier)) {
            healthFunction.accept(healthCheck, module.getClassLoader());
            healthChecks.add(healthCheck);
        }
    }

    /**
     * Called when the deployment is undeployed.
     * <p>
     * Remove all the instances of {@link HealthCheck} from the {@link MicroProfileHealthReporter}.
     */
    public void beforeShutdown(@Observes final BeforeShutdown bs) {
        removeHealthCheck(livenessChecks, reporter::removeLivenessCheck);
        removeHealthCheck(readinessChecks, reporter::removeReadinessCheck);

        if (defaultReadinessCheck != null) {
            reporter.removeReadinessCheck(defaultReadinessCheck);
            defaultReadinessCheck = null;
        }

        instance = null;
    }

    private void removeHealthCheck(List<HealthCheck> healthChecks,
                                   Consumer<HealthCheck> healthFunction) {
        for (HealthCheck healthCheck : healthChecks) {
            healthFunction.accept(healthCheck);
            instance.destroy(healthCheck);
        }
        healthChecks.clear();
    }

    public void vetoSmallryeHealthReporter(@Observes ProcessAnnotatedType<SmallRyeHealthReporter> pat) {
        pat.veto();
    }

    private static final class DefaultReadinessHealthCheck implements HealthCheck {

        private final String deploymentName;

        DefaultReadinessHealthCheck(String deploymentName) {
            this.deploymentName = deploymentName;
        }

        @Override
        public HealthCheckResponse call() {
            return HealthCheckResponse.named("ready-" + deploymentName)
                    .up()
                    .build();
        }
    }
}<|MERGE_RESOLUTION|>--- conflicted
+++ resolved
@@ -54,19 +54,7 @@
     private final MicroProfileHealthReporter reporter;
     private final Module module;
 
-<<<<<<< HEAD
-    // Use a single CDI instance to select and destroy all HealthCheck probes instances
-=======
-    static final class HealthLiteral extends AnnotationLiteral<Health> implements Health {
-
-        static final HealthLiteral INSTANCE = new HealthLiteral();
-
-        private static final long serialVersionUID = 1L;
-
-    }
-
     // Use a single Jakarta Contexts and Dependency Injection instance to select and destroy all HealthCheck probes instances
->>>>>>> 0c7cc55b
     private Instance<Object> instance;
     private final List<HealthCheck> livenessChecks = new ArrayList<>();
     private final List<HealthCheck> readinessChecks = new ArrayList<>();
