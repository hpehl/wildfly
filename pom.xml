--- conflicted
+++ resolved
@@ -312,13 +312,8 @@
         <legacy.version.org.jboss.spec.javax.jms.jboss-jms-api_2.0_spec>2.0.0.Final</legacy.version.org.jboss.spec.javax.jms.jboss-jms-api_2.0_spec>
         <version.org.jboss.spec.javax.servlet.jboss-servlet-api_4.0_spec>2.0.0.Final</version.org.jboss.spec.javax.servlet.jboss-servlet-api_4.0_spec>
         <version.org.junit>5.10.5</version.org.junit>
-<<<<<<< HEAD
         <version.org.keycloak>25.0.6</version.org.keycloak>
-        <version.org.mockito>3.10.0</version.org.mockito>
-=======
-        <version.org.keycloak>25.0.2</version.org.keycloak>
         <version.org.mockito>5.14.2</version.org.mockito>
->>>>>>> b5feaae1
         <version.org.syslog4j>0.9.30</version.org.syslog4j>
         <version.org.testcontainers>1.20.4</version.org.testcontainers>
         <version.org.testng>7.8.0</version.org.testng>
