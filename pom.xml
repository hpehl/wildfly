<?xml version="1.0" encoding="UTF-8"?>
<!--
  ~ Copyright The WildFly Authors
  ~ SPDX-License-Identifier: Apache-2.0
  -->
<project xmlns="http://maven.apache.org/POM/4.0.0" xmlns:xsi="http://www.w3.org/2001/XMLSchema-instance" xsi:schemaLocation="http://maven.apache.org/POM/4.0.0 http://maven.apache.org/xsd/maven-4.0.0.xsd">
    <modelVersion>4.0.0</modelVersion>

    <parent>
        <groupId>org.jboss</groupId>
        <artifactId>jboss-parent</artifactId>
        <version>47</version>
        <!-- The empty relativePath makes Maven lookup it in the repository. Missing tag default is ../pom.xml. -->
        <relativePath/>
    </parent>

    <groupId>org.wildfly</groupId>
    <artifactId>wildfly-parent</artifactId>
    <!--
        Maintain separation between the artifact id and the version to help prevent
        merge conflicts between commits changing the GA and those changing the V.
    -->
    <version>36.0.0.Beta1-SNAPSHOT</version>

    <packaging>pom</packaging>

    <name>WildFly: Parent Aggregator</name>
    <description>WildFly: Parent Aggregator</description>

    <licenses>
        <license>
            <name>Apache License 2.0</name>
            <url>http://repository.jboss.org/licenses/apache-2.0.txt</url>
            <distribution>repo</distribution>
        </license>
    </licenses>

    <scm>
        <connection>scm:git:${jboss.as.scm.connection}</connection>
        <developerConnection>scm:git:${jboss.as.scm.connection}</developerConnection>
        <url>${jboss.as.scm.url}</url>
    </scm>

    <properties>
        <!-- Release Info.
             Drives properties that end up in MANIFEST.mf files produced by this build
             and some are also used in the pom 'scm' element.
             Do not use these properties for other purpose.
        -->
        <jboss.as.release.codename>N/A</jboss.as.release.codename>
        <jboss.as.scm.connection>git@github.com:wildfly/wildfly.git</jboss.as.scm.connection>
        <jboss.as.scm.url>https://github.com/wildfly/wildfly</jboss.as.scm.url>

        <!-- Other release identification information that drives how the built server identifies itself -->
        <full.dist.product.release.name>WildFly</full.dist.product.release.name>
        <full.dist.product.slot>main</full.dist.product.slot>
        <full.dist.product.release.version>${project.version}</full.dist.product.release.version>
        <full.maven.groupId>${project.groupId}</full.maven.groupId>
        <full.maven.version>${project.version}</full.maven.version>
        <ee.dist.product.release.name>WildFly EE</ee.dist.product.release.name>
        <ee.dist.product.slot>${full.dist.product.slot}</ee.dist.product.slot>
        <ee.dist.product.release.version>${full.dist.product.release.version}</ee.dist.product.release.version>
        <ee.maven.groupId>${project.groupId}</ee.maven.groupId>
        <ee.maven.version>${project.version}</ee.maven.version>
        <product.docs.server.version>36</product.docs.server.version>
        <!-- A short variant of product.release.version used in 'startsWith' tests done by dist verification logic -->
        <verifier.product.release.version>${product.docs.server.version}.0</verifier.product.release.version>
        <!-- The Galleon channel for the minor version with which this branch is associated.  -->
        <galleon.minor.channel>${product.docs.server.version}.0</galleon.minor.channel>

        <!-- Galleon -->
        <galleon.fork.embedded>true</galleon.fork.embedded>
        <galleon.log.time>true</galleon.log.time>
        <galleon.offline>true</galleon.offline>

        <!-- Checkstyle configuration -->
        <linkXRef>false</linkXRef>

        <!--
            Build configuration.  Override JBoss Parent settings as necessary.
            For example: <version.surefire.plugin>2.11</version.surefire.plugin>
          -->
        <maven.min.version>3.6.0</maven.min.version>

        <!--
             To build, we require a Java 17 or higher compiler, but with a Java 17
             source and binary level.
             We allow builds with a compiler version higher than 17 to allow
             testing on later SE releases.

             But, if the 'deploy' phase is executed, we restrict to only SE 17.
             WildFly releases are built with SE 17.

             See this pom's maven-enforcer-plugin configuration for the rules
             that restrict the SE version used when building and deploying.
         -->
        <required.java.build.version>[17,)</required.java.build.version>
        <required.java.deploy.version>[17,18)</required.java.deploy.version>
        <maven.compiler.release>17</maven.compiler.release>
        <maven.compiler.target>${maven.compiler.release}</maven.compiler.target>
        <maven.compiler.source>${maven.compiler.release}</maven.compiler.source>

        <!-- TarArchiver behavior -->
        <assembly.tarLongFileMode>posix</assembly.tarLongFileMode>

        <!--
            Modularized JDK support. These are our recommended client-side JPMS settings.
            This list should only be modified if we are making a change to our general
            recommendation of what settings an external *client* application should use
            *in order to utilize our client-side libraries*. It is not meant to cover
            settings a client app might need to support it's own code.

            This list is not meant to control server-side JPMS settings.

            DO NOT add entries here just to support JPMS needs for specialized tests.
            The testsuite/pom.xml declares a 'modular.jdk.testsuite.args' property that
            defaults to ${modular.jdk.args}, i.e. this list. If particular tests need
            additional settings to support client-side behavior in their test code,
            then that property should be overridden in as fine-grained a location as
            practical, and no more coarse-grained than the global config of the pom
            for the maven module that includes the test.
         -->
        <modular.jdk.args>
            --add-exports=java.desktop/sun.awt=ALL-UNNAMED
            --add-exports=java.naming/com.sun.jndi.ldap=ALL-UNNAMED
            --add-exports=java.naming/com.sun.jndi.url.ldap=ALL-UNNAMED
            --add-exports=java.naming/com.sun.jndi.url.ldaps=ALL-UNNAMED
            --add-exports=jdk.naming.dns/com.sun.jndi.dns=ALL-UNNAMED
            --add-opens=java.base/java.io=ALL-UNNAMED
            --add-opens=java.base/java.lang=ALL-UNNAMED
            --add-opens=java.base/java.lang.invoke=ALL-UNNAMED
            --add-opens=java.base/java.lang.reflect=ALL-UNNAMED
            --add-opens=java.base/java.net=ALL-UNNAMED
            --add-opens=java.base/java.security=ALL-UNNAMED
            --add-opens=java.base/java.util=ALL-UNNAMED
            --add-opens=java.base/java.util.concurrent=ALL-UNNAMED
            --add-opens=java.management/javax.management=ALL-UNNAMED
            --add-opens=java.naming/javax.naming=ALL-UNNAMED
        </modular.jdk.args>
        <security.manager.props></security.manager.props>

        <!--
            See ChildFirstClassLoaderBuilder in model-test for the explanation of the org.jboss.model.test.cache.root and org.jboss.model.test.classpath.cache properties.
            If used in conjunction with org.jboss.model.test.classpath.cache -Dorg.jboss.model.test.cache.strict on the command line, transformers tests must
            propagate these to the test when run
         -->
        <!-- The name of the root checkout folder to create org.jboss.model.test.classpath.cache under for subsystem-test and core-model-test -->
        <org.jboss.model.test.cache.root>[pom.xml,testsuite]</org.jboss.model.test.cache.root>
        <!-- Location relative to root that will be used for the cached legacy classpaths used by subsystem-test and core-model-test-->
        <org.jboss.model.test.classpath.cache>target/model-test-classpath-cache</org.jboss.model.test.classpath.cache>

        <!-- Properties that drive the names of various directories produced by and used in the build -->
        <server.output.dir.prefix>wildfly</server.output.dir.prefix>
        <!-- Version suffix that is appended to directories. Default is the maven GAV version but this can be edited to use a short form version -->
        <server.output.dir.version>${project.version}</server.output.dir.version>

        <!-- Properties related to the directory from which testsuite modules that don't create their own dists
             should obtain the dist to test -->
        <!-- First, prefix to add to the standard maven child project whose output should be used.
             An empty value means no prefix.
             Custom test jobs can override this using -D, e.g. -Dtestsuite.default.build.project.prefix=ee- -->
        <testsuite.default.build.project.prefix></testsuite.default.build.project.prefix>
        <wildfly.build.output.dir>${testsuite.default.build.project.prefix}build/target/${server.output.dir.prefix}-${server.output.dir.version}</wildfly.build.output.dir>

        <!-- Protocol to use for communication with remote maven repositories.
             You can set to 'http' if you are using a maven proxy and 'https'
             interferes with that. Use 'https' for builds that will be released
             to non-snapshot public maven repos -->
        <maven.repository.protocol>https</maven.repository.protocol>
        <!-- The full remote maven repo URL; can be overridden via -D for special use cases -->
        <maven.repository.url>${maven.repository.protocol}://repository.jboss.org/nexus/content/groups/public/</maven.repository.url>

        <!-- Surefire args -->
        <surefire.extra.args></surefire.extra.args>
        <surefire.jpda.args></surefire.jpda.args>
        <surefire.non-modular.system.args>-ea -Duser.region=US -Duser.language=en ${surefire.jpda.args} ${surefire.extra.args} ${surefire.jacoco.args}</surefire.non-modular.system.args>
        <surefire.system.args>${modular.jdk.args} ${security.manager.props} ${surefire.non-modular.system.args}</surefire.system.args>
        <arquillian.servlet.protocol>Servlet 5.0</arquillian.servlet.protocol>
        <testLogToFile>true</testLogToFile>
        <maven.test.redirectTestOutputToFile>${testLogToFile}</maven.test.redirectTestOutputToFile>

        <!-- Galleon feature pack to use in testsuite provisioning executions that provide content
             that *could* be obtained solely from the wildfly-ee-galleon-pack or its dependencies.
             Test jobs can override this using -D to test using different feature pack.
        -->
        <testsuite.ee.galleon.pack.groupId>${full.maven.groupId}</testsuite.ee.galleon.pack.groupId>
        <testsuite.ee.galleon.pack.artifactId>wildfly-galleon-pack</testsuite.ee.galleon.pack.artifactId>
        <testsuite.ee.galleon.pack.version>${full.maven.version}</testsuite.ee.galleon.pack.version>
        <!-- Galleon feature pack to use in testsuite provisioning executions that provide content
             that *cannot* be obtained solely from the wildfly-ee-galleon-pack or its dependencies.
             Test jobs can override this using -D to test using a different feature pack.
        -->
        <testsuite.full.galleon.pack.groupId>${full.maven.groupId}</testsuite.full.galleon.pack.groupId>
        <testsuite.full.galleon.pack.artifactId>wildfly-galleon-pack</testsuite.full.galleon.pack.artifactId>
        <testsuite.full.galleon.pack.version>${full.maven.version}</testsuite.full.galleon.pack.version>
        <!-- Galleon feature pack to use in testsuite provisioning executions that install test-specific content.
             Profiles can set this to wildfly-test-feature-pack-preview when testing wildfly-preview.
        -->
        <testsuite.test.feature.pack.artifactId>wildfly-test-feature-pack</testsuite.test.feature.pack.artifactId>

        <!-- WildFly Channels based provisioning configuration.
             By default, if channels drive the provisioning we use the 'wildfly' channel.
             Profiles that focus on wildfly-preview or wildfly-ee can change that.
         -->
        <channels.maven.groupId>${project.groupId}.channels</channels.maven.groupId>
        <channels.maven.artifactId>wildfly</channels.maven.artifactId>
        <channels.maven.version>${full.maven.version}</channels.maven.version>


        <!-- Properties that set the phase used for different plugin executions.
             Profiles can override the values here to enable/disable executions.
             A value of 'none' disables the execution; to enable set the value to the
             normal phase for the goal.
             This setup allows the bulk of the execution configuration to be in the
             default build config (and thus shared in different profiles) while
             still being easily disabled in profiles where it is not wanted. -->
        <surefire.default-test.phase>test</surefire.default-test.phase>

        <!-- Base wildfly version used by testsuite/galleon/update test to install a server that gets updated to the SNAPSHOT version -->
        <wildfly.test.galleon.update.base.version>26.1.1.Final</wildfly.test.galleon.update.base.version>

        <!--
            Dependency version properties begin here. All other properties should be above.

            Properties are grouped by whether they solely relate to plugins, solely relate to test code,
            or impact production code.

            Each version property should be of the form "version.<groupId>".
            For example: <version.org.jboss.as>

            In cases where multiple artifacts use the same groupId but have different
            versions, add the artifactId or other qualifier to the property name.

            In cases where multiple artifacts use the same groupId but have different
            versions, add the artifactId or other qualifier to the property name.
            For example: <version.org.jboss.hal.release-stream>

            Version properties MUST be sorted alphabetically. Except...

            For properties only used for building or testing legacy code not used in
            standard WildFly or WildFly Preview, prefix the property name with 'legacy.'
            For properties only used for building WildFly Preview modules, prefix the property name with 'preview'.
            Place the prefixed property in the proper alphabetical location as if the prefix was not present.
            In the typical case where there's also the same property without a prefix, put the prefixed
            variants after the non-prefixed one.
        -->

        <!--
            *Plugin* Dependency versions. Please keep alphabetical.

            Properties for dependencies that are not *solely* related to plugins go in the sections below.

            This is not limited to plugin versions. Other artifacts that those plugins depend upon can go here
            if they are not otherwise used.
         -->
        <version.ant.junit>1.10.15</version.ant.junit>
        <version.asciidoctor.plugin>2.2.6</version.asciidoctor.plugin>
        <version.org.jacoco>0.8.12</version.org.jacoco>
        <version.org.jboss.galleon>6.0.4.Final</version.org.jboss.galleon>
        <version.org.jboss.wildscribe>3.1.0.Final</version.org.jboss.wildscribe>
        <version.org.owasp.dependency-check>12.1.0</version.org.owasp.dependency-check>
        <version.org.wildfly.bom-builder-plugin>2.0.8.Final</version.org.wildfly.bom-builder-plugin>
        <version.org.wildfly.checkstyle-config>1.0.8.Final</version.org.wildfly.checkstyle-config>
        <version.org.wildfly.common>1.6.0.Final</version.org.wildfly.common>
        <version.org.wildfly.galleon-plugins>7.3.1.Final</version.org.wildfly.galleon-plugins>
        <version.org.wildfly.glow>1.3.0.Final</version.org.wildfly.glow>
        <version.org.wildfly.licenses.plugin>2.4.1.Final</version.org.wildfly.licenses.plugin>
        <version.org.wildfly.plugin>5.1.0.Final</version.org.wildfly.plugin>
        <version.org.wildfly.unstable.annotation.api>1.0.0.Final</version.org.wildfly.unstable.annotation.api>
        <version.org.wildfly.wildfly-channel-plugin>1.0.20</version.org.wildfly.wildfly-channel-plugin>
        <version.verifier.plugin>1.1</version.verifier.plugin>
        <version.xml.plugin>1.0.2</version.xml.plugin>

        <!--
            *Non-plugin* TEST CODE dependency versions. Please keep alphabetical.

            Properties for dependencies that solely relate to maven plugins go in the plugin section above.
            Properties for dependencies that relate to production code go in the production code section below.
         -->
        <version.com.beust>1.78</version.com.beust>
        <version.org.wiremock>3.10.0</version.org.wiremock>
        <version.dom4j>2.1.4</version.dom4j>
        <version.httpunit>1.7.3</version.httpunit>
        <legacy.version.io.netty>4.0.19.Final</legacy.version.io.netty>
        <version.io.rest-assured>5.5.1</version.io.rest-assured>
        <legacy.version.jakarta.enterprise>2.0.2</legacy.version.jakarta.enterprise>
        <legacy.version.jakarta.inject.jakarta.inject-api>1.0.5</legacy.version.jakarta.inject.jakarta.inject-api>
        <version.jaxen>1.1.6</version.jaxen>
        <version.jsoup>1.15.4</version.jsoup>
        <version.junit>4.13.2</version.junit>
        <version.org.apache.ds>2.0.0.AM26</version.org.apache.ds>
        <version.org.apache.groovy>4.0.26</version.org.apache.groovy>
        <version.org.assertj>3.26.3</version.org.assertj>
        <version.org.awaitility.awaitility>4.0.3</version.org.awaitility.awaitility>
        <version.org.codehaus.plexus.plexus-utils>3.5.1</version.org.codehaus.plexus.plexus-utils>
        <version.org.eclipse.jetty>11.0.25</version.org.eclipse.jetty>
        <version.org.hamcrest>2.2</version.org.hamcrest>
        <version.org.hamcrest.legacy>1.3</version.org.hamcrest.legacy>
        <version.org.javassist>3.29.2-GA</version.org.javassist>
        <version.org.jboss.arquillian.core>1.9.3.Final</version.org.jboss.arquillian.core>
        <version.org.jboss.arquillian.jakarta>10.0.0.Final</version.org.jboss.arquillian.jakarta>
        <version.org.jboss.arquillian.testcontainers>1.0.0.Alpha3</version.org.jboss.arquillian.testcontainers>
        <version.org.jboss.byteman>4.0.24</version.org.jboss.byteman>
        <version.org.jboss.logmanager.commons-logging-jboss-logmanager>1.0.3.Final</version.org.jboss.logmanager.commons-logging-jboss-logmanager>
        <!-- only needed here until wildfly-arquillian has this version properly synced with arquillian itself  -->
        <version.org.jboss.shrinkwrap.descriptors>2.0.0</version.org.jboss.shrinkwrap.descriptors>
        <!-- It's currently required to use 2.2.7. The wildfly-model-test and wildfly-subsystem-test dependencies bring
             in older versions of the org.apache.maven.resolver:* dependencies which are not compatible with newer
             versions of the Shrinkwrap Resolvers. -->
        <version.org.jboss.shrinkwrap.resolvers>2.2.7</version.org.jboss.shrinkwrap.resolvers>
        <version.org.jboss.shrinkwrap.shrinkwrap>1.2.6</version.org.jboss.shrinkwrap.shrinkwrap>
        <legacy.version.org.jboss.spec.javax.jms.jboss-jms-api_2.0_spec>2.0.0.Final</legacy.version.org.jboss.spec.javax.jms.jboss-jms-api_2.0_spec>
        <version.org.jboss.spec.javax.servlet.jboss-servlet-api_4.0_spec>2.0.0.Final</version.org.jboss.spec.javax.servlet.jboss-servlet-api_4.0_spec>
        <version.org.junit>5.10.5</version.org.junit>
        <version.org.keycloak>25.0.6</version.org.keycloak>
        <version.org.mockito>5.14.2</version.org.mockito>
        <version.org.syslog4j>0.9.30</version.org.syslog4j>
        <version.org.testcontainers>1.20.6</version.org.testcontainers>
        <version.org.testng>7.8.0</version.org.testng>
        <!-- The MicroProfile REST Client TCK requires a newer version of TestNG. The version is explicitly overridden
             on the dependency on the MicroProfile REST Client TCK POM.
         -->
        <version.org.testng.mp.rest.client>7.10.2</version.org.testng.mp.rest.client>
        <version.org.wildfly.arquillian>5.1.0.Beta10</version.org.wildfly.arquillian>
        <version.org.wildfly.extras.creaper>2.0.3</version.org.wildfly.extras.creaper>
        <legacy.version.org.wildfly.naming-client>1.0.17.Final</legacy.version.org.wildfly.naming-client>

        <!--
            *Non-plugin* PRODUCTION CODE dependency versions. Please keep alphabetical.

            Properties for dependencies that solely relate to maven plugins go in the plugin section above.
            Properties for dependencies that solely relate to tests go in the test code section above.
         -->
        <version.antlr>4.13.0</version.antlr>
        <version.com.carrotsearch.hppc>0.10.0</version.com.carrotsearch.hppc>
        <version.com.fasterxml.classmate>1.5.1</version.com.fasterxml.classmate>
        <version.com.fasterxml.jackson>2.18.3</version.com.fasterxml.jackson>
        <version.com.fasterxml.jackson.databind>${version.com.fasterxml.jackson}</version.com.fasterxml.jackson.databind>
        <version.com.fasterxml.jackson.jr.jackson-jr-objects>${version.com.fasterxml.jackson}</version.com.fasterxml.jackson.jr.jackson-jr-objects>
        <version.com.github.ben-manes.caffeine>3.2.0</version.com.github.ben-manes.caffeine>
        <version.com.github.fge.btf>1.2</version.com.github.fge.btf>
        <version.com.github.fge.jackson-coreutils>1.8</version.com.github.fge.jackson-coreutils>
        <version.com.github.fge.json-patch>1.9</version.com.github.fge.json-patch>
        <version.com.github.fge.msg-simple>1.1</version.com.github.fge.msg-simple>
        <version.com.github.luben.zstd-jni>1.5.7-1</version.com.github.luben.zstd-jni>
        <version.com.google.api.grpc>2.0.1</version.com.google.api.grpc>
        <version.com.google.code.gson>2.8.9</version.com.google.code.gson>
        <version.com.google.guava>33.0.0-jre</version.com.google.guava>
        <version.com.google.guava.failureaccess>1.0.2</version.com.google.guava.failureaccess>
        <version.com.google.protobuf>4.28.3</version.com.google.protobuf>
        <version.com.h2database>2.2.224</version.com.h2database>
        <version.com.ibm.async.asyncutil>0.1.0</version.com.ibm.async.asyncutil>
        <version.com.microsoft.azure>8.6.6</version.com.microsoft.azure>
        <version.com.nimbus.jose-jwt>9.37.3</version.com.nimbus.jose-jwt>
        <legacy.version.com.squareup.okhttp>3.14.9</legacy.version.com.squareup.okhttp>
        <legacy.version.com.squareup.okio>1.17.6</legacy.version.com.squareup.okio>
        <version.com.squareup.protoparser>4.0.3</version.com.squareup.protoparser>
        <version.com.sun.istack>4.1.2</version.com.sun.istack>
        <version.com.sun.xml.fastinfoset>2.1.1</version.com.sun.xml.fastinfoset>
        <version.com.sun.xml.messaging.saaj>3.0.0</version.com.sun.xml.messaging.saaj>
        <version.commons-beanutils>1.9.4</version.commons-beanutils>
        <version.commons-codec>1.17.2</version.commons-codec>
        <version.commons-collections>3.2.2</version.commons-collections>
        <version.commons-io>2.16.1</version.commons-io>
        <version.de.dentrassi.crypto>2.4.0</version.de.dentrassi.crypto>
        <version.gnu.getopt>1.0.13</version.gnu.getopt>
        <version.io.agroal>2.0</version.io.agroal>
        <version.io.github.resilience4j>2.2.0</version.io.github.resilience4j>
        <version.io.grpc>1.70.0</version.io.grpc>
        <version.io.micrometer>1.14.5</version.io.micrometer>
        <version.io.netty>4.1.119.Final</version.io.netty>
        <version.io.opentelemetry.instrumentation>2.8.0</version.io.opentelemetry.instrumentation>
        <version.io.opentelemetry.opentelemetry-semconv>1.25.0-alpha</version.io.opentelemetry.opentelemetry-semconv>
        <version.io.opentelemetry.opentelemetry>1.42.1</version.io.opentelemetry.opentelemetry>
        <version.io.opentelemetry.proto>1.3.2-alpha</version.io.opentelemetry.proto>
        <version.io.perfmark>0.23.0</version.io.perfmark>
        <version.io.prometheus.client>0.16.0</version.io.prometheus.client>
        <version.io.prometheus>1.3.1</version.io.prometheus>
        <version.io.reactivex.rxjava2>2.2.21</version.io.reactivex.rxjava2>
        <version.io.reactivex.rxjava3>3.1.10</version.io.reactivex.rxjava3>
        <version.io.smallrye.open-api>4.0.8</version.io.smallrye.open-api>
        <version.io.smallrye.reactive-utils>2.6.0</version.io.smallrye.reactive-utils>
        <version.io.smallrye.smallrye-common>2.10.0</version.io.smallrye.smallrye-common>
        <version.io.smallrye.smallrye-config>3.12.2</version.io.smallrye.smallrye-config>
        <version.io.smallrye.smallrye-fault-tolerance>6.9.0</version.io.smallrye.smallrye-fault-tolerance>
        <version.io.smallrye.smallrye-health>4.2.0</version.io.smallrye.smallrye-health>
        <version.io.smallrye.smallrye-jwt>4.3.1</version.io.smallrye.smallrye-jwt>
        <version.io.smallrye.smallrye-mutiny>2.7.0</version.io.smallrye.smallrye-mutiny>
        <version.io.smallrye.smallrye-mutiny-vertx>3.17.1</version.io.smallrye.smallrye-mutiny-vertx>
        <version.io.smallrye.smallrye-mutiny-zero>1.1.1</version.io.smallrye.smallrye-mutiny-zero>
        <version.io.smallrye.smallrye-opentelemetry>2.9.2</version.io.smallrye.smallrye-opentelemetry>
        <version.io.smallrye.smallrye-reactive-messaging>4.25.0</version.io.smallrye.smallrye-reactive-messaging>
        <version.io.undertow.jastow>2.2.8.Final</version.io.undertow.jastow>
        <version.io.vertx.vertx>4.5.13</version.io.vertx.vertx>
        <version.io.vertx.vertx-kafka-client>4.4.9</version.io.vertx.vertx-kafka-client>
        <version.jakarta.activation.jakarta.activation-api>2.1.3</version.jakarta.activation.jakarta.activation-api>
        <version.jakarta.annotation.jakarta-annotation-api>2.1.1</version.jakarta.annotation.jakarta-annotation-api>
        <version.jakarta.batch.jakarta.batch-api>2.1.1</version.jakarta.batch.jakarta.batch-api>
        <version.jakarta.data.jakarta-data-api>1.0.1</version.jakarta.data.jakarta-data-api>
        <version.jakarta.ejb.jakarta-ejb-api>4.0.1</version.jakarta.ejb.jakarta-ejb-api>
        <version.jakarta.enterprise.concurrent.jakarta-enterprise.concurrent-api>3.0.3</version.jakarta.enterprise.concurrent.jakarta-enterprise.concurrent-api>
        <version.jakarta.enterprise>4.0.1</version.jakarta.enterprise>
        <version.jakarta.faces.jakarta-faces-api>4.0.1</version.jakarta.faces.jakarta-faces-api>
        <version.jakarta.faces>4.0.11</version.jakarta.faces>
        <version.jakarta.inject.jakarta.inject-api>2.0.1</version.jakarta.inject.jakarta.inject-api>
        <version.jakarta.jms.jakarta-jms-api>3.1.0</version.jakarta.jms.jakarta-jms-api>
        <version.jakarta.json.bind.api>3.0.1</version.jakarta.json.bind.api>
        <version.jakarta.mail-api>2.1.3</version.jakarta.mail-api>
        <version.jakarta.mvc.jakarta-mvc-api>2.1.0</version.jakarta.mvc.jakarta-mvc-api>
        <version.jakarta.persistence>3.1.0</version.jakarta.persistence>
        <version.jakarta.resource.jakarta-resource-api>2.1.0</version.jakarta.resource.jakarta-resource-api>
        <version.jakarta.security.enterprise>3.0.0</version.jakarta.security.enterprise>
        <version.jakarta.servlet.jakarta-servlet-api>6.0.0</version.jakarta.servlet.jakarta-servlet-api>
        <version.jakarta.servlet.jsp.jakarta-servlet-jsp-api>3.1.1</version.jakarta.servlet.jsp.jakarta-servlet-jsp-api>
        <version.jakarta.servlet.jsp.jstl.jakarta-servlet-jsp-jstl-api>3.0.2</version.jakarta.servlet.jsp.jstl.jakarta-servlet-jsp-jstl-api>
        <version.jakarta.transaction.jakarta-transaction-api>2.0.1</version.jakarta.transaction.jakarta-transaction-api>
        <version.jakarta.validation.jakarta-validation-api>3.0.2</version.jakarta.validation.jakarta-validation-api>
        <version.jakarta.websocket.jakarta-websocket-api>2.1.1</version.jakarta.websocket.jakarta-websocket-api>
        <version.jakarta.ws.rs.jakarta-ws-rs-api>3.1.0</version.jakarta.ws.rs.jakarta-ws-rs-api>
        <version.jakarta.xml.bind.jakarta-xml-bind-api>4.0.2</version.jakarta.xml.bind.jakarta-xml-bind-api>
        <version.jboss.jaxbintros>2.0.1</version.jboss.jaxbintros>
        <version.joda-time>2.12.7</version.joda-time>
        <version.net.jcip>1.0</version.net.jcip>
        <version.net.shibboleth.utilities.java-support>8.0.0</version.net.shibboleth.utilities.java-support>
        <version.org.apache.activemq.artemis>2.38.0</version.org.apache.activemq.artemis>
        <version.org.apache.activemq.artemis.native>2.0.0</version.org.apache.activemq.artemis.native>
        <version.org.apache.avro>1.12.0</version.org.apache.avro>
        <version.org.apache.cxf>4.0.6</version.org.apache.cxf>
        <version.org.apache.cxf.xjcplugins>4.0.1</version.org.apache.cxf.xjcplugins>
        <version.org.apache.httpcomponents.httpasyncclient>4.1.5</version.org.apache.httpcomponents.httpasyncclient>
        <version.org.apache.james.apache-mime4j>0.8.12</version.org.apache.james.apache-mime4j>
        <version.org.apache.kafka>3.9.0</version.org.apache.kafka>
        <version.org.apache.kafka.test-image>3.8.0</version.org.apache.kafka.test-image>
        <version.org.apache.lucene>9.11.1</version.org.apache.lucene>
        <version.org.apache.neethi>3.2.1</version.org.apache.neethi>
        <version.org.apache.qpid.proton>0.34.1</version.org.apache.qpid.proton>
        <version.org.apache.santuario>3.0.5</version.org.apache.santuario>
        <version.org.apache.velocity>2.3</version.org.apache.velocity>
        <version.org.apache.wss4j>3.0.4</version.org.apache.wss4j>
        <version.org.apache.ws.xmlschema>2.3.0</version.org.apache.ws.xmlschema>
        <version.org.bitbucket.jose4j>0.9.6</version.org.bitbucket.jose4j>
        <version.org.bytebuddy>1.15.11</version.org.bytebuddy>
        <version.org.codehaus.woodstox.stax2-api>4.2.2</version.org.codehaus.woodstox.stax2-api>
        <version.org.codehaus.woodstox.woodstox-core>7.0.0</version.org.codehaus.woodstox.woodstox-core>
        <version.org.cryptacular>1.2.5</version.org.cryptacular>
        <version.org.eclipse.angus.angus-activation>2.0.2</version.org.eclipse.angus.angus-activation>
        <version.org.eclipse.angus.angus-mail>2.0.3</version.org.eclipse.angus.angus-mail>
        <version.org.eclipse.jdt>3.33.0</version.org.eclipse.jdt>
        <version.org.eclipse.microprofile>7.0</version.org.eclipse.microprofile>
        <version.org.eclipse.microprofile.config.api>3.1</version.org.eclipse.microprofile.config.api>
        <version.org.eclipse.microprofile.fault-tolerance.api>4.1.2</version.org.eclipse.microprofile.fault-tolerance.api>
        <version.org.eclipse.microprofile.health.api>4.0.1</version.org.eclipse.microprofile.health.api>
        <version.org.eclipse.microprofile.jwt.api>2.1</version.org.eclipse.microprofile.jwt.api>
        <version.org.eclipse.microprofile.lra.api>2.0.1</version.org.eclipse.microprofile.lra.api>
        <version.org.eclipse.microprofile.openapi>4.0.2</version.org.eclipse.microprofile.openapi>
        <version.org.eclipse.microprofile.reactive-messaging.api>3.0.1</version.org.eclipse.microprofile.reactive-messaging.api>
        <version.org.eclipse.microprofile.reactive-streams-operators.api>3.0.1</version.org.eclipse.microprofile.reactive-streams-operators.api>
        <version.org.eclipse.microprofile.rest.client.api>4.0</version.org.eclipse.microprofile.rest.client.api>
        <version.org.eclipse.microprofile.telemetry>2.0.1</version.org.eclipse.microprofile.telemetry>
        <version.org.eclipse.persistence.eclipselink>4.0.5</version.org.eclipse.persistence.eclipselink>
        <version.org.eclipse.yasson>3.0.4</version.org.eclipse.yasson>
        <version.org.elasticsearch.client.rest-client>8.15.4</version.org.elasticsearch.client.rest-client>
        <version.org.glassfish.expressly>5.0.0</version.org.glassfish.expressly>
        <version.org.glassfish.jakarta.enterprise.concurrent>3.0.1</version.org.glassfish.jakarta.enterprise.concurrent>
        <version.org.glassfish.jaxb>4.0.5</version.org.glassfish.jaxb>
        <version.org.glassfish.jaxb.jaxb-xjc>${version.org.glassfish.jaxb}</version.org.glassfish.jaxb.jaxb-xjc>
        <version.org.glassfish.soteria>3.0.3</version.org.glassfish.soteria>
        <version.org.glassfish.web.jakarta.servlet.jsp.jstl>3.0.1-jbossorg-1</version.org.glassfish.web.jakarta.servlet.jsp.jstl>
        <version.org.hibernate.commons.annotations>7.0.3.Final</version.org.hibernate.commons.annotations>
        <version.org.hibernate>6.6.7.Final</version.org.hibernate>
        <version.org.hibernate.search>7.2.3.Final</version.org.hibernate.search>
        <version.org.hibernate.validator>8.0.2.Final</version.org.hibernate.validator>
        <version.org.hornetq>2.4.11.Final</version.org.hornetq>
        <version.org.infinispan>15.1.7.Final</version.org.infinispan>
        <version.org.jasypt>1.9.3</version.org.jasypt>
        <version.org.jberet>3.1.0.Final</version.org.jberet>
        <version.org.jboss.activemq.artemis.integration>2.0.3.Final</version.org.jboss.activemq.artemis.integration>
        <version.org.jboss.common.jboss-common-beans>2.0.1.Final</version.org.jboss.common.jboss-common-beans>
        <version.org.jboss.ejb-client>5.0.8.Final</version.org.jboss.ejb-client>
        <version.org.jboss.ejb3.ext-api>2.4.0.Final</version.org.jboss.ejb3.ext-api>
        <version.org.jboss.genericjms>3.0.0.Final</version.org.jboss.genericjms>
        <version.org.jboss.hal.console>3.7.9.Final</version.org.jboss.hal.console>
        <version.org.jboss.iiop-client>2.0.1.Final</version.org.jboss.iiop-client>
        <version.org.jboss.ironjacamar>3.0.13.Final</version.org.jboss.ironjacamar>
        <version.org.jboss.jboss-transaction-spi>8.0.0.Final</version.org.jboss.jboss-transaction-spi>
        <version.org.jboss.metadata>16.0.0.Final</version.org.jboss.metadata>
        <version.org.jboss.mod_cluster>2.1.0.Final</version.org.jboss.mod_cluster>
        <version.org.jboss.narayana>7.2.1.Final</version.org.jboss.narayana>
        <version.org.jboss.narayana.lra>1.0.0.Final</version.org.jboss.narayana.lra>
        <version.org.jboss.openjdk-orb>10.1.1.Final</version.org.jboss.openjdk-orb>
        <version.org.jboss.resteasy>6.2.12.Final</version.org.jboss.resteasy>
        <version.org.jboss.resteasy.extensions>2.0.1.Final</version.org.jboss.resteasy.extensions>
        <version.org.jboss.resteasy.microprofile>3.0.1.Final</version.org.jboss.resteasy.microprofile>
        <version.org.jboss.resteasy.spring>3.2.0.Final</version.org.jboss.resteasy.spring>
        <version.org.jboss.spec.jakarta.el.jboss-el-api_5.0_spec>4.0.1.Final</version.org.jboss.spec.jakarta.el.jboss-el-api_5.0_spec>
        <version.org.jboss.spec.jakarta.xml.soap.saaj-api_3.0_spec>1.0.0.Final</version.org.jboss.spec.jakarta.xml.soap.saaj-api_3.0_spec>
        <version.org.jboss.spec.jakarta.xml.ws.api_4.0_spec>1.0.0.Final</version.org.jboss.spec.jakarta.xml.ws.api_4.0_spec>
        <version.org.jboss.universe.community>1.2.0.Final</version.org.jboss.universe.community>
        <version.org.jboss.universe.producer.wildfly>1.3.13.Final</version.org.jboss.universe.producer.wildfly>
        <version.org.jboss.weld.weld>5.1.5.Final</version.org.jboss.weld.weld>
        <version.org.jboss.weld.weld-api>5.0.SP3</version.org.jboss.weld.weld-api>
        <version.org.jboss.ws.api>3.0.0.Final</version.org.jboss.ws.api>
        <version.org.jboss.ws.common>5.1.0.Final</version.org.jboss.ws.common>
        <version.org.jboss.ws.common.tools>2.1.0.Final</version.org.jboss.ws.common.tools>
        <version.org.jboss.ws.cxf>7.3.1.Final</version.org.jboss.ws.cxf>
        <version.org.jboss.ws.jaxws-undertow-httpspi>2.0.0.Final</version.org.jboss.ws.jaxws-undertow-httpspi>
        <version.org.jboss.ws.spi>5.0.0.Final</version.org.jboss.ws.spi>
        <version.org.jboss.xnio.netty.netty-xnio-transport>0.1.10.Final</version.org.jboss.xnio.netty.netty-xnio-transport>
        <version.org.jctools.jctools-core>4.0.5</version.org.jctools.jctools-core>
        <version.org.jgroups>5.3.15.Final</version.org.jgroups>
        <version.org.jgroups.aws>3.0.1.Final</version.org.jgroups.aws>
        <version.org.jgroups.azure>2.0.2.Final</version.org.jgroups.azure>
        <version.org.jgroups.kubernetes>2.0.2.Final</version.org.jgroups.kubernetes>
        <version.org.jipijapa>1.0.1.Final</version.org.jipijapa>
        <version.org.jvnet.staxex>2.1.0</version.org.jvnet.staxex>
        <version.org.keycloak.keycloak-saml-wildfly-subsystem>18.0.2</version.org.keycloak.keycloak-saml-wildfly-subsystem>
        <version.org.kohsuke.metainf-services>1.11</version.org.kohsuke.metainf-services>
        <version.org.lz4.lz4-java>1.8.0</version.org.lz4.lz4-java>
        <version.org.opensaml.opensaml>4.3.2</version.org.opensaml.opensaml>
        <version.org.ow2.asm>9.7.1</version.org.ow2.asm>
        <version.org.reactivestreams>1.0.4</version.org.reactivestreams>
        <version.org.wildfly.clustering>6.0.0.Final</version.org.wildfly.clustering>
<<<<<<< HEAD
        <version.org.wildfly.core>28.0.0.Beta4</version.org.wildfly.core>
        <version.org.wildfly.http-client>2.1.0.Final</version.org.wildfly.http-client>
=======
        <version.org.wildfly.core>28.0.0.Beta5</version.org.wildfly.core>
        <version.org.wildfly.http-client>2.0.7.Final</version.org.wildfly.http-client>
>>>>>>> 8ec33ccc
        <version.org.wildfly.launcher>1.0.0.Final</version.org.wildfly.launcher>
        <version.org.wildfly.mvc.krazo>1.0.0.Final</version.org.wildfly.mvc.krazo>
        <version.org.wildfly.vertx>1.0.2.Final</version.org.wildfly.vertx>
        <version.org.wildfly.naming-client>2.0.1.Final</version.org.wildfly.naming-client>
        <version.org.wildfly.security.elytron-tests-common>2.4.2.Final</version.org.wildfly.security.elytron-tests-common>
        <version.org.wildfly.security.elytron-mp>2.0.0.Final</version.org.wildfly.security.elytron-mp>
        <version.org.wildfly.transaction.client>3.0.5.Final</version.org.wildfly.transaction.client>
        <preview.version.org.wildfly.wildfly-ee-9-deployment-transformer>2.0.0.Final</preview.version.org.wildfly.wildfly-ee-9-deployment-transformer>
        <version.software.amazon.awssdk>2.30.32</version.software.amazon.awssdk>
        <version.software.amazon.eventstream>1.0.1</version.software.amazon.eventstream>
        <version.org.xerial.snappy.snappy-java>1.1.10.5</version.org.xerial.snappy.snappy-java>
        <version.sun.jaxb>${version.org.glassfish.jaxb}</version.sun.jaxb>
        <version.wsdl4j>1.6.3</version.wsdl4j>
        <version.xml-resolver>1.2</version.xml-resolver>

    </properties>

    <dependencyManagement>
        <dependencies>

            <!-- Import the core parent to get all the managed dependencies from core -->
            <dependency>
                <groupId>org.wildfly.core</groupId>
                <artifactId>wildfly-core-parent</artifactId>
                <version>${version.org.wildfly.core}</version>
                <type>pom</type>
                <scope>import</scope>
            </dependency>

            <!-- Keep sorted -->

            <dependency>
                <groupId>${channels.maven.groupId}</groupId>
                <artifactId>wildfly</artifactId>
                <version>${full.maven.version}</version>
                <type>yaml</type>
                <classifier>manifest</classifier>
            </dependency>

            <dependency>
                <groupId>${ee.maven.groupId}</groupId>
                <artifactId>wildfly-common-ee-dependency-management</artifactId>
                <version>${ee.maven.version}</version>
                <type>pom</type>
            </dependency>

            <dependency>
                <groupId>${full.maven.groupId}</groupId>
                <artifactId>wildfly-common-expansion-dependency-management</artifactId>
                <version>${full.maven.version}</version>
                <type>pom</type>
            </dependency>

            <dependency>
                <groupId>${ee.maven.groupId}</groupId>
                <artifactId>wildfly-ee-build</artifactId>
                <version>${ee.maven.version}</version>
                <type>pom</type>
            </dependency>

            <dependency>
                <groupId>${channels.maven.groupId}</groupId>
                <artifactId>wildfly-ee</artifactId>
                <version>${ee.maven.version}</version>
                <type>yaml</type>
                <classifier>manifest</classifier>
            </dependency>

            <dependency>
                <groupId>${ee.maven.groupId}</groupId>
                <artifactId>wildfly-ee-dist</artifactId>
                <version>${ee.maven.version}</version>
                <type>pom</type>
            </dependency>

            <dependency>
                <groupId>${ee.maven.groupId}</groupId>
                <artifactId>wildfly-ee-feature-pack-galleon-local</artifactId>
                <version>${ee.maven.version}</version>
                <type>pom</type>
            </dependency>

            <dependency>
                <groupId>${ee.maven.groupId}</groupId>
                <artifactId>wildfly-ee-feature-pack-galleon-local</artifactId>
                <version>${ee.maven.version}</version>
                <type>zip</type>
            </dependency>

            <dependency>
                <groupId>${ee.maven.groupId}</groupId>
                <artifactId>wildfly-ee-feature-pack-galleon-shared</artifactId>
                <version>${ee.maven.version}</version>
                <type>pom</type>
            </dependency>

            <dependency>
                <groupId>${ee.maven.groupId}</groupId>
                <artifactId>wildfly-ee-feature-pack-galleon-shared</artifactId>
                <version>${ee.maven.version}</version>
                <type>zip</type>
            </dependency>

            <dependency>
                <groupId>${ee.maven.groupId}</groupId>
                <artifactId>wildfly-ee-galleon-pack</artifactId>
                <version>${ee.maven.version}</version>
                <type>pom</type>
            </dependency>

            <dependency>
                <groupId>${ee.maven.groupId}</groupId>
                <artifactId>wildfly-ee-galleon-pack</artifactId>
                <version>${ee.maven.version}</version>
                <type>zip</type>
            </dependency>

            <dependency>
                <groupId>${ee.maven.groupId}</groupId>
                <artifactId>wildfly-legacy-ee-bom</artifactId>
                <version>${ee.maven.version}</version>
                <type>pom</type>
            </dependency>

            <dependency>
                <groupId>${ee.maven.groupId}</groupId>
                <artifactId>wildfly-preview-build</artifactId>
                <version>${ee.maven.version}</version>
                <type>pom</type>
            </dependency>

            <dependency>
                <groupId>${channels.maven.groupId}</groupId>
                <artifactId>wildfly-preview</artifactId>
                <version>${ee.maven.version}</version>
                <type>yaml</type>
                <classifier>manifest</classifier>
            </dependency>

            <dependency>
                <groupId>${ee.maven.groupId}</groupId>
                <artifactId>wildfly-preview-dist</artifactId>
                <version>${ee.maven.version}</version>
                <type>pom</type>
            </dependency>

            <dependency>
                <groupId>${ee.maven.groupId}</groupId>
                <artifactId>wildfly-preview-ee-bom</artifactId>
                <version>${ee.maven.version}</version>
                <type>pom</type>
            </dependency>

            <dependency>
                <groupId>${ee.maven.groupId}</groupId>
                <artifactId>wildfly-preview-expansion-bom</artifactId>
                <version>${ee.maven.version}</version>
                <type>pom</type>
            </dependency>

            <dependency>
                <groupId>${ee.maven.groupId}</groupId>
                <artifactId>wildfly-preview-feature-pack</artifactId>
                <version>${ee.maven.version}</version>
                <type>pom</type>
            </dependency>

            <dependency>
                <groupId>${ee.maven.groupId}</groupId>
                <artifactId>wildfly-preview-feature-pack</artifactId>
                <version>${ee.maven.version}</version>
                <type>zip</type>
            </dependency>

            <dependency>
                <groupId>${ee.maven.groupId}</groupId>
                <artifactId>wildfly-preview-feature-pack-galleon-local</artifactId>
                <version>${ee.maven.version}</version>
                <type>pom</type>
            </dependency>

            <dependency>
                <groupId>${ee.maven.groupId}</groupId>
                <artifactId>wildfly-preview-feature-pack-galleon-local</artifactId>
                <version>${ee.maven.version}</version>
                <type>zip</type>
            </dependency>

            <dependency>
                <groupId>${ee.maven.groupId}</groupId>
                <artifactId>wildfly-preview-test-bom</artifactId>
                <version>${ee.maven.version}</version>
                <type>pom</type>
            </dependency>

            <dependency>
                <groupId>${ee.maven.groupId}</groupId>
                <artifactId>wildfly-preview-test-expansion-bom</artifactId>
                <version>${ee.maven.version}</version>
                <type>pom</type>
            </dependency>

            <dependency>
                <groupId>${ee.maven.groupId}</groupId>
                <artifactId>wildfly-standard-ee-bom</artifactId>
                <version>${ee.maven.version}</version>
                <type>pom</type>
            </dependency>

            <dependency>
                <groupId>${full.maven.groupId}</groupId>
                <artifactId>wildfly-standard-expansion-bom</artifactId>
                <version>${full.maven.version}</version>
                <type>pom</type>
            </dependency>

            <dependency>
                <groupId>${ee.maven.groupId}</groupId>
                <artifactId>wildfly-standard-test-bom</artifactId>
                <version>${ee.maven.version}</version>
                <type>pom</type>
            </dependency>

            <dependency>
                <groupId>${full.maven.groupId}</groupId>
                <artifactId>wildfly-build</artifactId>
                <version>${full.maven.version}</version>
                <type>pom</type>
            </dependency>

            <dependency>
                <groupId>${full.maven.groupId}</groupId>
                <artifactId>wildfly-dist</artifactId>
                <version>${full.maven.version}</version>
                <type>pom</type>
            </dependency>

            <dependency>
                <groupId>${full.maven.groupId}</groupId>
                <artifactId>wildfly-feature-pack-galleon-local</artifactId>
                <version>${full.maven.version}</version>
                <type>pom</type>
            </dependency>

            <dependency>
                <groupId>${full.maven.groupId}</groupId>
                <artifactId>wildfly-feature-pack-galleon-shared</artifactId>
                <version>${full.maven.version}</version>
                <type>pom</type>
            </dependency>

            <dependency>
                <groupId>${full.maven.groupId}</groupId>
                <artifactId>wildfly-galleon-pack</artifactId>
                <version>${full.maven.version}</version>
                <type>pom</type>
            </dependency>

            <dependency>
                <groupId>${full.maven.groupId}</groupId>
                <artifactId>wildfly-galleon-pack</artifactId>
                <version>${full.maven.version}</version>
                <type>zip</type>
            </dependency>

            <dependency>
                <groupId>${full.maven.groupId}</groupId>
                <artifactId>wildfly-legacy-expansion-bom</artifactId>
                <version>${full.maven.version}</version>
                <type>pom</type>
            </dependency>

            <dependency>
                <groupId>${full.maven.groupId}</groupId>
                <artifactId>wildfly-release</artifactId>
                <version>${full.maven.version}</version>
                <type>pom</type>
            </dependency>

            <dependency>
                <groupId>${full.maven.groupId}</groupId>
                <artifactId>wildfly-standard-test-expansion-bom</artifactId>
                <version>${full.maven.version}</version>
                <type>pom</type>
            </dependency>

            <dependency>
                <groupId>org.wildfly.checkstyle</groupId>
                <artifactId>wildfly-checkstyle-config</artifactId>
                <version>${version.org.wildfly.checkstyle-config}</version>
            </dependency>

            <dependency>
                <groupId>org.wildfly.galleon-plugins</groupId>
                <artifactId>wildfly-config-gen</artifactId>
                <version>${version.org.wildfly.galleon-plugins}</version>
                <exclusions>
                    <exclusion>
                        <groupId>*</groupId>
                        <artifactId>*</artifactId>
                    </exclusion>
                </exclusions>
            </dependency>

            <dependency>
                <groupId>org.wildfly.galleon-plugins</groupId>
                <artifactId>wildfly-galleon-plugins</artifactId>
                <version>${version.org.wildfly.galleon-plugins}</version>
                <exclusions>
                    <exclusion>
                        <groupId>org.jboss.galleon</groupId>
                        <artifactId>*</artifactId>
                    </exclusion>
                </exclusions>
            </dependency>
            <dependency>
                <groupId>org.keycloak</groupId>
                <artifactId>keycloak-services</artifactId>
                <version>${version.org.keycloak}</version>
                <scope>test</scope>
            </dependency>

            <dependency>
                <groupId>org.jboss.universe</groupId>
                <artifactId>community-universe</artifactId>
                <version>${version.org.jboss.universe.community}</version>
            </dependency>
            <dependency>
                <groupId>org.jboss.universe.producer</groupId>
                <artifactId>wildfly-producers</artifactId>
                <version>${version.org.jboss.universe.producer.wildfly}</version>
            </dependency>
        </dependencies>

    </dependencyManagement>

    <repositories>
        <repository>
            <releases>
                <enabled>true</enabled>
                <updatePolicy>never</updatePolicy>
            </releases>
            <snapshots>
                <enabled>true</enabled>
                <updatePolicy>never</updatePolicy>
            </snapshots>
            <id>jboss-public-repository-group</id>
            <name>JBoss Public Repository Group</name>
            <url>${maven.repository.url}</url>
            <layout>default</layout>
        </repository>
    </repositories>

    <pluginRepositories>
        <pluginRepository>
            <releases>
                <enabled>true</enabled>
            </releases>
            <snapshots>
                <enabled>true</enabled>
            </snapshots>
            <id>jboss-public-repository-group</id>
            <name>JBoss Public Repository Group</name>
            <url>${maven.repository.url}</url>
        </pluginRepository>
    </pluginRepositories>

    <build>
        <pluginManagement>
            <plugins>
                <plugin>
                    <groupId>org.apache.maven.plugins</groupId>
                    <artifactId>maven-jar-plugin</artifactId>
                    <version>${version.jar.plugin}</version>
                    <configuration>
                        <archive>
                            <manifestEntries>
                                <Scm-Url>${jboss.as.scm.url}</Scm-Url>
                                <JBossAS-Release-Version>${project.version}</JBossAS-Release-Version>
                                <JBossAS-Release-Codename>${jboss.as.release.codename}</JBossAS-Release-Codename>
                            </manifestEntries>
                        </archive>
                        <!-- Do not package the generated logging properties as the generated binaries will be packaged -->
                        <!-- These files are not required at runtime -->
                        <excludes>
                            <exclude>**/*.i18n.properties</exclude>
                            <exclude>**/*.i18n_*.properties</exclude>
                        </excludes>
                    </configuration>
                </plugin>
                <plugin>
                    <groupId>org.apache.maven.plugins</groupId>
                    <artifactId>maven-surefire-plugin</artifactId>
                    <version>${version.surefire.plugin}</version>
                    <configuration>
                        <redirectTestOutputToFile>${maven.test.redirectTestOutputToFile}</redirectTestOutputToFile>
                        <enableAssertions>true</enableAssertions>
                        <systemPropertyVariables>
                            <org.jboss.model.test.cache.root>${org.jboss.model.test.cache.root}</org.jboss.model.test.cache.root>
                            <org.jboss.model.test.classpath.cache>${org.jboss.model.test.classpath.cache}</org.jboss.model.test.classpath.cache>
                            <org.jboss.model.test.cache.strict>true</org.jboss.model.test.cache.strict>
                            <!--<org.jboss.model.test.maven.repository.urls>${org.jboss.model.test.maven.repository.urls}</org.jboss.model.test.maven.repository.urls>-->
                            <java.util.logging.manager>org.jboss.logmanager.LogManager</java.util.logging.manager>
                            <jdk.xml.enableTemplatesImplDeserialization>true</jdk.xml.enableTemplatesImplDeserialization>
                        </systemPropertyVariables>
                        <argLine>${surefire.system.args}</argLine>
                    </configuration>
                </plugin>
                <plugin>
                    <groupId>org.apache.maven.plugins</groupId>
                    <artifactId>maven-javadoc-plugin</artifactId>
                    <configuration>
                        <doclint>none</doclint>
                    </configuration>
                </plugin>
                <!-- Checkstyle -->
                <plugin>
                    <groupId>org.apache.maven.plugins</groupId>
                    <artifactId>maven-checkstyle-plugin</artifactId>
                    <version>${version.checkstyle.plugin}</version>
                    <executions>
                        <execution>
                            <id>check-style</id>
                            <phase>compile</phase>
                            <goals>
                                <goal>checkstyle</goal>
                            </goals>
                        </execution>
                    </executions>
                    <dependencies>
                        <dependency>
                            <groupId>org.wildfly.checkstyle</groupId>
                            <artifactId>wildfly-checkstyle-config</artifactId>
                            <version>${version.org.wildfly.checkstyle-config}</version>
                        </dependency>
                    </dependencies>
                    <configuration>
                        <configLocation>wildfly-checkstyle/checkstyle.xml</configLocation>
                        <consoleOutput>true</consoleOutput>
                        <failsOnError>true</failsOnError>
                        <includeTestSourceDirectory>true</includeTestSourceDirectory>
                        <excludes>**/*$logger.java,**/*$bundle.java,**/*$___Marshaller_*.java,**/*SerializationContextInitializerImpl.java</excludes>
                        <suppressionsLocation>checkstyle-suppressions.xml</suppressionsLocation>
                        <useFile></useFile>
                    </configuration>
                </plugin>

                <!-- Ban bad dependencies and require Java 11 for deploying -->
                <plugin>
                    <groupId>org.apache.maven.plugins</groupId>
                    <artifactId>maven-enforcer-plugin</artifactId>
                    <version>${version.enforcer.plugin}</version>
                    <executions>
                        <execution>
                            <id>ban-bad-dependencies</id>
                            <goals>
                                <goal>enforce</goal>
                            </goals>
                            <configuration>
                                <rules>
                                    <bannedDependencies>
                                        <searchTransitive>true</searchTransitive>
                                        <excludes>
                                            <exclude>args4j:args4j</exclude>
                                            <exclude>biz.aQute:bnd</exclude>
                                            <exclude>ch.qos.reload4j:reload4j</exclude>
                                            <exclude>com.google.gwt.inject:gin</exclude>
                                            <exclude>com.google.inject:guice</exclude>
                                            <exclude>com.gwtplatform:gwtp-all</exclude>
                                            <exclude>com.sun.activation:javax.activation</exclude>
                                            <exclude>com.sun.mail:javax.mail</exclude>
                                            <exclude>com.sun.xml.bind:jaxb-core</exclude>
                                            <exclude>com.sun.xml.bind:jaxb-impl</exclude>
                                            <exclude>com.sun.xml.bind:jaxb-xjc</exclude>
                                            <exclude>commons-httpclient:commons-httpclient</exclude>
                                            <exclude>commons-logging:commons-logging</exclude>
                                            <exclude>commons-logging:commons-logging-api</exclude>
                                            <exclude>concurrent:concurrent</exclude>
                                            <exclude>dom4j:dom4j</exclude>
                                            <exclude>jacorb:jacorb</exclude>
                                            <exclude>javassist:javassist</exclude>
                                            <exclude>javax.activation:activation</exclude>
                                            <exclude>javax.activation:javax.activation-api</exclude>
                                            <exclude>javax.enterprise:cdi-api</exclude>
                                            <exclude>javax.inject:javax.inject</exclude>
                                            <exclude>javax.json:javax.json-api</exclude>
                                            <exclude>javax.persistence:javax.persistence-api</exclude>
                                            <exclude>javax.persistence:persistence-api</exclude>
                                            <exclude>javax.security.enterprise:javax.security.enterprise-api</exclude>
                                            <exclude>javax.servlet:servlet-api</exclude>
                                            <exclude>javax.transaction:jta</exclude>
                                            <exclude>javax.validation:validation-api</exclude>
                                            <exclude>javax.xml:jaxrpc-api</exclude>
                                            <exclude>javax.xml.bind:jaxb-api</exclude>
                                            <exclude>javax.xml.soap:saaj-api</exclude>
                                            <exclude>javax.xml.stream:stax-api</exclude>
                                            <exclude>jboss:jboss-logging-spi</exclude>
                                            <exclude>jboss:jboss-serialization</exclude>
                                            <exclude>jboss.web:el-api</exclude>
                                            <exclude>jboss.web:jsp-api</exclude>
                                            <exclude>jboss.web:servlet-api</exclude>
                                            <exclude>log4j:log4j</exclude>
                                            <exclude>net.sf.kxml:kxml2</exclude>
                                            <exclude>org.apache.geronimo.specs:geronimo-activation_1.1_spec</exclude>
                                            <exclude>org.apache.geronimo.specs:geronimo-jaxb_2.1_spec</exclude>
                                            <exclude>org.apache.geronimo.specs:geronimo-saaj_1.3_spec</exclude>
                                            <exclude>org.apache.geronimo.specs:geronimo-stax-api_1.0_spec</exclude>
                                            <exclude>org.apache.xalan:serializer</exclude>
                                            <exclude>org.apache.xalan:xalan</exclude>
                                            <!-- replaced by org.bouncycastle:*-jdk18on -->
                                            <exclude>org.bouncycastle:bcpg-jdk15on</exclude>
                                            <exclude>org.bouncycastle:bcprov-jdk15on</exclude>
                                            <exclude>org.bouncycastle:bcpkix-jdk15on</exclude>
                                            <exclude>org.bouncycastle:bcutil-jdk15on</exclude>
                                            <exclude>org.codehaus.jackson:jackson-core-asl</exclude>
                                            <exclude>org.codehaus.jackson:jackson-jaxrs</exclude>
                                            <exclude>org.codehaus.jackson:jackson-mapper-asl</exclude>
                                            <exclude>org.codehaus.jackson:jackson-xc</exclude>
                                            <exclude>org.glassfish:javax.json</exclude>
                                            <exclude>org.glassfish.soteria:javax.security.enterprise</exclude>
                                            <exclude>org.hibernate:ejb3-persistence</exclude>
                                            <exclude>org.hibernate.java-persistence:jpa-api</exclude>
                                            <!-- replaced by wildfly-naming-client -->
                                            <exclude>org.jboss:jboss-remote-naming</exclude>
                                            <!--<exclude>org.jboss:jboss-common-core</exclude>-->
                                            <exclude>org.jboss.integration:jboss-jca-spi</exclude>
                                            <exclude>org.jboss.interceptor:jboss-interceptor-api</exclude>
                                            <exclude>org.jboss.javaee:jboss-javaee</exclude>
                                            <exclude>org.jboss.javaee:jboss-jacc-api</exclude>
                                            <exclude>org.jboss.javaee:jboss-jad-api</exclude>
                                            <exclude>org.jboss.javaee:jboss-jaspi-api</exclude>
                                            <exclude>org.jboss.javaee:jboss-jca-api</exclude>
                                            <exclude>org.jboss.javaee:jboss-jms-api</exclude>
                                            <exclude>org.jboss.javaee:servlet-api</exclude>
                                            <exclude>org.jboss.javaee:jsp-api</exclude>
                                            <exclude>org.jboss.javaee:jboss-transaction-api</exclude>
                                            <exclude>org.jboss.logging:jboss-logging-generator</exclude>
                                            <exclude>org.jboss.logging:jboss-logging-log4j</exclude>
                                            <exclude>org.jboss.logging:jboss-logging-jdk</exclude>
                                            <exclude>org.jboss.logging:jboss-logging-logmanager</exclude>
                                            <exclude>org.jboss.logging:jboss-logging-spi</exclude>
                                            <exclude>org.jboss.logging:jboss-logging-tools</exclude>
                                            <!-- replaced by io.netty:netty -->
                                            <exclude>org.jboss.netty:netty</exclude>
                                            <!-- replaced by io.netty:netty-all -->
                                            <exclude>io.netty:netty</exclude>
                                            <exclude>org.jboss.remoting3:jboss-remoting</exclude>
                                            <exclude>org.jboss.security:jbosssx</exclude>
                                            <!-- replaced by wildfly-elytron -->
                                            <exclude>org.jboss.sasl:jboss-sasl</exclude>
                                            <exclude>org.jboss.slf4j:slf4j-jboss-logging</exclude>
                                            <exclude>org.jboss.spec.javax.resource:jboss-connector-api_1.5_spec</exclude>
                                            <exclude>org.jboss.spec.javax.transaction:jboss-transaction-api_1.1_spec</exclude>
                                            <exclude>org.jboss.spec.javax.transaction:jboss-transaction-api_1.2_spec</exclude>
                                            <exclude>org.jboss.spec.javax.xml.soap:jboss-saaj-api_1.3_spec</exclude>
                                            <exclude>org.ops4j.base</exclude>
                                            <exclude>org.ops4j.pax.swissbox</exclude>
                                            <exclude>org.ops4j.pax.web</exclude>
                                            <exclude>org.slf4j:slf4j-nop</exclude>
                                            <exclude>org.slf4j:slf4j-jdk14</exclude>
                                            <exclude>org.slf4j:slf4j-log4j12</exclude>
                                            <exclude>org.slf4j:slf4j-log4j13</exclude>
                                            <!-- replaced by wildfly-elytron -->
                                            <exclude>org.wildfly.security:wildfly-security-manager</exclude>
                                            <exclude>oro:oro</exclude>
                                            <exclude>relaxngDatatype:relaxngDatatype</exclude>
                                            <exclude>stax:stax-api</exclude>
                                            <exclude>sun-jaxb:jaxb-api</exclude>
                                            <exclude>trove:trove</exclude>
                                            <exclude>woodstox:wstx-lgpl</exclude>
                                            <exclude>xml-apis:xml-apis</exclude>
                                            <!-- Jandex moved to SmallRye -->
                                            <exclude>org.jboss:jandex</exclude>
                                            <!-- We don't want the shaded jar that shades external artifacts -->
                                            <exclude>org.wildfly.security:wildfly-elytron</exclude>
                                        </excludes>
                                    </bannedDependencies>
                                    <dependencyConvergence></dependencyConvergence>
                                </rules>
                            </configuration>
                        </execution>
                        <execution>
                            <id>require-java17-build</id>
                            <goals>
                                <goal>enforce</goal>
                            </goals>
                            <phase>compile</phase>
                            <configuration>
                                <rules>
                                    <requireJavaVersion>
                                        <version>${required.java.build.version}</version>
                                    </requireJavaVersion>
                                </rules>
                            </configuration>
                        </execution>
                        <execution>
                            <id>require-java17-deploy</id>
                            <goals>
                                <goal>enforce</goal>
                            </goals>
                            <phase>deploy</phase>
                            <configuration>
                                <rules>
                                    <requireJavaVersion>
                                        <version>${required.java.deploy.version}</version>
                                    </requireJavaVersion>
                                </rules>
                            </configuration>
                        </execution>
                    </executions>
                </plugin>
                <plugin>
                    <!--This plugin here is bogus, only here to make eclipse not break down and cry when it sees maven project.-->
                    <groupId>org.eclipse.m2e</groupId>
                    <artifactId>lifecycle-mapping</artifactId>
                    <version>1.0.0</version>
                    <configuration>
                        <lifecycleMappingMetadata>
                            <pluginExecutions>
                                <pluginExecution>
                                    <pluginExecutionFilter>
                                        <groupId>org.apache.maven.plugins</groupId>
                                        <artifactId>maven-dependency-plugin</artifactId>
                                        <versionRange>[2.1,)</versionRange>
                                        <goals>
                                            <goal>copy</goal>
                                            <goal>properties</goal>
                                            <goal>copy-dependencies</goal>
                                        </goals>
                                    </pluginExecutionFilter>
                                    <action>
                                        <ignore></ignore>
                                    </action>
                                </pluginExecution>
                                <pluginExecution>
                                    <pluginExecutionFilter>
                                        <groupId>org.apache.maven.plugins</groupId>
                                        <artifactId>maven-checkstyle-plugin</artifactId>
                                        <versionRange>[2.5,)</versionRange>
                                        <goals>
                                            <goal>checkstyle</goal>
                                        </goals>
                                    </pluginExecutionFilter>
                                    <action>
                                        <ignore></ignore>
                                    </action>
                                </pluginExecution>
                                <pluginExecution>
                                    <pluginExecutionFilter>
                                        <groupId>org.apache.maven.plugins</groupId>
                                        <artifactId>maven-clean-plugin</artifactId>
                                        <versionRange>[2.4.1,)</versionRange>
                                        <goals>
                                            <goal>clean</goal>
                                        </goals>
                                    </pluginExecutionFilter>
                                    <action>
                                        <ignore></ignore>
                                    </action>
                                </pluginExecution>
                                <pluginExecution>
                                    <pluginExecutionFilter>
                                        <groupId>org.apache.maven.plugins</groupId>
                                        <artifactId>maven-antrun-plugin</artifactId>
                                        <versionRange>[1.4,)</versionRange>
                                        <goals>
                                            <goal>run</goal>
                                        </goals>
                                    </pluginExecutionFilter>
                                    <action>
                                        <ignore></ignore>
                                    </action>
                                </pluginExecution>
                                <pluginExecution>
                                    <pluginExecutionFilter>
                                        <groupId>org.codehaus.mojo</groupId>
                                        <artifactId>javacc-maven-plugin</artifactId>
                                        <versionRange>[2.5,)</versionRange>
                                        <goals>
                                            <goal>jjtree</goal>
                                            <goal>javacc</goal>
                                            <goal>jjtree-javacc</goal>
                                        </goals>
                                    </pluginExecutionFilter>
                                    <action>
                                        <ignore></ignore>
                                    </action>
                                </pluginExecution>
                                <pluginExecution>
                                    <pluginExecutionFilter>
                                        <groupId>org.codehaus.mojo</groupId>
                                        <artifactId>xml-maven-plugin</artifactId>
                                        <versionRange>[1.0,)</versionRange>
                                        <goals>
                                            <goal>transform</goal>
                                        </goals>
                                    </pluginExecutionFilter>
                                    <action>
                                        <ignore></ignore>
                                    </action>
                                </pluginExecution>
                                <pluginExecution>
                                    <pluginExecutionFilter>
                                        <groupId>org.apache.maven.plugins</groupId>
                                        <artifactId>maven-help-plugin</artifactId>
                                        <versionRange>[2.1.1,)</versionRange>
                                        <goals>
                                            <goal>active-profiles</goal>
                                            <goal>effective-pom</goal>
                                            <goal>effective-settings</goal>
                                            <goal>system</goal>
                                        </goals>
                                    </pluginExecutionFilter>
                                    <action>
                                        <ignore></ignore>
                                    </action>
                                </pluginExecution>
                                <pluginExecution>
                                    <pluginExecutionFilter>
                                        <groupId>org.codehaus.mojo</groupId>
                                        <artifactId>keytool-maven-plugin</artifactId>
                                        <versionRange>[1.2,)</versionRange>
                                        <goals>
                                            <goal>clean</goal>
                                            <goal>genkey</goal>
                                            <goal>generateKeyPair</goal>
                                            <goal>generateSecretKey</goal>
                                        </goals>
                                    </pluginExecutionFilter>
                                    <action>
                                        <ignore></ignore>
                                    </action>
                                </pluginExecution>
                                <pluginExecution>
                                    <pluginExecutionFilter>
                                        <groupId>org.wildfly.build</groupId>
                                        <artifactId>wildfly-server-provisioning-maven-plugin</artifactId>
                                        <versionRange>[1.0.0.Alpha2,)</versionRange>
                                        <goals>
                                            <goal>build</goal>
                                        </goals>
                                    </pluginExecutionFilter>
                                    <action>
                                        <ignore></ignore>
                                    </action>
                                </pluginExecution>
                            </pluginExecutions>
                        </lifecycleMappingMetadata>
                    </configuration>
                </plugin>
                <plugin>
                    <groupId>org.codehaus.mojo</groupId>
                    <artifactId>xml-maven-plugin</artifactId>
                    <version>${version.xml.plugin}</version>
                </plugin>
                <plugin>
                    <groupId>org.apache.maven.plugins</groupId>
                    <artifactId>maven-help-plugin</artifactId>
                    <version>${version.help.plugin}</version>
                </plugin>
                <plugin>
                    <groupId>org.jboss.galleon</groupId>
                    <artifactId>galleon-maven-plugin</artifactId>
                    <version>${version.org.jboss.galleon}</version>
                </plugin>
                <plugin>
                    <groupId>org.wildfly.galleon-plugins</groupId>
                    <artifactId>wildfly-galleon-maven-plugin</artifactId>
                    <version>${version.org.wildfly.galleon-plugins}</version>
                    <dependencies>
                        <!-- feature-spec-gen uses wildfly-embedded to generate the feature specs, hence the designated wildfly-embedded version must match the pack one -->
                        <dependency>
                            <groupId>org.wildfly.core</groupId>
                            <artifactId>wildfly-embedded</artifactId>
                            <version>${version.org.wildfly.core}</version>
                        </dependency>
                        <!-- If you add a dependency on wildfly-embedded you need to bring your own transitives -->
                        <dependency>
                            <groupId>org.wildfly.common</groupId>
                            <artifactId>wildfly-common</artifactId>
                            <version>${version.org.wildfly.common}</version>
                        </dependency>
                    </dependencies>
                </plugin>
                <plugin>
                    <groupId>org.wildfly.unstable.api.annotation</groupId>
                    <artifactId>unstable-api-annotation-classpath-indexer-plugin</artifactId>
                    <version>${version.org.wildfly.unstable.annotation.api}</version>
                    <executions>
                        <execution>
                            <id>scan-experimental-annotations</id>
                            <phase>compile</phase>
                            <goals>
                                <goal>index-unstable-api-annotations</goal>
                            </goals>
                        </execution>
                    </executions>
                </plugin>
                <plugin>
                    <groupId>org.apache.maven.plugins</groupId>
                    <artifactId>maven-verifier-plugin</artifactId>
                    <version>${version.verifier.plugin}</version>
                    <executions>
                        <execution>
                            <id>main</id>
                            <phase>verify</phase>
                            <goals>
                                <goal>verify</goal>
                            </goals>
                        </execution>
                    </executions>
                    <configuration>
                        <verificationFile>target/verifier/verifications.xml</verificationFile>
                    </configuration>
                </plugin>
                <plugin>
                    <groupId>org.wildfly.maven.plugins</groupId>
                    <artifactId>licenses-plugin</artifactId>
                    <version>${version.org.wildfly.licenses.plugin}</version>
                </plugin>
                <plugin>
                    <groupId>org.asciidoctor</groupId>
                    <artifactId>asciidoctor-maven-plugin</artifactId>
                    <version>${version.asciidoctor.plugin}</version>
                    <configuration>
                        <attributes>
                            <source-highlighter>coderay</source-highlighter>
                            <icons>font</icons>
                            <pagenums></pagenums>
                            <version>${project.version}</version>
                            <idprefix></idprefix>
                            <idseparator>-</idseparator>
                            <allow-uri-read>true</allow-uri-read>
                            <wildflyVersion>${product.docs.server.version}</wildflyVersion>
                            <revnumber>${project.version}</revnumber>
                            <revdate>${maven.build.timestamp}</revdate>
                            <organization>${project.organization.name}</organization>
                        </attributes>
                    </configuration>
                </plugin>
                <plugin>
                    <groupId>org.wildfly.glow</groupId>
                    <artifactId>wildfly-glow-arquillian-plugin</artifactId>
                    <version>${version.org.wildfly.glow}</version>
                </plugin>
                <plugin>
                    <groupId>org.wildfly</groupId>
                    <artifactId>wildfly-channel-maven-plugin</artifactId>
                    <version>${version.org.wildfly.wildfly-channel-plugin}</version>
                </plugin>
            </plugins>
        </pluginManagement>

        <plugins>
            <plugin>
                <groupId>org.apache.maven.plugins</groupId>
                <artifactId>maven-checkstyle-plugin</artifactId>
            </plugin>
            <plugin>
                <groupId>org.apache.maven.plugins</groupId>
                <artifactId>maven-surefire-plugin</artifactId>
                <executions>
                    <execution>
                        <!-- Surefire runs a 'default-test' execution by default.
                             Configure it here to use a property to set the phase for that execution.
                             Default value of the property is the normal 'test' phase
                             (see 'properties' declarations in this pom.)
                             Profiles can set the property to 'none' to disable this execution -->
                        <id>default-test</id>
                        <phase>${surefire.default-test.phase}</phase>
                    </execution>
                </executions>
            </plugin>
        </plugins>
    </build>

    <!-- Profiles -->
    <profiles>

        <profile>
            <id>base.build</id>
            <activation>
                <property>
                    <name>!no.base.build</name>
                </property>
            </activation>
            <modules>
                <module>appclient</module>
                <module>batch-jberet</module>
                <module>bean-validation</module>
                <module>boms/common-ee</module>
                <module>boms/legacy-ee</module>
                <module>boms/legacy-test</module>
                <module>boms/standard-ee</module>
                <module>boms/standard-test</module>
                <module>boms/user</module>
                <module>client/properties</module>
                <module>client/shade</module>
                <module>clustering</module>
                <module>concurrency/impl-30</module>
                <module>concurrency/spi</module>
                <module>connector</module>
                <module>datasources-agroal</module>
                <module>ee</module>
                <module>ee-build</module>
                <module>ee-dist</module>
                <module>ee-feature-pack</module>
                <module>ee-security</module>
                <module>ejb3</module>
                <module>elytron-oidc-client</module>
                <module>health</module>
                <module>iiop-openjdk</module>
                <module>jakarta-data</module>
                <module>jaxrs</module>
                <module>jdr</module>
                <module>jpa</module>
                <module>jsf</module>
                <module>mail</module>
                <module>legacy/jsr77</module>
                <module>legacy/keycloak</module>
                <module>legacy/picketlink</module>
                <module>legacy/security</module>
                <module>metrics</module>
                <module>messaging-activemq</module>
                <module>mod_cluster</module>
                <module>naming</module>
                <module>pojo</module>
                <module>rts</module>
                <module>sar</module>
                <module>system-jmx</module>
                <module>spec-api</module>
                <module>weld</module>
                <module>transactions</module>
                <module>undertow</module>
                <module>webservices</module>
                <module>web-common</module>
                <module>xts</module>
                <module>testsuite/shared</module>
                <module>testsuite</module>
            </modules>
        </profile>

        <profile>
            <id>expansion-build</id>
            <activation>
                <property>
                    <!-- Allow users to disable building expansion stuff if they just want base artifacts -->
                    <name>!no.expansion.build</name>
                </property>
            </activation>
            <modules>
                <module>boms/common-expansion</module>
                <module>boms/legacy-expansion</module>
                <module>boms/standard-expansion</module>
                <module>boms/standard-test-expansion</module>
                <module>boms/user</module>
                <module>build</module>
                <module>dist</module>
                <module>galleon-pack</module>
                <module>legacy/opentracing-extension</module>
                <module>microprofile</module>
                <module>observability</module>
                <module>release</module>
                <module>testsuite</module>
            </modules>
        </profile>

        <profile>
            <id>quick-build</id>
            <activation>
                <property>
                    <name>quickly</name>
                </property>
            </activation>
            <properties>
                <skipTests>true</skipTests>
                <skipITs>true</skipITs>
                <maven.javadoc.skip>true</maven.javadoc.skip>
                <checkstyle.skip>true</checkstyle.skip>
                <enforcer.skip>true</enforcer.skip>
                <license.skip>true</license.skip>
            </properties>
            <build>
                <defaultGoal>clean install</defaultGoal>
            </build>
        </profile>

        <profile>
            <id>preview-build</id>
            <activation>
                <property>
                    <name>!no.preview.build</name>
                </property>
            </activation>
            <modules>
                <module>boms/preview-ee</module>
                <module>boms/preview-test</module>
                <module>boms/preview-expansion</module>
                <module>boms/preview-test-expansion</module>
                <module>preview</module>
            </modules>
        </profile>

        <profile>
            <id>jdk18</id>
            <activation>
                <jdk>[18,24)</jdk>
            </activation>
            <properties>
                <security.manager.props>
                    -Djava.security.manager=allow
                </security.manager.props>
            </properties>
        </profile>
        <profile>
            <id>jdk23</id>
            <activation>
                <jdk>[23,)</jdk>
            </activation>
            <build>
                <plugins>
                    <plugin>
                        <groupId>org.apache.maven.plugins</groupId>
                        <artifactId>maven-compiler-plugin</artifactId>
                        <configuration>
                            <compilerArgs combine.children="append">
                                <!-- SE 23+ requires explicit config to turn on annotation processing -->
                                <arg>-proc:full</arg>
                            </compilerArgs>
                        </configuration>
                    </plugin>
                </plugins>
            </build>
        </profile>
        <profile>
            <id>docs</id>
            <activation>
                <property>
                    <name>docs</name>
                </property>
            </activation>
            <modules>
                <module>docs</module>
            </modules>
        </profile>

        <profile>
            <id>dependency-check</id>
            <activation>
                <property>
                    <name>dependency-check</name>
                </property>
            </activation>
            <build>
                <plugins>
                    <plugin>
                      <groupId>org.owasp</groupId>
                      <artifactId>dependency-check-maven</artifactId>
                      <version>${version.org.owasp.dependency-check}</version>
                      <configuration>
                          <nvdApiServerId>nvd</nvdApiServerId>
                          <suppressionFile>./sca-overrides/owasp-suppressions.xml</suppressionFile>
                      </configuration>
                      <executions>
                          <execution>
                              <goals>
                                  <goal>aggregate</goal>
                              </goals>
                          </execution>
                      </executions>
                    </plugin>
                </plugins>
            </build>
        </profile>

        <!--
          Name: jpda
          Descr: Enable JPDA remote debuging
        -->
        <profile>
            <id>jpda</id>
            <activation>
                <property>
                    <name>jpda</name>
                </property>
            </activation>
            <properties>
                <surefire.jpda.args>-agentlib:jdwp=transport=dt_socket,address=*:8787,server=y,suspend=y</surefire.jpda.args>
            </properties>
        </profile>

        <profile>
            <!-- Use the latest version of the standard channels when provisioning. -->
            <id>latest.standard.channels.profile</id>
            <activation><property><name>latest.standard.channels</name></property></activation>
            <properties>
                <!-- Allow online provisioning so wildfly-maven-plugin can resolve the latest manifests -->
                <galleon.offline>false</galleon.offline>
                <!-- The wildfly-maven-plugin 'provision' mojo will provision using a channel
                     if a wildfly.channels pom property is set.

                     Here we don't specify the channel version, so wildfly-maven-plugin will use the latest.
                     (See 'internal.channel.profile' where we specify the version.)
                -->
                <wildfly.channels>${channels.maven.groupId}:${channels.maven.artifactId}</wildfly.channels>
            </properties>
            <build>
                <plugins>
                    <plugin>
                        <groupId>org.wildfly.plugins</groupId>
                        <artifactId>wildfly-maven-plugin</artifactId>
                        <version>${version.org.wildfly.plugin}</version>
                        <configuration>
                            <channels>
                                <channel>
                                    <manifest>
                                        <groupId>${channels.maven.groupId}</groupId>
                                        <artifactId>wildfly-ee</artifactId>
                                    </manifest>
                                </channel>
                                <channel>
                                    <manifest>
                                        <groupId>${channels.maven.groupId}</groupId>
                                        <artifactId>wildfly</artifactId>
                                    </manifest>
                                </channel>
                            </channels>
                        </configuration>
                    </plugin>
                </plugins>
            </build>
        </profile>

        <profile>
            <!-- Use the channels specified by the user-provided external.wildfly.channels property
                 when provisioning. -->
            <id>external.channel.profile</id>
            <activation><property><name>external.wildfly.channels</name></property></activation>
            <properties>
                <!-- The wildfly-maven-plugin 'provision' mojo will provision using a channel
                     if a wildfly.channels pom property is set.

                     Note the user could just directly do -Dwildfly-channels=xxx and get
                     the same effect, but we use this indirection to leave open the possibility
                     to have other ways of setting the property, without having to deal with
                     users having learned to directly use -Dwildfly.channels.
                 -->
                <wildfly.channels>${external.wildfly.channels}</wildfly.channels>
            </properties>
        </profile>

        <profile>
            <!-- Use the internally-created channel when provisioning -->
            <id>internal.channel.profile</id>
            <activation><property><name>internal.wildfly.channels</name></property></activation>
            <properties>
                <!-- The wildfly-maven-plugin 'provision' mojo will provision using a channel
                     if a wildfly.channels pom property is set.

                     Here we fully specify the channel GAV. The value of ${channels.maven.version}
                     is expected to be the project.version of the relevant feature pack being
                     built during this build.
                -->
                <wildfly.channels>${channels.maven.groupId}:${channels.maven.artifactId}:${channels.maven.version}</wildfly.channels>
            </properties>
        </profile>

        <profile>
            <id>preview.server.test</id>
            <activation>
                <property>
                    <name>preview-server-tests</name>
                </property>
            </activation>
            <properties>
                <wildfly.build.output.dir>preview/build/target/${server.output.dir.prefix}-preview-${server.output.dir.version}</wildfly.build.output.dir>
                <testsuite.ee.galleon.pack.artifactId>wildfly-preview-feature-pack</testsuite.ee.galleon.pack.artifactId>
                <testsuite.full.galleon.pack.artifactId>wildfly-preview-feature-pack</testsuite.full.galleon.pack.artifactId>
                <testsuite.test.feature.pack.artifactId>wildfly-test-feature-pack-preview</testsuite.test.feature.pack.artifactId>
            </properties>
        </profile>

        <profile>
            <id>preview.test.profile</id>
            <activation>
                <property>
                    <name>ts.preview</name>
                </property>
            </activation>
            <properties>
                <!-- If we are using channel-driven provisioning, use the wildfly-preview channel -->
                <channel.maven.artifactId>wildfly-preview</channel.maven.artifactId>
                <!-- Disable the surefire tests (at least the default ones) for all modules except for
                     those where this profile turns them back on. -->
                <surefire.default-test.phase>none</surefire.default-test.phase>
            </properties>
        </profile>

        <profile>
            <id>bootable.preview.test.profile</id>
            <activation>
                <property>
                    <name>ts.bootable.preview</name>
                </property>
            </activation>
            <properties>
                <!-- Disable the default surefire test execution for all modules except for
                     those where this profile turns them back on. -->
                <surefire.default-test.phase>none</surefire.default-test.phase>
            </properties>
        </profile>

        <profile>
            <id>layers.profile</id>
            <activation>
                <property>
                    <name>ts.layers</name>
                </property>
            </activation>
            <properties>
                <!-- Disable the default surefire test execution for all modules except for
                     those where this profile turns them back on. -->
                <surefire.default-test.phase>none</surefire.default-test.phase>
            </properties>
        </profile>

        <profile>
            <id>standalone.microprofile.profile</id>
            <activation>
                <property>
                    <name>ts.standalone.microprofile</name>
                </property>
            </activation>
            <properties>
                <!-- Disable the default surefire test execution for all modules except for
                     those where this profile turns them back on. -->
                <surefire.default-test.phase>none</surefire.default-test.phase>
            </properties>
        </profile>

        <profile>
            <id>security.manager.profile</id>
            <activation>
                <property>
                    <name>security.manager</name>
                </property>
            </activation>
            <properties>
                <!-- Disable the default surefire tests  for all modules except for
                     those where this profile turns them on. -->
                <surefire.default-test.phase>none</surefire.default-test.phase>
            </properties>
        </profile>

        <profile>
            <id>bootablejar.profile</id>
            <activation>
                <property>
                    <name>ts.bootable</name>
                </property>
            </activation>
            <properties>
                <!-- Disable the default surefire test execution for all modules except for
                     those where this profile turns them back on. -->
                <surefire.default-test.phase>none</surefire.default-test.phase>
            </properties>
        </profile>

        <!-- JaCoCo test coverage. Will set ${surefire.jacoco.args} to be used in Arquillian config and as surefire jvm argument. -->
        <profile>
            <id>ts.jacoco.profile</id>
            <activation>
                <property>
                    <name>coverage</name>
                </property>
            </activation>
            <build>
                <plugins>
                    <plugin>
                        <groupId>org.jacoco</groupId>
                        <artifactId>jacoco-maven-plugin</artifactId>
                        <version>${version.org.jacoco}</version>
                        <executions>
                            <execution>
                                <id>ts.jacoco-prepare</id>
                                <phase>process-test-classes</phase>
                                <goals>
                                    <goal>prepare-agent</goal>
                                </goals>
                                <configuration>
                                    <append>true</append>
                                    <destFile>target/jacoco.exec</destFile>
                                    <includes>
                                        <include>*</include>
                                    </includes>
                                    <excludes>
                                        <exclude>org.jboss.as.test.*</exclude>
                                    </excludes>
                                    <output>file</output>
                                    <propertyName>surefire.jacoco.args</propertyName>
                                </configuration>
                            </execution>
                        </executions>
                    </plugin>
                    <!-- Ant plugin. -->
                    <plugin>
                        <groupId>org.apache.maven.plugins</groupId>
                        <artifactId>maven-antrun-plugin</artifactId>
                        <executions>
                            <!-- DEBUG -->
                            <execution>
                                <id>ts.jacoco.debug</id>
                                <phase>post-integration-test</phase>
                                <goals>
                                    <goal>run</goal>
                                </goals>
                                <inherited>false</inherited>
                                <configuration>
                                    <target>
                                        <echo>Jacoco jvm args: ${surefire.jacoco.args}</echo>
                                    </target>
                                </configuration>
                            </execution>
                            <!-- Must be run using Ant due to https://sourceforge.net/tracker/?func=detail&aid=3474708&group_id=177969&atid=883354 -->
                            <!-- mvn antrun:run@ts.jacoco.report-ant -Dcoverage -Dtarget=report -Djboss.dist=$JBOSS_DIST -->
                            <execution>
                                <id>ts.jacoco.report-ant</id>
                                <phase>none</phase>
                                <goals>
                                    <goal>run</goal>
                                </goals>
                                <inherited>false</inherited>
                                <configuration>
                                    <target>
                                        <taskdef classname="org.jacoco.ant.ReportTask" name="report"></taskdef>
                                        <echo>Creating JaCoCo test coverage reports...</echo>
                                        <mkdir dir="${basedir}/target/coverage-report"></mkdir>
                                        <report>
                                            <executiondata>
                                                <fileset dir="${basedir}">
                                                    <include name="**/target/jacoco.exec"></include>
                                                </fileset>
                                            </executiondata>
                                            <structure name="WildFly project">
                                                <classfiles>
                                                    <fileset dir="${jboss.dist}/modules">
                                                        <include name="**/*.jar"></include>
                                                        <!-- Excludes solve "Can't add different class with same name: ..." -->
                                                        <exclude name="**/openjdk-orb*.jar"></exclude>
                                                        <exclude name="**/jboss-marshalling*.jar"></exclude>
                                                        <exclude name="**/hornetq-core-client*.jar"></exclude>
                                                        <exclude name="**/jipijapa-hibernate5*.jar"></exclude>
                                                        <exclude name="**/infinispan-commons*.jar"></exclude>
                                                        <exclude name="**/jboss-logmanager*.jar"></exclude>
                                                        <exclude name="**/wildfly-common*.jar"></exclude>
                                                        <exclude name="**/wildfly-elytron*.jar"></exclude>
                                                        <exclude name="**/jaxb*.jar"></exclude>
                                                        <exclude name="**/h2-*.jar"></exclude>
                                                        <exclude name="**/snakeyaml-*.jar"></exclude>
                                                        <exclude name="**/yasson-*.jar"></exclude>
                                                        <exclude name="**/bcprov-*.jar"></exclude>
                                                        <exclude name="**/lucene-*.jar"></exclude>
                                                        <exclude name="**/log4j-api-*.jar"></exclude>
                                                        <exclude name="**/vertx-core-*.jar"></exclude>
                                                        <exclude name="**/opentelemetry-sdk-common-*.jar"></exclude>
                                                    </fileset>
                                                </classfiles>
                                                <sourcefiles encoding="UTF-8">
                                                    <dirset dir="${basedir}">
                                                        <include name="**/src/main/java"/>
                                                    </dirset>
                                                </sourcefiles>
                                            </structure>
                                            <html destdir="${basedir}/target/coverage-report/html"></html>
                                            <xml destfile="${basedir}/target/coverage-report/coverage-report.xml"></xml>
                                            <csv destfile="${basedir}/target/coverage-report/coverage-report.csv"></csv>
                                        </report>
                                    </target>
                                </configuration>
                            </execution>
                        </executions>
                        <dependencies>
                            <dependency>
                                <groupId>org.jacoco</groupId>
                                <artifactId>org.jacoco.ant</artifactId>
                                <version>${version.org.jacoco}</version>
                            </dependency>
                        </dependencies>
                    </plugin>
                </plugins>
            </build>
        </profile>
        <profile>
            <!-- surefire.jacoco.args property needs to be set correctly, if coverage profile is not enabled -->
            <id>ts.jacoco.profile.not.enabled</id>
            <activation>
                <property>
                    <name>!coverage</name>
                </property>
            </activation>
            <properties>
                <surefire.jacoco.args></surefire.jacoco.args>
            </properties>
        </profile>
        <profile>
            <!-- this profile can be used to test component releases available in Nexus staging repositories -->
            <id>staged-releases</id>
            <properties>
                <jboss.staging.repository.group>true</jboss.staging.repository.group>
            </properties>
            <repositories>
                <repository>
                    <id>jboss-staging-repository-group</id>
                    <name>JBoss Staging Repository Group</name>
                    <url>https://repository.jboss.org/nexus/content/groups/staging/</url>
                    <layout>default</layout>
                </repository>
            </repositories>
            <pluginRepositories>
                <pluginRepository>
                    <id>jboss-staging-repository-group</id>
                    <name>JBoss Staging Repository Group</name>
                    <url>https://repository.jboss.org/nexus/content/groups/staging/</url>
                    <layout>default</layout>
                </pluginRepository>
            </pluginRepositories>
        </profile>

        <!-- Configures testsuite to use the non-default Galleon pack to provision EE content.
             This profile is meant to eliminate the need to use -D to see all three parts of the GAV
             in order to test provisioning using a different feature pack. -->
        <profile>
            <id>test.ee.galleon.pack.profile</id>
            <activation>
                <property>
                    <name>testsuite.ee.galleon.pack.artifactId</name>
                    <value>wildfly-ee-galleon-pack</value>
                </property>
            </activation>
            <properties>
                <testsuite.ee.galleon.pack.groupId>${ee.maven.groupId}</testsuite.ee.galleon.pack.groupId>
                <testsuite.ee.galleon.pack.version>${ee.maven.version}</testsuite.ee.galleon.pack.version>
                <!-- If we are using channel-driven provisioning, use the wildfly-ee channel -->
                <channel.maven.artifactId>wildfly-ee</channel.maven.artifactId>
                <channel.maven.version>${ee.maven.version}</channel.maven.version>
            </properties>
        </profile>

        <!-- Disable standard compilation execution.
             Intended use is when a build has been performed with one JDK
             and then test executions are wanted with another JDK, and that
             'test' goal shouldn't be allowed to determine that things need
             recompilation. Just using the 'surefire:test' goal would have
             the same effect but seems to result in profile settings being
             ignored. -->
        <profile>
            <id>noCompile</id>
            <activation>
                <property>
                    <name>noCompile</name>
                </property>
            </activation>
            <properties>
                <!-- Allow SE 11 and later. We don't actually compile, so we just need
                     to be able to execute tests using supported-at-runtime SE versions -->
                <required.java.build.version>[11,)</required.java.build.version>
            </properties>
            <build>
                <plugins>
                    <plugin>
                        <groupId>org.apache.maven.plugins</groupId>
                        <artifactId>maven-compiler-plugin</artifactId>
                        <configuration>
                            <skipMain>true</skipMain>
                            <skip>true</skip>
                        </configuration>
                    </plugin>
                </plugins>
            </build>
        </profile>
    </profiles>
</project><|MERGE_RESOLUTION|>--- conflicted
+++ resolved
@@ -520,13 +520,8 @@
         <version.org.ow2.asm>9.7.1</version.org.ow2.asm>
         <version.org.reactivestreams>1.0.4</version.org.reactivestreams>
         <version.org.wildfly.clustering>6.0.0.Final</version.org.wildfly.clustering>
-<<<<<<< HEAD
-        <version.org.wildfly.core>28.0.0.Beta4</version.org.wildfly.core>
+        <version.org.wildfly.core>28.0.0.Beta5</version.org.wildfly.core>
         <version.org.wildfly.http-client>2.1.0.Final</version.org.wildfly.http-client>
-=======
-        <version.org.wildfly.core>28.0.0.Beta5</version.org.wildfly.core>
-        <version.org.wildfly.http-client>2.0.7.Final</version.org.wildfly.http-client>
->>>>>>> 8ec33ccc
         <version.org.wildfly.launcher>1.0.0.Final</version.org.wildfly.launcher>
         <version.org.wildfly.mvc.krazo>1.0.0.Final</version.org.wildfly.mvc.krazo>
         <version.org.wildfly.vertx>1.0.2.Final</version.org.wildfly.vertx>
