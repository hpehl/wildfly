<?xml version="1.0" encoding="UTF-8"?>
<!--
  ~ JBoss, Home of Professional Open Source.
  ~ Copyright 2017, Red Hat, Inc., and individual contributors
  ~ as indicated by the @author tags. See the copyright.txt file in the
  ~ distribution for a full listing of individual contributors.
  ~
  ~ This is free software; you can redistribute it and/or modify it
  ~ under the terms of the GNU Lesser General Public License as
  ~ published by the Free Software Foundation; either version 2.1 of
  ~ the License, or (at your option) any later version.
  ~
  ~ This software is distributed in the hope that it will be useful,
  ~ but WITHOUT ANY WARRANTY; without even the implied warranty of
  ~ MERCHANTABILITY or FITNESS FOR A PARTICULAR PURPOSE. See the GNU
  ~ Lesser General Public License for more details.
  ~
  ~ You should have received a copy of the GNU Lesser General Public
  ~ License along with this software; if not, write to the Free
  ~ Software Foundation, Inc., 51 Franklin St, Fifth Floor, Boston, MA
  ~ 02110-1301 USA, or see the FSF site: http://www.fsf.org.
  -->
<project xmlns="http://maven.apache.org/POM/4.0.0" xmlns:xsi="http://www.w3.org/2001/XMLSchema-instance" xsi:schemaLocation="http://maven.apache.org/POM/4.0.0 http://maven.apache.org/xsd/maven-4.0.0.xsd">
    <modelVersion>4.0.0</modelVersion>

    <parent>
        <groupId>org.jboss</groupId>
        <artifactId>jboss-parent</artifactId>
        <version>39</version>
        <!-- The empty relativePath makes Maven lookup it in the repository. Missing tag default is ../pom.xml. -->
        <relativePath/>
    </parent>

    <groupId>org.wildfly</groupId>
    <artifactId>wildfly-parent</artifactId>
    <!--
        Maintain separation between the artifact id and the version to help prevent
        merge conflicts between commits changing the GA and those changing the V.
    -->
    <version>28.0.0.Beta1-SNAPSHOT</version>

    <packaging>pom</packaging>

    <name>WildFly: Parent Aggregator</name>
    <description>WildFly: Parent Aggregator</description>

    <licenses>
        <license>
            <name>GNU Lesser General Public License v2.1 or later</name>
            <url>http://repository.jboss.org/licenses/lgpl-2.1.txt</url>
            <distribution>repo</distribution>
        </license>
    </licenses>

    <modules>
        <module>appclient</module>
        <module>batch-jberet</module>
        <module>bean-validation</module>
        <module>boms/common-ee</module>
        <module>boms/common-expansion</module>
        <module>boms/legacy-ee</module>
        <module>boms/legacy-expansion</module>
        <module>boms/legacy-test</module>
        <module>boms/preview-ee</module>
        <module>boms/preview-expansion</module>
        <module>boms/standard-ee</module>
        <module>boms/standard-expansion</module>
        <module>boms/standard-test</module>
        <module>build</module>
        <module>client/properties</module>
        <module>client/shade</module>
        <module>clustering</module>
        <module>connector</module>
        <module>datasources-agroal</module>
        <module>dist</module>
        <module>ee</module>
        <module>ee-build</module>
        <module>ee-dist</module>
        <module>ee-feature-pack</module>
        <module>ee-security</module>
        <module>ejb3</module>
        <module>elytron-oidc-client</module>
        <module>galleon-pack</module>
        <module>health</module>
        <module>iiop-openjdk</module>
        <module>jaxrs</module>
        <module>jdr</module>
        <module>jpa</module>
        <module>jsf</module>
        <module>mail</module>
        <module>legacy/jacorb</module>
        <module>legacy/jsr77</module>
        <module>legacy/keycloak</module>
        <module>legacy/messaging</module>
        <module>legacy/opentracing-extension</module>
        <module>legacy/web</module>
        <module>metrics</module>
        <module>messaging-activemq</module>
        <module>microprofile</module>
        <module>mod_cluster</module>
        <module>naming</module>
        <module>observability</module>
        <module>picketlink</module>
        <module>pojo</module>
        <module>preview</module>
        <module>release</module>
        <module>rts</module>
        <module>sar</module>
        <module>security</module>
        <module>system-jmx</module>
        <module>spec-api</module>
        <module>weld</module>
        <module>testsuite/test-feature-pack</module>
        <module>testsuite/shared</module>
        <module>testsuite</module>
        <module>transactions</module>
        <module>undertow</module>
        <module>webservices</module>
        <module>web-common</module>
        <module>xts</module>
    </modules>

    <scm>
        <connection>scm:git:${jboss.as.scm.connection}</connection>
        <developerConnection>scm:git:${jboss.as.scm.connection}</developerConnection>
        <url>${jboss.as.scm.url}</url>
    </scm>

    <properties>
        <!-- Release Info.
             Drives properties that end up in MANIFEST.mf files produced by this build
             and some are also used in the pom 'scm' element.
             Do not use these properties for other purpose.
        -->
        <jboss.as.release.codename>N/A</jboss.as.release.codename>
        <jboss.as.scm.connection>git@github.com:wildfly/wildfly.git</jboss.as.scm.connection>
        <jboss.as.scm.url>https://github.com/wildfly/wildfly</jboss.as.scm.url>

        <!-- Other release identification information that drives how the built server identifies itself -->
        <full.dist.product.release.name>WildFly Full</full.dist.product.release.name>
        <full.dist.product.slot>main</full.dist.product.slot>
        <full.dist.product.release.version>${project.version}</full.dist.product.release.version>
        <full.maven.groupId>${project.groupId}</full.maven.groupId>
        <full.maven.version>${project.version}</full.maven.version>
        <ee.dist.product.release.name>WildFly EE</ee.dist.product.release.name>
        <ee.dist.product.slot>${full.dist.product.slot}</ee.dist.product.slot>
        <ee.dist.product.release.version>${full.dist.product.release.version}</ee.dist.product.release.version>
        <ee.maven.groupId>${project.groupId}</ee.maven.groupId>
        <ee.maven.version>${project.version}</ee.maven.version>
        <product.docs.server.version>28</product.docs.server.version>
        <!-- A short variant of product.release.version used in 'startsWith' tests done by dist verification logic -->
        <verifier.product.release.version>28.0</verifier.product.release.version>

        <!-- Galleon -->
        <galleon.fork.embedded>true</galleon.fork.embedded>
        <galleon.log.time>true</galleon.log.time>
        <galleon.offline>true</galleon.offline>

        <!-- Checkstyle configuration -->
        <linkXRef>false</linkXRef>

        <!--
            Build configuration.  Override JBoss Parent settings as necessary.
            For example: <version.surefire.plugin>2.11</version.surefire.plugin>
          -->
        <maven.min.version>3.6.0</maven.min.version>
        <!-- Require Java 11 -->
        <maven.compiler.target>11</maven.compiler.target>
        <maven.compiler.source>11</maven.compiler.source>
        <maven.compiler.release>11</maven.compiler.release>

        <!-- TarArchiver behavior -->
        <assembly.tarLongFileMode>posix</assembly.tarLongFileMode>

        <!--
            Modularized JDK support. These are our recommended client-side JPMS settings.
            This list should only be modified if we are making a change to our general
            recommendation of what settings an external *client* application should use
            *in order to utilize our client-side libraries*. It is not meant to cover
            settings a client app might need to support it's own code.

            This list is not meant to control server-side JPMS settings.

            DO NOT add entries here just to support JPMS needs for specialized tests.
            The testsuite/pom.xml declares a 'modular.jdk.testsuite.args' property that
            defaults to ${modular.jdk.args}, i.e. this list. If particular tests need
            additional settings to support client-side behavior in their test code,
            then that property should be overridden in as fine-grained a location as
            practical, and no more coarse-grained than the global config of the pom
            for the maven module that includes the test.
         -->
        <modular.jdk.args>
            --add-exports=java.desktop/sun.awt=ALL-UNNAMED
            --add-exports=java.naming/com.sun.jndi.ldap=ALL-UNNAMED
            --add-exports=java.naming/com.sun.jndi.url.ldap=ALL-UNNAMED
            --add-exports=java.naming/com.sun.jndi.url.ldaps=ALL-UNNAMED
            --add-exports=jdk.naming.dns/com.sun.jndi.dns=ALL-UNNAMED
            --add-opens=java.base/java.io=ALL-UNNAMED
            --add-opens=java.base/java.lang=ALL-UNNAMED
            --add-opens=java.base/java.lang.invoke=ALL-UNNAMED
            --add-opens=java.base/java.lang.reflect=ALL-UNNAMED
            --add-opens=java.base/java.security=ALL-UNNAMED
            --add-opens=java.base/java.util=ALL-UNNAMED
            --add-opens=java.base/java.util.concurrent=ALL-UNNAMED
            --add-opens=java.management/javax.management=ALL-UNNAMED
            --add-opens=java.naming/javax.naming=ALL-UNNAMED
        </modular.jdk.args>
        <modular.jdk.props></modular.jdk.props>

        <!--
            See ChildFirstClassLoaderBuilder in model-test for the explanation of the org.jboss.model.test.cache.root and org.jboss.model.test.classpath.cache properties.
            If used in conjunction with org.jboss.model.test.classpath.cache -Dorg.jboss.model.test.cache.strict on the command line, transformers tests must
            propagate these to the test when run
         -->
        <!-- The name of the root checkout folder to create org.jboss.model.test.classpath.cache under for subsystem-test and core-model-test -->
        <org.jboss.model.test.cache.root>[pom.xml,testsuite]</org.jboss.model.test.cache.root>
        <!-- Location relative to root that will be used for the cached legacy classpaths used by subsystem-test and core-model-test-->
        <org.jboss.model.test.classpath.cache>target/model-test-classpath-cache</org.jboss.model.test.classpath.cache>

        <!-- Properties that drive the names of various directories produced by and used in the build -->
        <server.output.dir.prefix>wildfly</server.output.dir.prefix>
        <!-- Version suffix that is appended to directories. Default is the maven GAV version but this can be edited to use a short form version -->
        <server.output.dir.version>${project.version}</server.output.dir.version>

        <!-- Properties related to the directory from which testsuite modules that don't create their own dists
             should obtain the dist to test -->
        <!-- First, prefix to add to the standard maven child project whose output should be used.
             An empty value means no prefix.
             Custom test jobs can override this using -D, e.g. -Dtestsuite.default.build.project.prefix=ee- -->
        <testsuite.default.build.project.prefix></testsuite.default.build.project.prefix>
        <wildfly.build.output.dir>${testsuite.default.build.project.prefix}build/target/${server.output.dir.prefix}-${server.output.dir.version}</wildfly.build.output.dir>

        <!-- Protocol to use for communication with remote maven repositories.
             You can set to 'http' if you are using a maven proxy and 'https'
             interferes with that. Use 'https' for builds that will be released
             to non-snapshot public maven repos -->
        <maven.repository.protocol>https</maven.repository.protocol>
        <!-- The full remote maven repo URL; can be overridden via -D for special use cases -->
        <maven.repository.url>${maven.repository.protocol}://repository.jboss.org/nexus/content/groups/public/</maven.repository.url>

        <!-- Surefire args -->
        <surefire.extra.args></surefire.extra.args>
        <surefire.jpda.args></surefire.jpda.args>
        <surefire.non-modular.system.args>-ea -Duser.region=US -Duser.language=en -XX:MaxMetaspaceSize=1024m ${surefire.jpda.args} ${surefire.extra.args} ${surefire.jacoco.args}</surefire.non-modular.system.args>
        <surefire.system.args>${modular.jdk.args} ${modular.jdk.props} ${surefire.non-modular.system.args}</surefire.system.args>
        <arquillian.servlet.protocol>Servlet 5.0</arquillian.servlet.protocol>
        <testLogToFile>true</testLogToFile>
        <maven.test.redirectTestOutputToFile>${testLogToFile}</maven.test.redirectTestOutputToFile>

        <!-- Galleon feature pack to use in testsuite provisioning executions that provide content
             that *could* be obtained solely from the wildfly-ee-galleon-pack or its dependencies.
             Test jobs can override this using -D to test using different feature pack.
        -->
        <testsuite.ee.galleon.pack.groupId>${full.maven.groupId}</testsuite.ee.galleon.pack.groupId>
        <testsuite.ee.galleon.pack.artifactId>wildfly-galleon-pack</testsuite.ee.galleon.pack.artifactId>
        <testsuite.ee.galleon.pack.version>${full.maven.version}</testsuite.ee.galleon.pack.version>

        <!-- Properties that set the phase used for different plugin executions.
             Profiles can override the values here to enable/disable executions.
             A value of 'none' disables the execution; to enable set the value to the
             normal phase for the goal.
             This setup allows the bulk of the execution configuration to be in the
             default build config (and thus shared in different profiles) while
             still being easily disabled in profiles where it is not wanted. -->
        <surefire.default-test.phase>test</surefire.default-test.phase>

        <!-- Base wildfly version used by testsuite/galleon/update test to install a server that gets updated to the SNAPSHOT version -->
        <wildfly.test.galleon.update.base.version>26.1.1.Final</wildfly.test.galleon.update.base.version>

        <!--
            *Plugin* Dependency versions. Please keep alphabetical.

            Properties for dependencies that are not *solely* related to plugins go in the next section.

            This is not limited to plugin versions. Other artifacts that those plugins depend upon can go here
            if they are not otherwise used.

            Each version property should be of the form "version.<groupId>".
            For example: <version.org.jboss.as>

            In cases where multiple artifacts use the same groupId but have different
            versions, add the artifactId or other qualifier to the property name.
         -->
        <version.ant.junit>1.10.12</version.ant.junit>
        <version.asciidoctor.plugin>2.2.2</version.asciidoctor.plugin>
        <version.org.jacoco>0.8.7</version.org.jacoco>
        <version.org.jboss.galleon>5.0.8.Final</version.org.jboss.galleon>
        <version.org.wildfly.build-tools>1.2.12.Final</version.org.wildfly.build-tools>
        <version.org.wildfly.checkstyle-config>1.0.8.Final</version.org.wildfly.checkstyle-config>
        <version.org.wildfly.common>1.6.0.Final</version.org.wildfly.common>
        <version.org.wildfly.galleon-plugins>6.3.2.Final</version.org.wildfly.galleon-plugins>
        <version.org.wildfly.jar.plugin>8.1.0.Final</version.org.wildfly.jar.plugin>
        <version.org.wildfly.maven.plugins>2.2.0.Final</version.org.wildfly.maven.plugins>
        <version.org.wildfly.plugin>3.0.2.Final</version.org.wildfly.plugin>
        <version.verifier.plugin>1.1</version.verifier.plugin>
        <version.xml.plugin>1.0.1</version.xml.plugin>


        <!--
            *Non-plugin* Dependency versions. Please keep alphabetical.

            Properties for dependencies that solely relate to maven plugins go in the section above.

            Each version property should be of the form "version.<groupId>".
            For example: <version.org.jboss.as>

            In cases where multiple artifacts use the same groupId but have different
            versions, add the artifactId or other qualifier to the property name.
            For example: <version.org.jboss.hal.release-stream>
            to sort automatically use
             mvn com.github.ekryd.sortpom:sortpom-maven-plugin:2.8.0:sort -Dsort.sortProperties=true -Dsort.nrOfIndentSpace=4 -Dsort.keepBlankLines=true -Dsort.sortDependencies=scope,groupId,artifactId

            For properties only used for building legacy modules not used in standard WildFly or WildFly Preview, prefix the property name with 'legacy.'
            Place the property in the proper alphabetical location as if the 'legacy.' was not present. In the typical case where there's also the same
            property without 'legacy.', put the legacy property first.
         -->
        <version.antlr>4.10</version.antlr>
        <version.com.amazon.aws>1.12.284</version.com.amazon.aws>
        <version.com.amazon.ion>1.0.2</version.com.amazon.ion>
        <version.com.beust>1.78</version.com.beust>
        <version.com.carrotsearch.hppc>0.8.1</version.com.carrotsearch.hppc>
        <version.org.elasticsearch.client.rest-client>7.16.3</version.org.elasticsearch.client.rest-client>
        <version.com.fasterxml.classmate>1.5.1</version.com.fasterxml.classmate>
        <version.com.fasterxml.jackson>2.14.2</version.com.fasterxml.jackson>
        <version.com.fasterxml.jackson.databind>${version.com.fasterxml.jackson}</version.com.fasterxml.jackson.databind>
        <version.com.fasterxml.jackson.jr.jackson-jr-objects>${version.com.fasterxml.jackson}</version.com.fasterxml.jackson.jr.jackson-jr-objects>
        <version.com.github.ben-manes.caffeine>3.1.5</version.com.github.ben-manes.caffeine>
        <version.com.github.fge.btf>1.2</version.com.github.fge.btf>
        <version.com.github.fge.jackson-coreutils>1.8</version.com.github.fge.jackson-coreutils>
        <version.com.github.fge.json-patch>1.9</version.com.github.fge.json-patch>
        <version.com.github.fge.msg-simple>1.1</version.com.github.fge.msg-simple>
        <version.com.github.tomakehurst.wiremock>2.27.2</version.com.github.tomakehurst.wiremock>
        <version.com.google.android.annotations>4.1.1.4</version.com.google.android.annotations>
        <version.com.google.api.grpc>2.0.1</version.com.google.api.grpc>
        <version.com.google.code.gson>2.8.9</version.com.google.code.gson>
        <version.com.google.guava>31.1-jre</version.com.google.guava>
        <version.com.google.guava.failureaccess>1.0.1</version.com.google.guava.failureaccess>
        <version.com.google.j2objc>1.3</version.com.google.j2objc>
        <version.com.google.protobuf>3.19.6</version.com.google.protobuf>
        <version.com.h2database>2.1.214</version.com.h2database>
        <version.com.ibm.async.asyncutil>0.1.0</version.com.ibm.async.asyncutil>
        <version.com.microsoft.azure>8.6.6</version.com.microsoft.azure>
        <version.com.nimbus.jose-jwt>9.23</version.com.nimbus.jose-jwt>
        <version.com.squareup.protoparser>4.0.3</version.com.squareup.protoparser>
        <legacy.version.com.squareup.okhttp>3.14.9</legacy.version.com.squareup.okhttp>
        <version.com.squareup.okhttp>4.10.0</version.com.squareup.okhttp>
        <version.com.squareup.okio-jvm>3.2.0</version.com.squareup.okio-jvm>
        <version.com.sun.faces>4.0.0.SP01</version.com.sun.faces>
        <version.com.sun.istack>4.1.1</version.com.sun.istack>
        <version.com.sun.xml.fastinfoset>2.1.0</version.com.sun.xml.fastinfoset>
        <version.com.sun.xml.messaging.saaj>3.0.0</version.com.sun.xml.messaging.saaj>
        <version.commons-beanutils>1.9.4</version.commons-beanutils>
        <version.commons-codec>1.15</version.commons-codec>
        <version.commons-collections>3.2.2</version.commons-collections>
        <version.commons-io>2.11.0</version.commons-io>
        <version.dom4j>2.1.3</version.dom4j>
        <version.gnu.getopt>1.0.13</version.gnu.getopt>
        <version.groovy-all>4.0.4</version.groovy-all>
        <version.httpunit>1.7.2</version.httpunit>
        <version.io.agroal>2.0</version.io.agroal>
        <version.io.grpc>1.38.1</version.io.grpc>
        <version.io.jaegertracing>1.6.0</version.io.jaegertracing>
        <version.io.micrometer>1.9.3</version.io.micrometer>
        <legacy.version.io.netty>4.0.13.Final</legacy.version.io.netty>
        <version.io.netty>4.1.87.Final</version.io.netty>
        <version.io.opentelemetry.opentelemetry>1.20.0</version.io.opentelemetry.opentelemetry>
<<<<<<< HEAD
        <version.io.opentelemetry.instrumentation>1.20.0</version.io.opentelemetry.instrumentation>
        <version.io.opentelemetry.semconv>1.20.0</version.io.opentelemetry.semconv>
        <version.io.opentelemetry.proto>0.19.0-alpha</version.io.opentelemetry.proto>
=======
>>>>>>> af24401a
        <version.io.opentracing>0.33.0</version.io.opentracing>
        <version.io.opentracing.concurrent>0.4.0</version.io.opentracing.concurrent>
        <version.io.opentracing.interceptors>0.1.3</version.io.opentracing.interceptors>
        <version.io.opentracing.jaxrs2>1.0.0</version.io.opentracing.jaxrs2>
        <version.io.opentracing.servlet>0.2.3</version.io.opentracing.servlet>
        <version.io.perfmark>0.23.0</version.io.perfmark>
        <version.io.prometheus>0.16.0</version.io.prometheus>
        <version.io.reactivex.rxjava2>2.2.21</version.io.reactivex.rxjava2>
        <version.io.reactivex.rxjava3>3.1.6</version.io.reactivex.rxjava3>
        <version.io.rest-assured>3.0.6</version.io.rest-assured>
        <version.io.smallrye.open-api>3.2.0</version.io.smallrye.open-api>
        <version.io.smallrye.reactive-utils>2.6.0</version.io.smallrye.reactive-utils>
        <version.io.smallrye.smallrye-common>2.0.0</version.io.smallrye.smallrye-common>
        <version.io.smallrye.smallrye-config>3.1.3</version.io.smallrye.smallrye-config>
        <version.io.smallrye.smallrye-fault-tolerance>6.2.1</version.io.smallrye.smallrye-fault-tolerance>
        <version.io.smallrye.smallrye-health>4.0.0</version.io.smallrye.smallrye-health>
        <version.io.smallrye.smallrye-jwt>4.2.0</version.io.smallrye.smallrye-jwt>
        <version.io.smallrye.smallrye-metrics>4.0.0</version.io.smallrye.smallrye-metrics>
        <version.io.smallrye.smallrye-mutiny>2.1.0</version.io.smallrye.smallrye-mutiny>
        <version.io.smallrye.smallrye-mutiny-vertx>2.26.0</version.io.smallrye.smallrye-mutiny-vertx>
        <version.io.smallrye.smallrye-mutiny-zero>1.0.0</version.io.smallrye.smallrye-mutiny-zero>
        <version.io.smallrye.smallrye-opentelemetry>2.3.0</version.io.smallrye.smallrye-opentelemetry>
        <version.io.smallrye.smallrye-opentracing>3.0.0</version.io.smallrye.smallrye-opentracing>
        <version.io.smallrye.smallrye-reactive-messaging>4.3.0</version.io.smallrye.smallrye-reactive-messaging>
        <version.io.undertow.jastow>2.2.6.Final</version.io.undertow.jastow>
        <version.io.vertx.vertx>4.3.4</version.io.vertx.vertx>
        <version.io.vertx.vertx-kafka-client>${version.io.vertx.vertx}</version.io.vertx.vertx-kafka-client>
        <version.jakarta.activation.jakarta.activation-api>2.1.1</version.jakarta.activation.jakarta.activation-api>
        <version.jakarta.annotation.jakarta-annotation-api>2.1.1</version.jakarta.annotation.jakarta-annotation-api>
        <version.jakarta.batch.jakarta.batch-api>2.1.1</version.jakarta.batch.jakarta.batch-api>
        <version.jakarta.ejb.jakarta-ejb-api>4.0.1</version.jakarta.ejb.jakarta-ejb-api>
        <version.jakarta.enterprise.concurrent.jakarta-enterprise.concurrent-api>3.0.2</version.jakarta.enterprise.concurrent.jakarta-enterprise.concurrent-api>
        <legacy.version.jakarta.enterprise>2.0.2</legacy.version.jakarta.enterprise>
        <version.jakarta.enterprise>4.0.1</version.jakarta.enterprise>
        <version.jakarta.faces.jakarta-faces-api>4.0.1</version.jakarta.faces.jakarta-faces-api>
        <legacy.version.jakarta.inject.jakarta.inject-api>1.0.5</legacy.version.jakarta.inject.jakarta.inject-api>
        <version.jakarta.inject.jakarta.inject-api>2.0.1</version.jakarta.inject.jakarta.inject-api>
        <version.jakarta.jms.jakarta-jms-api>3.1.0</version.jakarta.jms.jakarta-jms-api>
        <version.jakarta.json.bind.api>3.0.0</version.jakarta.json.bind.api>
        <version.jakarta.mail-api>2.1.1</version.jakarta.mail-api>
        <version.jakarta.persistence>3.1.0</version.jakarta.persistence>
        <version.jakarta.resource.jakarta-resource-api>2.1.0</version.jakarta.resource.jakarta-resource-api>
        <version.jakarta.security.enterprise>3.0.0</version.jakarta.security.enterprise>
        <version.jakarta.servlet.jakarta-servlet-api>6.0.0</version.jakarta.servlet.jakarta-servlet-api>
        <version.jakarta.servlet.jsp.jakarta-servlet-jsp-api>3.1.0</version.jakarta.servlet.jsp.jakarta-servlet-jsp-api>
        <version.jakarta.servlet.jsp.jstl.jakarta-servlet-jsp-jstl-api>3.0.0</version.jakarta.servlet.jsp.jstl.jakarta-servlet-jsp-jstl-api>
        <version.jakarta.transaction.jakarta-transaction-api>2.0.1</version.jakarta.transaction.jakarta-transaction-api>
        <version.jakarta.validation.jakarta-validation-api>3.0.2</version.jakarta.validation.jakarta-validation-api>
        <version.jakarta.websocket.jakarta-websocket-api>2.1.0-jbossorg-2</version.jakarta.websocket.jakarta-websocket-api>
        <version.jakarta.ws.rs.jakarta-ws-rs-api>3.1.0</version.jakarta.ws.rs.jakarta-ws-rs-api>
        <version.jakarta.xml.bind.jakarta-xml-bind-api>4.0.0</version.jakarta.xml.bind.jakarta-xml-bind-api>
        <version.jaxen>1.1.6</version.jaxen>
        <version.jboss.jaxbintros>2.0.0</version.jboss.jaxbintros>
        <version.joda-time>2.12.1</version.joda-time>
        <version.jsoup>1.15.3</version.jsoup>
        <version.net.jcip>1.0</version.net.jcip>
        <version.net.shibboleth.utilities.java-support>8.0.0</version.net.shibboleth.utilities.java-support>
        <version.org.apache.activemq.artemis>2.26.0</version.org.apache.activemq.artemis>
        <version.org.apache.activemq.artemis.native>1.0.2</version.org.apache.activemq.artemis.native>
        <version.org.apache.avro>1.11.0</version.org.apache.avro>
        <version.org.apache.cxf>4.0.0</version.org.apache.cxf>
        <version.org.apache.cxf.xjcplugins>4.0.0</version.org.apache.cxf.xjcplugins>
        <version.org.apache.ds>2.0.0.AM26</version.org.apache.ds>
        <version.org.apache.httpcomponents.httpasyncclient>4.1.5</version.org.apache.httpcomponents.httpasyncclient>
        <version.org.apache.james.apache-mime4j>0.8.9</version.org.apache.james.apache-mime4j>
        <version.org.apache.kafka>3.4.0</version.org.apache.kafka>
        <version.org.apache.lucene>8.11.1</version.org.apache.lucene>
        <version.org.apache.myfaces.core>3.0.2</version.org.apache.myfaces.core>
        <version.org.apache.neethi>3.1.1</version.org.apache.neethi>
        <version.org.apache.qpid.proton>0.34.0</version.org.apache.qpid.proton>
        <version.org.apache.santuario>3.0.1</version.org.apache.santuario>
        <version.org.apache.thrift>0.14.1</version.org.apache.thrift>
        <version.org.apache.velocity>2.3</version.org.apache.velocity>
        <version.org.apache.wss4j>3.0.0</version.org.apache.wss4j>
        <version.org.apache.ws.xmlschema>2.3.0</version.org.apache.ws.xmlschema>
        <version.org.apache.xerces>2.12.0.SP05</version.org.apache.xerces>
        <version.org.awaitility.awaitility>4.0.2</version.org.awaitility.awaitility>
        <version.org.bitbucket.jose4j>0.8.0</version.org.bitbucket.jose4j>
        <version.org.bytebuddy>1.12.18</version.org.bytebuddy>
        <version.org.cryptacular>1.2.5</version.org.cryptacular>
        <version.org.codehaus.plexus.plexus-utils>3.5.0</version.org.codehaus.plexus.plexus-utils>
        <version.org.codehaus.woodstox.stax2-api>4.2.1</version.org.codehaus.woodstox.stax2-api>
        <version.org.codehaus.woodstox.woodstox-core>6.4.0</version.org.codehaus.woodstox.woodstox-core>
        <version.org.eclipse.angus.angus-activation>2.0.0</version.org.eclipse.angus.angus-activation>
        <version.org.eclipse.angus.angus-mail>2.0.1</version.org.eclipse.angus.angus-mail>
        <version.org.eclipse.jdt>3.31.0</version.org.eclipse.jdt>
        <!-- Required by the Wiremock used in the MicroProfile REST Client TCK -->
        <version.org.eclipse.jetty>9.2.30.v20200428</version.org.eclipse.jetty>
        <version.org.eclipse.microprofile>4.1</version.org.eclipse.microprofile>
        <version.org.eclipse.microprofile.config.api>3.0.2</version.org.eclipse.microprofile.config.api>
        <version.org.eclipse.microprofile.fault-tolerance.api>4.0.2</version.org.eclipse.microprofile.fault-tolerance.api>
        <version.org.eclipse.microprofile.health.api>4.0</version.org.eclipse.microprofile.health.api>
        <version.org.eclipse.microprofile.jwt.api>2.0</version.org.eclipse.microprofile.jwt.api>
        <version.org.eclipse.microprofile.lra.api>2.0</version.org.eclipse.microprofile.lra.api>
        <version.org.eclipse.microprofile.metrics.api>4.0</version.org.eclipse.microprofile.metrics.api>
        <version.org.eclipse.microprofile.openapi>3.1</version.org.eclipse.microprofile.openapi>
        <version.org.eclipse.microprofile.opentracing>3.0</version.org.eclipse.microprofile.opentracing>
        <version.org.eclipse.microprofile.reactive-messaging.api>3.0</version.org.eclipse.microprofile.reactive-messaging.api>
        <version.org.eclipse.microprofile.reactive-streams-operators.api>3.0</version.org.eclipse.microprofile.reactive-streams-operators.api>
        <version.org.eclipse.microprofile.rest.client.api>3.0</version.org.eclipse.microprofile.rest.client.api>
        <version.org.eclipse.microprofile.telemetry>1.0</version.org.eclipse.microprofile.telemetry>
        <version.org.eclipse.yasson>3.0.1</version.org.eclipse.yasson>
        <version.org.eclipse.persistence.eclipselink>4.0.0</version.org.eclipse.persistence.eclipselink>
        <version.org.glassfish.expressly>5.0.0</version.org.glassfish.expressly>
        <version.org.glassfish.jakarta.enterprise.concurrent>3.0.0</version.org.glassfish.jakarta.enterprise.concurrent>
        <!-- WFLY-14723 For XJC we use a jbossorg variant in WF. Use the version expression from the root
         pom here so we detect if the base version changes there and we didn't do a -jbossorg of that version -->
        <version.org.glassfish.jaxb>4.0.1</version.org.glassfish.jaxb>
        <version.org.glassfish.jaxb.jaxb-xjc>${version.org.glassfish.jaxb}</version.org.glassfish.jaxb.jaxb-xjc>
        <version.org.glassfish.soteria>3.0.0</version.org.glassfish.soteria>
        <version.org.glassfish.web.jakarta.servlet.jsp.jstl>3.0.0</version.org.glassfish.web.jakarta.servlet.jsp.jstl>
        <version.org.hamcrest>2.2</version.org.hamcrest>
        <version.org.hamcrest.legacy>1.3</version.org.hamcrest.legacy>
        <version.org.hibernate.commons.annotations>6.0.6.Final</version.org.hibernate.commons.annotations>
        <version.org.hibernate.search>6.1.8.Final</version.org.hibernate.search>
        <version.org.hibernate>6.2.0.CR4</version.org.hibernate>
        <version.org.hibernate.validator>8.0.0.Final</version.org.hibernate.validator>
        <version.org.hornetq>2.4.9.Final</version.org.hornetq>
        <version.org.infinispan>14.0.7.Final</version.org.infinispan>
        <version.org.infinispan.protostream>4.6.1.Final</version.org.infinispan.protostream>
        <version.org.jasypt>1.9.3</version.org.jasypt>
        <version.org.javassist>3.29.1-GA</version.org.javassist>
        <version.org.jberet>2.1.1.Final</version.org.jberet>
        <version.org.jboss.activemq.artemis.integration>2.0.0-Beta1</version.org.jboss.activemq.artemis.integration>
        <version.org.jboss.arquillian.core>1.7.0.Alpha13</version.org.jboss.arquillian.core>
        <version.org.jboss.common.jboss-common-beans>2.0.1.Final</version.org.jboss.common.jboss-common-beans>
        <version.org.jboss.ejb-client>5.0.3.Final</version.org.jboss.ejb-client>
        <version.org.jboss.ejb3.ext-api>2.3.0.Final</version.org.jboss.ejb3.ext-api>
        <version.org.jboss.genericjms>3.0.0.Beta1</version.org.jboss.genericjms>
        <version.org.jboss.hal.console>3.6.5.Final</version.org.jboss.hal.console>
        <version.org.jboss.iiop-client>2.0.1.Final</version.org.jboss.iiop-client>
        <version.org.jboss.invocation>2.0.0.Final</version.org.jboss.invocation>
        <version.org.jboss.ironjacamar>3.0.0.Final</version.org.jboss.ironjacamar>
        <version.org.jboss.jboss-transaction-spi>8.0.0.Final</version.org.jboss.jboss-transaction-spi>
        <!-- Only used for testing -->
        <version.org.jboss.logmanager.commons-logging-jboss-logmanager>1.0.3.Final</version.org.jboss.logmanager.commons-logging-jboss-logmanager>
        <version.org.jboss.metadata>16.0.0.Beta1</version.org.jboss.metadata>
        <version.org.jboss.mod_cluster>2.0.1.Final</version.org.jboss.mod_cluster>
        <version.org.jboss.narayana>6.0.0.Final</version.org.jboss.narayana>
        <version.org.jboss.openjdk-orb>9.0.1.Final</version.org.jboss.openjdk-orb>
        <version.org.jboss.resteasy>6.2.3.Final</version.org.jboss.resteasy>
        <version.org.jboss.resteasy.extensions>2.0.0.Final</version.org.jboss.resteasy.extensions>
        <version.org.jboss.resteasy.microprofile>2.1.1.Final</version.org.jboss.resteasy.microprofile>
        <version.org.jboss.resteasy.spring>3.0.1.Final</version.org.jboss.resteasy.spring>
        <!-- only needed here until wildfly-arquillian has this version properly synced with arquillian itslef  -->
        <version.org.jboss.shrinkwrap.descriptors>2.0.0</version.org.jboss.shrinkwrap.descriptors>
        <version.org.jboss.shrinkwrap.shrinkwrap>1.2.6</version.org.jboss.shrinkwrap.shrinkwrap>
        <!-- Include the artifactId for org.jboss.spec project versions because artifactId contains the API spec version -->
        <version.org.jboss.spec.jakarta.el.jboss-el-api_5.0_spec>4.0.1.Final</version.org.jboss.spec.jakarta.el.jboss-el-api_5.0_spec>
        <version.org.jboss.spec.jakarta.xml.soap.saaj-api_3.0_spec>1.0.0.Final</version.org.jboss.spec.jakarta.xml.soap.saaj-api_3.0_spec>
        <version.org.jboss.spec.jakarta.xml.ws.api_4.0_spec>1.0.0.Final</version.org.jboss.spec.jakarta.xml.ws.api_4.0_spec>
        <version.org.jboss.spec.javax.annotation.jboss-annotations-api_1.3_spec>2.0.1.Final</version.org.jboss.spec.javax.annotation.jboss-annotations-api_1.3_spec>
        <legacy.version.org.jboss.spec.javax.jms.jboss-jms-api_2.0_spec>2.0.0.Final</legacy.version.org.jboss.spec.javax.jms.jboss-jms-api_2.0_spec>
        <version.org.jboss.spec.javax.servlet.jboss-servlet-api_4.0_spec>2.0.0.Final</version.org.jboss.spec.javax.servlet.jboss-servlet-api_4.0_spec>
        <version.org.jboss.spec.javax.transaction.jboss-transaction-api_1.3_spec>2.0.0.Final</version.org.jboss.spec.javax.transaction.jboss-transaction-api_1.3_spec>
        <version.org.jboss.weld.weld>5.1.0.Final</version.org.jboss.weld.weld>
        <version.org.jboss.weld.weld-api>5.0.SP3</version.org.jboss.weld.weld-api>
        <version.org.jboss.ws.api>2.0.0.Final</version.org.jboss.ws.api>
        <version.org.jboss.ws.common>4.0.0.Final</version.org.jboss.ws.common>
        <version.org.jboss.ws.common.tools>1.4.0.Final</version.org.jboss.ws.common.tools>
        <version.org.jboss.ws.cxf>6.2.0.Final</version.org.jboss.ws.cxf>
        <version.org.jboss.ws.jaxws-undertow-httpspi>2.0.0.Final</version.org.jboss.ws.jaxws-undertow-httpspi>
        <version.org.jboss.ws.spi>4.1.0.Final</version.org.jboss.ws.spi>
        <version.org.jboss.xnio.netty.netty-xnio-transport>0.1.9.Final</version.org.jboss.xnio.netty.netty-xnio-transport>
        <version.org.jctools.jctools-core>2.1.2</version.org.jctools.jctools-core>
        <version.org.jetbrains.kotlin>1.7.10</version.org.jetbrains.kotlin>
        <version.org.jgroups>5.2.13.Final</version.org.jgroups>
        <version.org.jgroups.aws>2.0.1.Final</version.org.jgroups.aws>
        <version.org.jgroups.azure>2.0.2.Final</version.org.jgroups.azure>
        <version.org.jgroups.kubernetes>2.0.1.Final</version.org.jgroups.kubernetes>
        <version.org.jipijapa>1.0.1.Final</version.org.jipijapa>
        <version.org.jvnet.staxex>2.1.0</version.org.jvnet.staxex>
        <version.org.keycloak>18.0.2</version.org.keycloak>
        <version.org.keycloak.keycloak-saml-wildfly-subsystem>18.0.2</version.org.keycloak.keycloak-saml-wildfly-subsystem>
        <version.org.kohsuke.metainf-services>1.8</version.org.kohsuke.metainf-services>
        <version.org.latencyutils>2.0.3</version.org.latencyutils>
        <version.org.opensaml.opensaml>4.2.0</version.org.opensaml.opensaml>
        <version.org.ow2.asm>9.4</version.org.ow2.asm>
        <version.org.reactivestreams>1.0.4</version.org.reactivestreams>
        <version.org.syslog4j>0.9.30</version.org.syslog4j>
        <version.org.testcontainers>1.16.0</version.org.testcontainers>
        <version.org.testng>7.4.0</version.org.testng>
        <version.org.wildfly.arquillian>5.0.0.Alpha6</version.org.wildfly.arquillian>
        <version.org.wildfly.core>20.0.0.Beta8</version.org.wildfly.core>
        <version.org.wildfly.extras.creaper>1.6.2</version.org.wildfly.extras.creaper>
        <version.org.wildfly.http-client>2.0.2.Final</version.org.wildfly.http-client>
        <legacy.version.org.wildfly.naming-client>1.0.17.Final</legacy.version.org.wildfly.naming-client>
        <version.org.wildfly.naming-client>2.0.0.Final</version.org.wildfly.naming-client>
        <version.org.wildfly.security.elytron-mp>2.0.0.Final</version.org.wildfly.security.elytron-mp>
        <version.org.wildfly.transaction.client>3.0.0.Final</version.org.wildfly.transaction.client>
        <version.org.wildfly.wildfly-ee-9-deployment-transformer>1.0.0.Beta1</version.org.wildfly.wildfly-ee-9-deployment-transformer>
        <version.sun.jaxb>${version.org.glassfish.jaxb}</version.sun.jaxb>
        <version.wsdl4j>1.6.3</version.wsdl4j>
        <version.xml-resolver>1.2</version.xml-resolver>
        <version.xom>1.3.8</version.xom>


        <!-- 
            WildFly Preview version properties.
            Property names should be in the form 'preview.version.xxx'. 
        -->

    </properties>

    <dependencyManagement>
        <dependencies>

            <!-- Import the core parent to get all the managed dependencies from core -->
            <dependency>
                <groupId>org.wildfly.core</groupId>
                <artifactId>wildfly-core-parent</artifactId>
                <version>${version.org.wildfly.core}</version>
                <type>pom</type>
                <scope>import</scope>
            </dependency>

            <!-- Keep sorted -->

            <dependency>
                <groupId>${ee.maven.groupId}</groupId>
                <artifactId>wildfly-common-ee-dependency-management</artifactId>
                <version>${ee.maven.version}</version>
                <type>pom</type>
            </dependency>

            <dependency>
                <groupId>${ee.maven.groupId}</groupId>
                <artifactId>wildfly-common-expansion-dependency-management</artifactId>
                <version>${ee.maven.version}</version>
                <type>pom</type>
            </dependency>

            <dependency>
                <groupId>${ee.maven.groupId}</groupId>
                <artifactId>wildfly-ee-build</artifactId>
                <version>${ee.maven.version}</version>
                <type>pom</type>
            </dependency>

            <dependency>
                <groupId>${ee.maven.groupId}</groupId>
                <artifactId>wildfly-ee-dist</artifactId>
                <version>${ee.maven.version}</version>
                <type>pom</type>
            </dependency>

            <dependency>
                <groupId>${ee.maven.groupId}</groupId>
                <artifactId>wildfly-ee-feature-pack-common</artifactId>
                <version>${ee.maven.version}</version>
                <type>pom</type>
            </dependency>

            <dependency>
                <groupId>${ee.maven.groupId}</groupId>
                <artifactId>wildfly-ee-feature-pack-common</artifactId>
                <version>${ee.maven.version}</version>
                <type>zip</type>
            </dependency>

            <dependency>
                <groupId>${ee.maven.groupId}</groupId>
                <artifactId>wildfly-ee-feature-pack-ee-10-api</artifactId>
                <version>${ee.maven.version}</version>
                <type>pom</type>
            </dependency>

            <dependency>
                <groupId>${ee.maven.groupId}</groupId>
                <artifactId>wildfly-ee-feature-pack-ee-10-api</artifactId>
                <version>${ee.maven.version}</version>
                <type>zip</type>
            </dependency>

            <dependency>
                <groupId>${ee.maven.groupId}</groupId>
                <artifactId>wildfly-ee-feature-pack-galleon-common</artifactId>
                <version>${ee.maven.version}</version>
                <type>pom</type>
            </dependency>

            <dependency>
                <groupId>${ee.maven.groupId}</groupId>
                <artifactId>wildfly-ee-feature-pack-galleon-common</artifactId>
                <version>${ee.maven.version}</version>
                <type>zip</type>
            </dependency>

            <dependency>
                <groupId>${ee.maven.groupId}</groupId>
                <artifactId>wildfly-ee-feature-pack-galleon-content</artifactId>
                <version>${ee.maven.version}</version>
                <type>pom</type>
            </dependency>

            <dependency>
                <groupId>${ee.maven.groupId}</groupId>
                <artifactId>wildfly-ee-feature-pack-galleon-content</artifactId>
                <version>${ee.maven.version}</version>
                <type>zip</type>
            </dependency>

            <dependency>
                <groupId>${ee.maven.groupId}</groupId>
                <artifactId>wildfly-ee-feature-pack-galleon-local</artifactId>
                <version>${ee.maven.version}</version>
                <type>pom</type>
            </dependency>

            <dependency>
                <groupId>${ee.maven.groupId}</groupId>
                <artifactId>wildfly-ee-feature-pack-galleon-local</artifactId>
                <version>${ee.maven.version}</version>
                <type>zip</type>
            </dependency>

            <dependency>
                <groupId>${ee.maven.groupId}</groupId>
                <artifactId>wildfly-ee-feature-pack-galleon-shared</artifactId>
                <version>${ee.maven.version}</version>
                <type>pom</type>
            </dependency>

            <dependency>
                <groupId>${ee.maven.groupId}</groupId>
                <artifactId>wildfly-ee-feature-pack-galleon-shared</artifactId>
                <version>${ee.maven.version}</version>
                <type>zip</type>
            </dependency>

            <dependency>
                <groupId>${ee.maven.groupId}</groupId>
                <artifactId>wildfly-ee-feature-pack-pruned</artifactId>
                <version>${ee.maven.version}</version>
                <type>pom</type>
            </dependency>

            <dependency>
                <groupId>${ee.maven.groupId}</groupId>
                <artifactId>wildfly-ee-feature-pack-pruned</artifactId>
                <version>${ee.maven.version}</version>
                <type>zip</type>
            </dependency>

            <dependency>
                <groupId>${ee.maven.groupId}</groupId>
                <artifactId>wildfly-ee-galleon-pack</artifactId>
                <version>${ee.maven.version}</version>
                <type>pom</type>
            </dependency>

            <dependency>
                <groupId>${ee.maven.groupId}</groupId>
                <artifactId>wildfly-ee-galleon-pack</artifactId>
                <version>${ee.maven.version}</version>
                <type>zip</type>
            </dependency>

            <dependency>
                <groupId>${ee.maven.groupId}</groupId>
                <artifactId>wildfly-feature-pack</artifactId>
                <version>${ee.maven.version}</version>
                <type>pom</type>
            </dependency>

            <dependency>
                <groupId>${ee.maven.groupId}</groupId>
                <artifactId>wildfly-feature-pack</artifactId>
                <version>${ee.maven.version}</version>
                <type>zip</type>
            </dependency>

            <dependency>
                <groupId>${ee.maven.groupId}</groupId>
                <artifactId>wildfly-legacy-ee-bom</artifactId>
                <version>${ee.maven.version}</version>
                <type>pom</type>
            </dependency>

            <dependency>
                <groupId>${ee.maven.groupId}</groupId>
                <artifactId>wildfly-preview-build</artifactId>
                <version>${ee.maven.version}</version>
                <type>pom</type>
            </dependency>

            <dependency>
                <groupId>${ee.maven.groupId}</groupId>
                <artifactId>wildfly-preview-dist</artifactId>
                <version>${ee.maven.version}</version>
                <type>pom</type>
            </dependency>

            <dependency>
                <groupId>${ee.maven.groupId}</groupId>
                <artifactId>wildfly-preview-ee-bom</artifactId>
                <version>${ee.maven.version}</version>
                <type>pom</type>
            </dependency>

            <dependency>
                <groupId>${ee.maven.groupId}</groupId>
                <artifactId>wildfly-preview-expansion-bom</artifactId>
                <version>${ee.maven.version}</version>
                <type>pom</type>
            </dependency>

            <dependency>
                <groupId>${ee.maven.groupId}</groupId>
                <artifactId>wildfly-preview-feature-pack</artifactId>
                <version>${ee.maven.version}</version>
                <type>pom</type>
            </dependency>

            <dependency>
                <groupId>${ee.maven.groupId}</groupId>
                <artifactId>wildfly-preview-feature-pack</artifactId>
                <version>${ee.maven.version}</version>
                <type>zip</type>
            </dependency>

            <dependency>
                <groupId>${ee.maven.groupId}</groupId>
                <artifactId>wildfly-preview-feature-pack-common</artifactId>
                <version>${ee.maven.version}</version>
                <type>pom</type>
            </dependency>

            <dependency>
                <groupId>${ee.maven.groupId}</groupId>
                <artifactId>wildfly-preview-feature-pack-common</artifactId>
                <version>${ee.maven.version}</version>
                <type>zip</type>
            </dependency>

            <dependency>
                <groupId>${ee.maven.groupId}</groupId>
                <artifactId>wildfly-preview-feature-pack-common-microprofile</artifactId>
                <version>${ee.maven.version}</version>
                <type>pom</type>
            </dependency>

            <dependency>
                <groupId>${ee.maven.groupId}</groupId>
                <artifactId>wildfly-preview-feature-pack-common-microprofile</artifactId>
                <version>${ee.maven.version}</version>
                <type>zip</type>
            </dependency>

            <dependency>
                <groupId>${ee.maven.groupId}</groupId>
                <artifactId>wildfly-preview-feature-pack-content</artifactId>
                <version>${ee.maven.version}</version>
                <type>pom</type>
            </dependency>

            <dependency>
                <groupId>${ee.maven.groupId}</groupId>
                <artifactId>wildfly-preview-feature-pack-content</artifactId>
                <version>${ee.maven.version}</version>
                <type>zip</type>
            </dependency>

            <dependency>
                <groupId>${ee.maven.groupId}</groupId>
                <artifactId>wildfly-preview-feature-pack-content-microprofile</artifactId>
                <version>${ee.maven.version}</version>
                <type>pom</type>
            </dependency>

            <dependency>
                <groupId>${ee.maven.groupId}</groupId>
                <artifactId>wildfly-preview-feature-pack-content-microprofile</artifactId>
                <version>${ee.maven.version}</version>
                <type>zip</type>
            </dependency>

            <dependency>
                <groupId>${ee.maven.groupId}</groupId>
                <artifactId>wildfly-standard-ee-bom</artifactId>
                <version>${ee.maven.version}</version>
                <type>pom</type>
            </dependency>

            <dependency>
                <groupId>${ee.maven.groupId}</groupId>
                <artifactId>wildfly-standard-expansion-bom</artifactId>
                <version>${ee.maven.version}</version>
                <type>pom</type>
            </dependency>

            <dependency>
                <groupId>${ee.maven.groupId}</groupId>
                <artifactId>wildfly-standard-test-bom</artifactId>
                <version>${ee.maven.version}</version>
                <type>pom</type>
            </dependency>

            <dependency>
                <groupId>${full.maven.groupId}</groupId>
                <artifactId>wildfly-build</artifactId>
                <version>${full.maven.version}</version>
                <type>pom</type>
            </dependency>

            <dependency>
                <groupId>${full.maven.groupId}</groupId>
                <artifactId>wildfly-dist</artifactId>
                <version>${full.maven.version}</version>
                <type>pom</type>
            </dependency>

            <dependency>
                <groupId>${full.maven.groupId}</groupId>
                <artifactId>wildfly-feature-pack-common</artifactId>
                <version>${full.maven.version}</version>
                <type>pom</type>
            </dependency>

            <dependency>
                <groupId>${full.maven.groupId}</groupId>
                <artifactId>wildfly-feature-pack-galleon-content</artifactId>
                <version>${full.maven.version}</version>
                <type>pom</type>
            </dependency>

            <dependency>
                <groupId>${full.maven.groupId}</groupId>
                <artifactId>wildfly-galleon-pack</artifactId>
                <version>${full.maven.version}</version>
                <type>pom</type>
            </dependency>

            <dependency>
                <groupId>${full.maven.groupId}</groupId>
                <artifactId>wildfly-galleon-pack</artifactId>
                <version>${full.maven.version}</version>
                <type>zip</type>
            </dependency>

            <dependency>
                <groupId>${full.maven.groupId}</groupId>
                <artifactId>wildfly-legacy-expansion-bom</artifactId>
                <version>${ee.maven.version}</version>
                <type>pom</type>
            </dependency>

            <dependency>
                <groupId>${full.maven.groupId}</groupId>
                <artifactId>wildfly-mp-feature-pack-galleon-common</artifactId>
                <version>${full.maven.version}</version>
                <type>pom</type>
            </dependency>

            <dependency>
                <groupId>${full.maven.groupId}</groupId>
                <artifactId>wildfly-release</artifactId>
                <version>${full.maven.version}</version>
                <type>pom</type>
            </dependency>

            <!-- TODO both a testuite/shared dep and used in std and preview but not legacy -->
            <dependency>
                <groupId>com.nimbusds</groupId>
                <artifactId>nimbus-jose-jwt</artifactId>
                <version>${version.com.nimbus.jose-jwt}</version>
            </dependency>

            <dependency>
                <groupId>org.apache.groovy</groupId>
                <artifactId>groovy-all</artifactId>
                <type>pom</type>
                <version>${version.groovy-all}</version>
                <scope>test</scope>
            </dependency>


            <!-- Required by Wiremock for the MicroProfile REST Client TCK -->
            <dependency>
                <groupId>org.eclipse.jetty</groupId>
                <artifactId>jetty-http</artifactId>
                <version>${version.org.eclipse.jetty}</version>
                <scope>test</scope>
            </dependency>

            <dependency>
                <groupId>org.javassist</groupId>
                <artifactId>javassist</artifactId>
                <version>${version.org.javassist}</version>
                <scope>test</scope>
            </dependency>

            <!-- Required for the MicroProfile health TCK that is run as part of the testsuite and the TCK brings in an
                 older version.

                 It also needs to be a runtime dependency because the shared testsuite requires it.
             -->
            <dependency>
                <groupId>org.jboss.arquillian.container</groupId>
                <artifactId>arquillian-container-test-spi</artifactId>
                <version>${version.org.jboss.arquillian.core}</version>
            </dependency>

            <dependency>
                <groupId>org.jboss.arquillian.junit</groupId>
                <artifactId>arquillian-junit-container</artifactId>
                <version>${version.org.jboss.arquillian.core}</version>
                <scope>test</scope>
            </dependency>
            <dependency>
                <groupId>org.jboss.arquillian.testng</groupId>
                <artifactId>arquillian-testng-container</artifactId>
                <version>${version.org.jboss.arquillian.core}</version>
                <scope>test</scope>
            </dependency>

            <!--
            TODO used both in testsuite/shared and in tests in clustering/marshalling/protostream.
            Once testsuite/shared use is gone, convert to <scope>test</scope>
            -->
            <dependency>
                <groupId>org.jboss.spec.javax.annotation</groupId>
                <artifactId>jboss-annotations-api_1.3_spec</artifactId>
                <version>${version.org.jboss.spec.javax.annotation.jboss-annotations-api_1.3_spec}</version>
            </dependency>

            <!--
            TODO used both in MicroProfile REST Client TCK and in legacy code.
            Once legacy code use is gone, convert to <scope>test</scope>
            -->
            <dependency>
                <groupId>org.jboss.spec.javax.servlet</groupId>
                <artifactId>jboss-servlet-api_4.0_spec</artifactId>
                <version>${version.org.jboss.spec.javax.servlet.jboss-servlet-api_4.0_spec}</version>
            </dependency>

            <!--
            TODO used in legacy code.
            Once legacy code use is gone, convert to <scope>test</scope>
            -->
            <dependency>
                <groupId>org.jboss</groupId>
                <artifactId>jboss-transaction-spi</artifactId>
                <version>${version.org.jboss.jboss-transaction-spi}</version>
                <exclusions>
                    <exclusion>
                        <groupId>*</groupId>
                        <artifactId>*</artifactId>
                    </exclusion>
                </exclusions>
            </dependency>
            <dependency>
                <groupId>org.jboss.spec.javax.transaction</groupId>
                <artifactId>jboss-transaction-api_1.3_spec</artifactId>
                <version>${version.org.jboss.spec.javax.transaction.jboss-transaction-api_1.3_spec}</version>
            </dependency>

            <!--
            TODO used both in testuite/integration/elytron-oidc-client dep and in legacy code.
            Once the legacy use is removed, etc structure, this can become a <scope>test</scope> dependency.
            -->

            <dependency>
                <groupId>org.testcontainers</groupId>
                <artifactId>elasticsearch</artifactId>
                <version>${version.org.testcontainers}</version>
                <scope>test</scope>
            </dependency>

            <dependency>
                <groupId>org.testcontainers</groupId>
                <artifactId>testcontainers</artifactId>
                <version>${version.org.testcontainers}</version>
                <scope>test</scope>
                <exclusions>
                    <exclusion>
                        <groupId>org.apache.commons</groupId>
                        <artifactId>commons-compress</artifactId>
                    </exclusion>
                </exclusions>
            </dependency>

            <dependency>
                <groupId>org.wildfly.arquillian</groupId>
                <artifactId>wildfly-arquillian-common</artifactId>
                <version>${version.org.wildfly.arquillian}</version>
            </dependency>

            <dependency>
                <groupId>org.wildfly.arquillian</groupId>
                <artifactId>wildfly-arquillian-container-bootable</artifactId>
                <version>${version.org.wildfly.arquillian}</version>
                <exclusions>
                    <exclusion>
                        <groupId>org.jboss.sasl</groupId>
                        <artifactId>jboss-sasl</artifactId>
                    </exclusion>
                </exclusions>
            </dependency>

            <dependency>
                <groupId>org.wildfly.arquillian</groupId>
                <artifactId>wildfly-arquillian-container-domain-managed</artifactId>
                <version>${version.org.wildfly.arquillian}</version>
            </dependency>

            <dependency>
                <groupId>org.wildfly.arquillian</groupId>
                <artifactId>wildfly-arquillian-container-managed</artifactId>
                <version>${version.org.wildfly.arquillian}</version>
                <exclusions>
                    <exclusion>
                        <groupId>org.jboss.sasl</groupId>
                        <artifactId>jboss-sasl</artifactId>
                    </exclusion>
                </exclusions>
            </dependency>

            <dependency>
                <groupId>org.wildfly.arquillian</groupId>
                <artifactId>wildfly-arquillian-protocol-jmx</artifactId>
                <version>${version.org.wildfly.arquillian}</version>
                <exclusions>
                    <exclusion>
                        <groupId>org.wildfly.security</groupId>
                        <artifactId>wildfly-security-manager</artifactId>
                    </exclusion>
                </exclusions>
            </dependency>

            <dependency>
                <groupId>org.wildfly.arquillian</groupId>
                <artifactId>wildfly-arquillian-testenricher-msc</artifactId>
                <version>${version.org.wildfly.arquillian}</version>
            </dependency>

            <dependency>
                <groupId>org.wildfly.checkstyle</groupId>
                <artifactId>wildfly-checkstyle-config</artifactId>
                <version>${version.org.wildfly.checkstyle-config}</version>
            </dependency>


            <dependency>
                <groupId>org.wildfly.galleon-plugins</groupId>
                <artifactId>transformer</artifactId>
                <version>${version.org.wildfly.galleon-plugins}</version>
                <exclusions>
                    <exclusion>
                        <groupId>*</groupId>
                        <artifactId>*</artifactId>
                    </exclusion>
                </exclusions>
            </dependency>

            <dependency>
                <groupId>org.wildfly.galleon-plugins</groupId>
                <artifactId>wildfly-config-gen</artifactId>
                <version>${version.org.wildfly.galleon-plugins}</version>
                <exclusions>
                    <exclusion>
                        <groupId>*</groupId>
                        <artifactId>*</artifactId>
                    </exclusion>
                </exclusions>
            </dependency>

            <dependency>
                <groupId>org.wildfly.galleon-plugins</groupId>
                <artifactId>wildfly-galleon-plugins</artifactId>
                <version>${version.org.wildfly.galleon-plugins}</version>
                <exclusions>
                    <exclusion>
                        <groupId>org.jboss.galleon</groupId>
                        <artifactId>*</artifactId>
                    </exclusion>
                </exclusions>
            </dependency>

            <!-- Required for testsuite/shared which will later be moved to a test bom (WFLY-17331) -->
            <dependency>
                <groupId>xom</groupId>
                <artifactId>xom</artifactId>
                <version>${version.xom}</version>
                <exclusions>
                    <exclusion>
                        <groupId>xerces</groupId>
                        <artifactId>xercesImpl</artifactId>
                    </exclusion>
                    <exclusion>
                        <groupId>xml-apis</groupId>
                        <artifactId>xml-apis</artifactId>
                    </exclusion>
                </exclusions>
            </dependency>

        </dependencies>

    </dependencyManagement>

    <repositories>
        <repository>
            <releases>
                <enabled>true</enabled>
                <updatePolicy>never</updatePolicy>
            </releases>
            <snapshots>
                <enabled>true</enabled>
                <updatePolicy>never</updatePolicy>
            </snapshots>
            <id>jboss-public-repository-group</id>
            <name>JBoss Public Repository Group</name>
            <url>${maven.repository.url}</url>
            <layout>default</layout>
        </repository>
    </repositories>

    <pluginRepositories>
        <pluginRepository>
            <releases>
                <enabled>true</enabled>
            </releases>
            <snapshots>
                <enabled>true</enabled>
            </snapshots>
            <id>jboss-public-repository-group</id>
            <name>JBoss Public Repository Group</name>
            <url>${maven.repository.url}</url>
        </pluginRepository>
    </pluginRepositories>

    <build>
        <pluginManagement>
            <plugins>
                <plugin>
                    <groupId>org.apache.maven.plugins</groupId>
                    <artifactId>maven-jar-plugin</artifactId>
                    <version>${version.jar.plugin}</version>
                    <configuration>
                        <archive>
                            <manifestEntries>
                                <Scm-Url>${jboss.as.scm.url}</Scm-Url>
                                <JBossAS-Release-Version>${project.version}</JBossAS-Release-Version>
                                <JBossAS-Release-Codename>${jboss.as.release.codename}</JBossAS-Release-Codename>
                            </manifestEntries>
                        </archive>
                        <!-- Do not package the generated logging properties as the generated binaries will be packaged -->
                        <!-- These files are not required at runtime -->
                        <excludes>
                            <exclude>**/*.i18n.properties</exclude>
                            <exclude>**/*.i18n_*.properties</exclude>
                        </excludes>
                    </configuration>
                </plugin>
                <plugin>
                    <groupId>org.apache.maven.plugins</groupId>
                    <artifactId>maven-surefire-plugin</artifactId>
                    <version>${version.surefire.plugin}</version>
                    <configuration>
                        <redirectTestOutputToFile>${maven.test.redirectTestOutputToFile}</redirectTestOutputToFile>
                        <enableAssertions>true</enableAssertions>
                        <systemPropertyVariables>
                            <org.jboss.model.test.cache.root>${org.jboss.model.test.cache.root}</org.jboss.model.test.cache.root>
                            <org.jboss.model.test.classpath.cache>${org.jboss.model.test.classpath.cache}</org.jboss.model.test.classpath.cache>
                            <org.jboss.model.test.cache.strict>true</org.jboss.model.test.cache.strict>
                            <!--<org.jboss.model.test.maven.repository.urls>${org.jboss.model.test.maven.repository.urls}</org.jboss.model.test.maven.repository.urls>-->
                        </systemPropertyVariables>
                        <systemProperties>
                            <property>
                                <name>java.util.logging.manager</name>
                                <value>org.jboss.logmanager.LogManager</value>
                            </property>
                            <property>
                                <name>jdk.xml.enableTemplatesImplDeserialization</name>
                                <value>true</value>
                            </property>
                        </systemProperties>
                        <argLine>${surefire.system.args}</argLine>
                    </configuration>
                </plugin>
                <plugin>
                    <groupId>org.apache.maven.plugins</groupId>
                    <artifactId>maven-javadoc-plugin</artifactId>
                    <configuration>
                        <doclint>none</doclint>
                    </configuration>
                </plugin>
                <!-- Checkstyle -->
                <plugin>
                    <groupId>org.apache.maven.plugins</groupId>
                    <artifactId>maven-checkstyle-plugin</artifactId>
                    <version>${version.checkstyle.plugin}</version>
                    <executions>
                        <execution>
                            <id>check-style</id>
                            <phase>compile</phase>
                            <goals>
                                <goal>checkstyle</goal>
                            </goals>
                        </execution>
                    </executions>
                    <dependencies>
                        <dependency>
                            <groupId>org.wildfly.checkstyle</groupId>
                            <artifactId>wildfly-checkstyle-config</artifactId>
                            <version>${version.org.wildfly.checkstyle-config}</version>
                        </dependency>
                    </dependencies>
                    <configuration>
                        <configLocation>wildfly-checkstyle/checkstyle.xml</configLocation>
                        <consoleOutput>true</consoleOutput>
                        <failsOnError>true</failsOnError>
                        <includeTestSourceDirectory>true</includeTestSourceDirectory>
                        <excludes>**/*$logger.java,**/*$bundle.java,**/*$___Marshaller_*.java,**/*SerializationContextInitializerImpl.java</excludes>
                        <suppressionsLocation>checkstyle-suppressions.xml</suppressionsLocation>
                        <useFile></useFile>
                    </configuration>
                </plugin>

                <!-- Ban bad dependencies and require Java 11 for deploying -->
                <plugin>
                    <groupId>org.apache.maven.plugins</groupId>
                    <artifactId>maven-enforcer-plugin</artifactId>
                    <version>${version.enforcer.plugin}</version>
                    <executions>
                        <execution>
                            <id>ban-bad-dependencies</id>
                            <goals>
                                <goal>enforce</goal>
                            </goals>
                            <configuration>
                                <rules>
                                    <bannedDependencies>
                                        <searchTransitive>true</searchTransitive>
                                        <excludes>
                                            <exclude>args4j:args4j</exclude>
                                            <exclude>biz.aQute:bnd</exclude>
                                            <exclude>ch.qos.reload4j:reload4j</exclude>
                                            <exclude>com.google.gwt.inject:gin</exclude>
                                            <exclude>com.google.inject:guice</exclude>
                                            <exclude>com.gwtplatform:gwtp-all</exclude>
                                            <exclude>com.sun.activation:javax.activation</exclude>
                                            <exclude>com.sun.mail:javax.mail</exclude>
                                            <exclude>com.sun.xml.bind:jaxb-core</exclude>
                                            <exclude>com.sun.xml.bind:jaxb-impl</exclude>
                                            <exclude>com.sun.xml.bind:jaxb-xjc</exclude>
                                            <exclude>commons-httpclient:commons-httpclient</exclude>
                                            <exclude>commons-logging:commons-logging</exclude>
                                            <exclude>commons-logging:commons-logging-api</exclude>
                                            <exclude>concurrent:concurrent</exclude>
                                            <exclude>dom4j:dom4j</exclude>
                                            <exclude>jacorb:jacorb</exclude>
                                            <exclude>javassist:javassist</exclude>
                                            <exclude>javax.activation:activation</exclude>
                                            <exclude>javax.activation:javax.activation-api</exclude>
                                            <exclude>javax.enterprise:cdi-api</exclude>
                                            <exclude>javax.inject:javax.inject</exclude>
                                            <exclude>javax.json:javax.json-api</exclude>
                                            <exclude>javax.persistence:javax.persistence-api</exclude>
                                            <exclude>javax.persistence:persistence-api</exclude>
                                            <exclude>javax.security.enterprise:javax.security.enterprise-api</exclude>
                                            <exclude>javax.servlet:servlet-api</exclude>
                                            <exclude>javax.transaction:jta</exclude>
                                            <exclude>javax.validation:validation-api</exclude>
                                            <exclude>javax.xml:jaxrpc-api</exclude>
                                            <exclude>javax.xml.bind:jaxb-api</exclude>
                                            <exclude>javax.xml.soap:saaj-api</exclude>
                                            <exclude>javax.xml.stream:stax-api</exclude>
                                            <exclude>jboss:jboss-logging-spi</exclude>
                                            <exclude>jboss:jboss-serialization</exclude>
                                            <exclude>jboss.web:el-api</exclude>
                                            <exclude>jboss.web:jsp-api</exclude>
                                            <exclude>jboss.web:servlet-api</exclude>
                                            <exclude>log4j:log4j</exclude>
                                            <exclude>net.sf.kxml:kxml2</exclude>
                                            <exclude>org.apache.geronimo.specs:geronimo-activation_1.1_spec</exclude>
                                            <exclude>org.apache.geronimo.specs:geronimo-jaxb_2.1_spec</exclude>
                                            <exclude>org.apache.geronimo.specs:geronimo-saaj_1.3_spec</exclude>
                                            <exclude>org.apache.geronimo.specs:geronimo-stax-api_1.0_spec</exclude>
                                            <exclude>org.apache.xalan:serializer</exclude>
                                            <exclude>org.apache.xalan:xalan</exclude>
                                            <!-- replaced by org.bouncycastle:*-jdk18on -->
                                            <exclude>org.bouncycastle:bcpg-jdk15on</exclude>
                                            <exclude>org.bouncycastle:bcprov-jdk15on</exclude>
                                            <exclude>org.bouncycastle:bcpkix-jdk15on</exclude>
                                            <exclude>org.bouncycastle:bcutil-jdk15on</exclude>
                                            <exclude>org.codehaus.jackson:jackson-core-asl</exclude>
                                            <exclude>org.codehaus.jackson:jackson-jaxrs</exclude>
                                            <exclude>org.codehaus.jackson:jackson-mapper-asl</exclude>
                                            <exclude>org.codehaus.jackson:jackson-xc</exclude>
                                            <exclude>org.glassfish:javax.json</exclude>
                                            <exclude>org.glassfish.soteria:javax.security.enterprise</exclude>
                                            <exclude>org.hibernate:ejb3-persistence</exclude>
                                            <exclude>org.hibernate.java-persistence:jpa-api</exclude>
                                            <!-- replaced by wildfly-naming-client -->
                                            <exclude>org.jboss:jboss-remote-naming</exclude>
                                            <!--<exclude>org.jboss:jboss-common-core</exclude>-->
                                            <exclude>org.jboss.integration:jboss-jca-spi</exclude>
                                            <exclude>org.jboss.interceptor:jboss-interceptor-api</exclude>
                                            <exclude>org.jboss.javaee:jboss-javaee</exclude>
                                            <exclude>org.jboss.javaee:jboss-jacc-api</exclude>
                                            <exclude>org.jboss.javaee:jboss-jad-api</exclude>
                                            <exclude>org.jboss.javaee:jboss-jaspi-api</exclude>
                                            <exclude>org.jboss.javaee:jboss-jca-api</exclude>
                                            <exclude>org.jboss.javaee:jboss-jms-api</exclude>
                                            <exclude>org.jboss.javaee:servlet-api</exclude>
                                            <exclude>org.jboss.javaee:jsp-api</exclude>
                                            <exclude>org.jboss.javaee:jboss-transaction-api</exclude>
                                            <exclude>org.jboss.logging:jboss-logging-generator</exclude>
                                            <exclude>org.jboss.logging:jboss-logging-log4j</exclude>
                                            <exclude>org.jboss.logging:jboss-logging-jdk</exclude>
                                            <exclude>org.jboss.logging:jboss-logging-logmanager</exclude>
                                            <exclude>org.jboss.logging:jboss-logging-spi</exclude>
                                            <exclude>org.jboss.logging:jboss-logging-tools</exclude>
                                            <!-- replaced by io.netty:netty -->
                                            <exclude>org.jboss.netty:netty</exclude>
                                            <!-- replaced by io.netty:netty-all -->
                                            <exclude>io.netty:netty</exclude>
                                            <exclude>org.jboss.remoting3:jboss-remoting</exclude>
                                            <exclude>org.jboss.security:jbosssx</exclude>
                                            <!-- replaced by wildfly-elytron -->
                                            <exclude>org.jboss.sasl:jboss-sasl</exclude>
                                            <exclude>org.jboss.slf4j:slf4j-jboss-logging</exclude>
                                            <exclude>org.jboss.spec.javax.resource:jboss-connector-api_1.5_spec</exclude>
                                            <exclude>org.jboss.spec.javax.transaction:jboss-transaction-api_1.1_spec</exclude>
                                            <exclude>org.jboss.spec.javax.transaction:jboss-transaction-api_1.2_spec</exclude>
                                            <exclude>org.jboss.spec.javax.xml.soap:jboss-saaj-api_1.3_spec</exclude>
                                            <exclude>org.ops4j.base</exclude>
                                            <exclude>org.ops4j.pax.swissbox</exclude>
                                            <exclude>org.ops4j.pax.web</exclude>
                                            <exclude>org.slf4j:slf4j-nop</exclude>
                                            <exclude>org.slf4j:slf4j-jdk14</exclude>
                                            <exclude>org.slf4j:slf4j-log4j12</exclude>
                                            <exclude>org.slf4j:slf4j-log4j13</exclude>
                                            <!-- replaced by wildfly-elytron -->
                                            <exclude>org.wildfly.security:wildfly-security-manager</exclude>
                                            <exclude>oro:oro</exclude>
                                            <exclude>relaxngDatatype:relaxngDatatype</exclude>
                                            <exclude>stax:stax-api</exclude>
                                            <exclude>sun-jaxb:jaxb-api</exclude>
                                            <exclude>trove:trove</exclude>
                                            <exclude>woodstox:wstx-lgpl</exclude>
                                            <exclude>xml-apis:xml-apis</exclude>
                                            <!-- Jandex moved to SmallRye -->
                                            <exclude>org.jboss:jandex</exclude>
                                        </excludes>
                                    </bannedDependencies>
                                    <dependencyConvergence></dependencyConvergence>
                                </rules>
                            </configuration>
                        </execution>
                        <execution>
                            <id>require-java11</id>
                            <goals>
                                <goal>enforce</goal>
                            </goals>
                            <phase>deploy</phase>
                            <configuration>
                                <rules>
                                    <requireJavaVersion>
                                        <version>[11,12)</version>
                                    </requireJavaVersion>
                                </rules>
                            </configuration>
                        </execution>
                    </executions>
                </plugin>
                <plugin>
                    <!--This plugin here is bogus, only here to make eclipse not break down and cry when it sees maven project.-->
                    <groupId>org.eclipse.m2e</groupId>
                    <artifactId>lifecycle-mapping</artifactId>
                    <version>1.0.0</version>
                    <configuration>
                        <lifecycleMappingMetadata>
                            <pluginExecutions>
                                <pluginExecution>
                                    <pluginExecutionFilter>
                                        <groupId>org.apache.maven.plugins</groupId>
                                        <artifactId>maven-dependency-plugin</artifactId>
                                        <versionRange>[2.1,)</versionRange>
                                        <goals>
                                            <goal>copy</goal>
                                            <goal>properties</goal>
                                            <goal>copy-dependencies</goal>
                                        </goals>
                                    </pluginExecutionFilter>
                                    <action>
                                        <ignore></ignore>
                                    </action>
                                </pluginExecution>
                                <pluginExecution>
                                    <pluginExecutionFilter>
                                        <groupId>org.apache.maven.plugins</groupId>
                                        <artifactId>maven-checkstyle-plugin</artifactId>
                                        <versionRange>[2.5,)</versionRange>
                                        <goals>
                                            <goal>checkstyle</goal>
                                        </goals>
                                    </pluginExecutionFilter>
                                    <action>
                                        <ignore></ignore>
                                    </action>
                                </pluginExecution>
                                <pluginExecution>
                                    <pluginExecutionFilter>
                                        <groupId>org.apache.maven.plugins</groupId>
                                        <artifactId>maven-clean-plugin</artifactId>
                                        <versionRange>[2.4.1,)</versionRange>
                                        <goals>
                                            <goal>clean</goal>
                                        </goals>
                                    </pluginExecutionFilter>
                                    <action>
                                        <ignore></ignore>
                                    </action>
                                </pluginExecution>
                                <pluginExecution>
                                    <pluginExecutionFilter>
                                        <groupId>org.apache.maven.plugins</groupId>
                                        <artifactId>maven-antrun-plugin</artifactId>
                                        <versionRange>[1.4,)</versionRange>
                                        <goals>
                                            <goal>run</goal>
                                        </goals>
                                    </pluginExecutionFilter>
                                    <action>
                                        <ignore></ignore>
                                    </action>
                                </pluginExecution>
                                <pluginExecution>
                                    <pluginExecutionFilter>
                                        <groupId>org.codehaus.mojo</groupId>
                                        <artifactId>javacc-maven-plugin</artifactId>
                                        <versionRange>[2.5,)</versionRange>
                                        <goals>
                                            <goal>jjtree</goal>
                                            <goal>javacc</goal>
                                            <goal>jjtree-javacc</goal>
                                        </goals>
                                    </pluginExecutionFilter>
                                    <action>
                                        <ignore></ignore>
                                    </action>
                                </pluginExecution>
                                <pluginExecution>
                                    <pluginExecutionFilter>
                                        <groupId>org.codehaus.mojo</groupId>
                                        <artifactId>xml-maven-plugin</artifactId>
                                        <versionRange>[1.0,)</versionRange>
                                        <goals>
                                            <goal>transform</goal>
                                        </goals>
                                    </pluginExecutionFilter>
                                    <action>
                                        <ignore></ignore>
                                    </action>
                                </pluginExecution>
                                <pluginExecution>
                                    <pluginExecutionFilter>
                                        <groupId>org.apache.maven.plugins</groupId>
                                        <artifactId>maven-help-plugin</artifactId>
                                        <versionRange>[2.1.1,)</versionRange>
                                        <goals>
                                            <goal>active-profiles</goal>
                                            <goal>effective-pom</goal>
                                            <goal>effective-settings</goal>
                                            <goal>system</goal>
                                        </goals>
                                    </pluginExecutionFilter>
                                    <action>
                                        <ignore></ignore>
                                    </action>
                                </pluginExecution>
                                <pluginExecution>
                                    <pluginExecutionFilter>
                                        <groupId>org.codehaus.mojo</groupId>
                                        <artifactId>keytool-maven-plugin</artifactId>
                                        <versionRange>[1.2,)</versionRange>
                                        <goals>
                                            <goal>clean</goal>
                                            <goal>genkey</goal>
                                            <goal>generateKeyPair</goal>
                                            <goal>generateSecretKey</goal>
                                        </goals>
                                    </pluginExecutionFilter>
                                    <action>
                                        <ignore></ignore>
                                    </action>
                                </pluginExecution>
                                <pluginExecution>
                                    <pluginExecutionFilter>
                                        <groupId>org.wildfly.build</groupId>
                                        <artifactId>wildfly-server-provisioning-maven-plugin</artifactId>
                                        <versionRange>[1.0.0.Alpha2,)</versionRange>
                                        <goals>
                                            <goal>build</goal>
                                        </goals>
                                    </pluginExecutionFilter>
                                    <action>
                                        <ignore></ignore>
                                    </action>
                                </pluginExecution>
                            </pluginExecutions>
                        </lifecycleMappingMetadata>
                    </configuration>
                </plugin>
                <plugin>
                    <groupId>org.codehaus.mojo</groupId>
                    <artifactId>xml-maven-plugin</artifactId>
                    <version>${version.xml.plugin}</version>
                </plugin>
                <plugin>
                    <groupId>org.apache.maven.plugins</groupId>
                    <artifactId>maven-help-plugin</artifactId>
                    <version>${version.help.plugin}</version>
                </plugin>
                <plugin>
                    <groupId>org.jboss.galleon</groupId>
                    <artifactId>galleon-maven-plugin</artifactId>
                    <version>${version.org.jboss.galleon}</version>
                </plugin>
                <plugin>
                    <groupId>org.wildfly.build</groupId>
                    <artifactId>wildfly-feature-pack-build-maven-plugin</artifactId>
                    <version>${version.org.wildfly.build-tools}</version>
                </plugin>
                <plugin>
                    <groupId>org.wildfly.build</groupId>
                    <artifactId>wildfly-server-provisioning-maven-plugin</artifactId>
                    <version>${version.org.wildfly.build-tools}</version>
                </plugin>
                <plugin>
                    <groupId>org.wildfly.galleon-plugins</groupId>
                    <artifactId>wildfly-galleon-maven-plugin</artifactId>
                    <version>${version.org.wildfly.galleon-plugins}</version>
                    <dependencies>
                        <!-- feature-spec-gen uses wildfly-embedded to generate the feature specs, hence the designated wildfly-embedded version must match the pack one -->
                        <dependency>
                            <groupId>org.wildfly.core</groupId>
                            <artifactId>wildfly-embedded</artifactId>
                            <version>${version.org.wildfly.core}</version>
                        </dependency>
                        <!-- If you add a dependency on wildfly-embedded you need to bring your own transitives -->
                        <dependency>
                            <groupId>org.wildfly.common</groupId>
                            <artifactId>wildfly-common</artifactId>
                            <version>${version.org.wildfly.common}</version>
                        </dependency>
                    </dependencies>
                </plugin>
                <plugin>
                    <groupId>org.apache.maven.plugins</groupId>
                    <artifactId>maven-verifier-plugin</artifactId>
                    <version>${version.verifier.plugin}</version>
                    <executions>
                        <execution>
                            <id>main</id>
                            <phase>verify</phase>
                            <goals>
                                <goal>verify</goal>
                            </goals>
                        </execution>
                    </executions>
                    <configuration>
                        <verificationFile>target/verifier/verifications.xml</verificationFile>
                    </configuration>
                </plugin>
                <plugin>
                    <groupId>org.wildfly.maven.plugins</groupId>
                    <artifactId>licenses-plugin</artifactId>
                    <version>${version.org.wildfly.maven.plugins}</version>
                </plugin>
                <plugin>
                    <groupId>org.asciidoctor</groupId>
                    <artifactId>asciidoctor-maven-plugin</artifactId>
                    <version>${version.asciidoctor.plugin}</version>
                    <configuration>
                        <attributes>
                            <sourceHighlighter>coderay</sourceHighlighter>
                            <icons>font</icons>
                            <pagenums></pagenums>
                            <version>${project.version}</version>
                            <idprefix></idprefix>
                            <idseparator>-</idseparator>
                            <allow-uri-read>true</allow-uri-read>
                            <wildflyVersion>${product.docs.server.version}</wildflyVersion>
                            <revnumber>${project.version}</revnumber>
                            <revdate>${maven.build.timestamp}</revdate>
                            <organization>${project.organization.name}</organization>
                        </attributes>
                    </configuration>
                </plugin>
            </plugins>
        </pluginManagement>

        <plugins>
            <plugin>
                <groupId>org.apache.maven.plugins</groupId>
                <artifactId>maven-checkstyle-plugin</artifactId>
            </plugin>
            <plugin>
                <groupId>org.apache.maven.plugins</groupId>
                <artifactId>maven-surefire-plugin</artifactId>
                <executions>
                    <execution>
                        <!-- Surefire runs a 'default-test' execution by default.
                             Configure it here to use a property to set the phase for that execution.
                             Default value of the property is the normal 'test' phase
                             (see 'properties' declarations in this pom.)
                             Profiles can set the property to 'none' to disable this execution -->
                        <id>default-test</id>
                        <phase>${surefire.default-test.phase}</phase>
                    </execution>
                </executions>
            </plugin>
        </plugins>
    </build>

    <!-- Profiles -->
    <profiles>
        <profile>
            <id>quick-build</id>
            <activation>
                <property>
                    <name>quickly</name>
                </property>
            </activation>
            <properties>
                <skipTests>true</skipTests>
                <skipITs>true</skipITs>
                <maven.javadoc.skip>true</maven.javadoc.skip>
                <checkstyle.skip>true</checkstyle.skip>
                <enforcer.skip>true</enforcer.skip>
                <license.skip>true</license.skip>
            </properties>
            <build>
                <defaultGoal>clean install</defaultGoal>
            </build>
        </profile>

        <profile>
            <id>jdk18</id>
            <activation>
                <jdk>[18,)</jdk>
            </activation>
            <properties>
                <modular.jdk.props>
                    -Djava.security.manager=allow
                </modular.jdk.props>
            </properties>
        </profile>
        <profile>
            <id>docs</id>
            <activation>
                <property>
                    <name>docs</name>
                </property>
            </activation>
            <modules>
                <module>docs</module>
            </modules>
        </profile>

        <!--
          Name: jpda
          Descr: Enable JPDA remote debuging
        -->
        <profile>
            <id>jpda</id>
            <activation>
                <property>
                    <name>jpda</name>
                </property>
            </activation>
            <properties>
                <surefire.jpda.args>-agentlib:jdwp=transport=dt_socket,address=*:8787,server=y,suspend=y</surefire.jpda.args>
            </properties>
        </profile>

        <profile>
            <id>ee9.test.profile</id>
            <activation>
                <property>
                    <name>ts.ee9</name>
                </property>
            </activation>
            <properties>
                <wildfly.build.output.dir>preview/dist/target/${server.output.dir.prefix}-preview-${server.output.dir.version}</wildfly.build.output.dir>
                <testsuite.ee.galleon.pack.artifactId>wildfly-preview-feature-pack</testsuite.ee.galleon.pack.artifactId>
                <!-- Disable the surefire tests (at least the default ones) for all modules except for
                     those where this profile turns them back on. -->
                <surefire.default-test.phase>none</surefire.default-test.phase>
            </properties>
        </profile>
        
        <profile>
            <id>bootable.ee9.test.profile</id>
            <activation>
                <property>
                    <name>ts.bootable.ee9</name>
                </property>
            </activation>
            <properties>
                <testsuite.ee.galleon.pack.artifactId>wildfly-preview-feature-pack</testsuite.ee.galleon.pack.artifactId>
                <!-- Disable the default surefire test execution for all modules except for
                     those where this profile turns them back on. -->
                <surefire.default-test.phase>none</surefire.default-test.phase>
            </properties>
        </profile>

        <profile>
            <id>layers.profile</id>
            <activation>
                <property>
                    <name>ts.layers</name>
                </property>
            </activation>
            <properties>
                <!-- Disable the default surefire test execution for all modules except for
                     those where this profile turns them back on. -->
                <surefire.default-test.phase>none</surefire.default-test.phase>
            </properties>
        </profile>

        <profile>
            <id>standalone.microprofile.profile</id>
            <activation>
                <property>
                    <name>ts.standalone.microprofile</name>
                </property>
            </activation>
            <properties>
                <!-- Disable the default surefire test execution for all modules except for
                     those where this profile turns them back on. -->
                <surefire.default-test.phase>none</surefire.default-test.phase>
            </properties>
        </profile>

        <profile>
            <id>elytron.profile</id>
            <activation>
                <property>
                    <name>elytron</name>
                </property>
            </activation>
            <properties>
                <!-- Disable the default surefire test execution for all modules except for
                     those where this profile turns them back on. -->
                <surefire.default-test.phase>none</surefire.default-test.phase>
            </properties>
        </profile>

        <profile>
            <id>security.manager.profile</id>
            <activation>
                <property>
                    <name>security.manager</name>
                </property>
            </activation>
            <properties>
                <!-- Disable the default surefire tests  for all modules except for
                     those where this profile turns them on. -->
                <surefire.default-test.phase>none</surefire.default-test.phase>
            </properties>
        </profile>

        <profile>
            <id>bootablejar.profile</id>
            <activation>
                <property>
                    <name>ts.bootable</name>
                </property>
            </activation>
            <properties>
                <!-- Disable the default surefire test execution for all modules except for
                     those where this profile turns them back on. -->
                <surefire.default-test.phase>none</surefire.default-test.phase>
            </properties>
        </profile>

        <profile>
            <id>victims-scan</id>
            <activation>
                <property>
                    <name>victims-scan</name>
                </property>
            </activation>
            <build>
                <plugins>
                    <plugin>
                        <groupId>org.apache.maven.plugins</groupId>
                        <artifactId>maven-enforcer-plugin</artifactId>
                        <version>${version.enforcer.plugin}</version>
                        <executions>
                            <execution>
                                <id>enforce-victims-rule</id>
                                <goals>
                                    <goal>enforce</goal>
                                </goals>
                                <configuration>
                                    <rules>
                                        <rule implementation="com.redhat.victims.VictimsRule">
                                            <metadata>warning</metadata>
                                            <fingerprint>fatal</fingerprint>
                                            <updates>daily</updates>
                                        </rule>
                                    </rules>
                                </configuration>
                            </execution>
                        </executions>
                        <dependencies>
                            <dependency>
                                <groupId>com.redhat.victims</groupId>
                                <artifactId>enforce-victims-rule</artifactId>
                                <version>1.3.4</version>
                            </dependency>
                        </dependencies>
                    </plugin>
                </plugins>
            </build>
        </profile>

        <!-- JaCoCo test coverage. Will set ${surefire.jacoco.args} to be used in Arquillian config and as surefire jvm argument. -->
        <profile>
            <id>ts.jacoco.profile</id>
            <activation>
                <property>
                    <name>coverage</name>
                </property>
            </activation>
            <build>
                <plugins>
                    <plugin>
                        <groupId>org.jacoco</groupId>
                        <artifactId>jacoco-maven-plugin</artifactId>
                        <version>${version.org.jacoco}</version>
                        <executions>
                            <execution>
                                <id>ts.jacoco-prepare</id>
                                <phase>process-test-classes</phase>
                                <goals>
                                    <goal>prepare-agent</goal>
                                </goals>
                                <configuration>
                                    <append>true</append>
                                    <destFile>target/jacoco.exec</destFile>
                                    <includes>
                                        <include>*</include>
                                    </includes>
                                    <excludes>
                                        <exclude>org.jboss.as.test.*</exclude>
                                    </excludes>
                                    <output>file</output>
                                    <propertyName>surefire.jacoco.args</propertyName>
                                </configuration>
                            </execution>
                        </executions>
                    </plugin>
                    <!-- Ant plugin. -->
                    <plugin>
                        <groupId>org.apache.maven.plugins</groupId>
                        <artifactId>maven-antrun-plugin</artifactId>
                        <executions>
                            <!-- DEBUG -->
                            <execution>
                                <id>ts.jacoco.debug</id>
                                <phase>post-integration-test</phase>
                                <goals>
                                    <goal>run</goal>
                                </goals>
                                <inherited>false</inherited>
                                <configuration>
                                    <target>
                                        <echo>Jacoco jvm args: ${surefire.jacoco.args}</echo>
                                    </target>
                                </configuration>
                            </execution>
                            <!-- Must be run using Ant due to https://sourceforge.net/tracker/?func=detail&aid=3474708&group_id=177969&atid=883354 -->
                            <!-- mvn antrun:run@ts.jacoco.report-ant -Dcoverage -Dtarget=report -Djboss.dist=$JBOSS_DIST -->
                            <execution>
                                <id>ts.jacoco.report-ant</id>
                                <phase>none</phase>
                                <goals>
                                    <goal>run</goal>
                                </goals>
                                <inherited>false</inherited>
                                <configuration>
                                    <target>
                                        <taskdef classname="org.jacoco.ant.ReportTask" name="report"></taskdef>
                                        <echo>Creating JaCoCo test coverage reports...</echo>
                                        <mkdir dir="${basedir}/target/coverage-report"></mkdir>
                                        <report>
                                            <executiondata>
                                                <fileset dir="${basedir}">
                                                    <include name="**/target/jacoco.exec"></include>
                                                </fileset>
                                            </executiondata>
                                            <structure name="WildFly project">
                                                <classfiles>
                                                    <fileset dir="${jboss.dist}/modules">
                                                        <include name="**/*.jar"></include>
                                                        <!-- Excludes solve "Can't add different class with same name: ..." -->
                                                        <exclude name="**/jaxb-jxc*.jar"></exclude>
                                                        <exclude name="**/jaxb-xjc*.jar"></exclude>
                                                        <exclude name="**/openjdk-orb*.jar"></exclude>
                                                        <exclude name="**/jboss-marshalling*.jar"></exclude>
                                                        <exclude name="**/hornetq-core-client*.jar"></exclude>
                                                        <exclude name="**/jipijapa-hibernate5*.jar"></exclude>
                                                        <exclude name="**/infinispan-commons*.jar"></exclude>
                                                        <exclude name="**/jboss-logmanager*.jar"></exclude>
                                                        <exclude name="**/wildfly-common*.jar"></exclude>
                                                        <exclude name="**/wildfly-elytron*.jar"></exclude>
                                                        <exclude name="**/jaxb*.jar"></exclude>
                                                        <exclude name="**/jaxb*.jar"></exclude>
                                                        <exclude name="**/jaxb*.jar"></exclude>
                                                    </fileset>
                                                </classfiles>
                                                <sourcefiles encoding="UTF-8">
                                                    <dirset dir="${basedir}">
                                                        <include name="**/src/main/java"/>
                                                    </dirset>
                                                </sourcefiles>
                                            </structure>
                                            <html destdir="${basedir}/target/coverage-report/html"></html>
                                            <xml destfile="${basedir}/target/coverage-report/coverage-report.xml"></xml>
                                            <csv destfile="${basedir}/target/coverage-report/coverage-report.csv"></csv>
                                        </report>
                                    </target>
                                </configuration>
                            </execution>
                        </executions>
                        <dependencies>
                            <dependency>
                                <groupId>org.jacoco</groupId>
                                <artifactId>org.jacoco.ant</artifactId>
                                <version>${version.org.jacoco}</version>
                            </dependency>
                        </dependencies>
                    </plugin>
                </plugins>
            </build>
        </profile>
        <profile>
            <!-- surefire.jacoco.args property needs to be set correctly, if coverage profile is not enabled -->
            <id>ts.jacoco.profile.not.enabled</id>
            <activation>
                <property>
                    <name>!coverage</name>
                </property>
            </activation>
            <properties>
                <surefire.jacoco.args></surefire.jacoco.args>
            </properties>
        </profile>
        <profile>
            <!-- this profile can be used to test component releases available in Nexus staging repositories -->
            <id>staged-releases</id>
            <properties>
                <jboss.staging.repository.group>true</jboss.staging.repository.group>
            </properties>
            <repositories>
                <repository>
                    <id>jboss-staging-repository-group</id>
                    <name>JBoss Staging Repository Group</name>
                    <url>https://repository.jboss.org/nexus/content/groups/staging/</url>
                    <layout>default</layout>
                </repository>
            </repositories>
            <pluginRepositories>
                <pluginRepository>
                    <id>jboss-staging-repository-group</id>
                    <name>JBoss Staging Repository Group</name>
                    <url>https://repository.jboss.org/nexus/content/groups/staging/</url>
                    <layout>default</layout>
                </pluginRepository>
            </pluginRepositories>
        </profile>

        <!-- Configures testsuite to use the non-default Galleon pack to provision EE content.
             This profile is meant to eliminate the need to use -D to see all three parts of the GAV
             in order to test provisioning using a different feature pack. -->
        <profile>
            <id>test.ee.galleon.pack.profile</id>
            <activation>
                <property>
                    <name>testsuite.ee.galleon.pack.artifactId</name>
                    <value>wildfly-ee-galleon-pack</value>
                </property>
            </activation>
            <properties>
                <testsuite.ee.galleon.pack.groupId>${ee.maven.groupId}</testsuite.ee.galleon.pack.groupId>
                <testsuite.ee.galleon.pack.version>${ee.maven.version}</testsuite.ee.galleon.pack.version>
            </properties>
        </profile>

        <!-- Disable standard compilation execution.
             Intended use is when a build has been performed with one JDK
             and then test executions are wanted with another JDK, and that
             'test' goal shouldn't be allowed to determine that things need
             recompilation. Just using the 'surefire:test' goal would have
             the same effect but seems to result in profile settings being
             ignored. -->
        <profile>
            <id>noCompile</id>
            <activation>
                <property>
                    <name>noCompile</name>
                </property>
            </activation>
            <build>
                <plugins>
                    <plugin>
                        <groupId>org.apache.maven.plugins</groupId>
                        <artifactId>maven-compiler-plugin</artifactId>
                        <configuration>
                            <skipMain>true</skipMain>
                            <skip>true</skip>
                        </configuration>
                    </plugin>
                </plugins>
            </build>
        </profile>
    </profiles>
</project><|MERGE_RESOLUTION|>--- conflicted
+++ resolved
@@ -364,12 +364,7 @@
         <legacy.version.io.netty>4.0.13.Final</legacy.version.io.netty>
         <version.io.netty>4.1.87.Final</version.io.netty>
         <version.io.opentelemetry.opentelemetry>1.20.0</version.io.opentelemetry.opentelemetry>
-<<<<<<< HEAD
-        <version.io.opentelemetry.instrumentation>1.20.0</version.io.opentelemetry.instrumentation>
-        <version.io.opentelemetry.semconv>1.20.0</version.io.opentelemetry.semconv>
         <version.io.opentelemetry.proto>0.19.0-alpha</version.io.opentelemetry.proto>
-=======
->>>>>>> af24401a
         <version.io.opentracing>0.33.0</version.io.opentracing>
         <version.io.opentracing.concurrent>0.4.0</version.io.opentracing.concurrent>
         <version.io.opentracing.interceptors>0.1.3</version.io.opentracing.interceptors>
