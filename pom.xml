--- conflicted
+++ resolved
@@ -496,12 +496,7 @@
         <version.org.glassfish.web.jakarta.servlet.jsp.jstl>3.0.0</version.org.glassfish.web.jakarta.servlet.jsp.jstl>
         <version.org.hamcrest>1.3</version.org.hamcrest>
         <version.org.hamcrest.java-hamcrest>2.0.0.0</version.org.hamcrest.java-hamcrest>
-<<<<<<< HEAD
-        <version.org.hibernate>6.1.3.Final</version.org.hibernate>
-=======
-        <legacy.version.org.hibernate>5.3.28.Final</legacy.version.org.hibernate>
         <version.org.hibernate>6.1.4.Final</version.org.hibernate>
->>>>>>> 8c62f641
         <legacy.version.org.hibernate.commons.annotations>5.0.5.Final</legacy.version.org.hibernate.commons.annotations>
         <version.org.hibernate.commons.annotations>6.0.1.Final</version.org.hibernate.commons.annotations>
         <version.org.hibernate.search>6.1.7.Final</version.org.hibernate.search>
