<?xml version="1.0" encoding="UTF-8"?>
<!--
  ~ JBoss, Home of Professional Open Source.
  ~ Copyright 2017, Red Hat, Inc., and individual contributors
  ~ as indicated by the @author tags. See the copyright.txt file in the
  ~ distribution for a full listing of individual contributors.
  ~
  ~ This is free software; you can redistribute it and/or modify it
  ~ under the terms of the GNU Lesser General Public License as
  ~ published by the Free Software Foundation; either version 2.1 of
  ~ the License, or (at your option) any later version.
  ~
  ~ This software is distributed in the hope that it will be useful,
  ~ but WITHOUT ANY WARRANTY; without even the implied warranty of
  ~ MERCHANTABILITY or FITNESS FOR A PARTICULAR PURPOSE. See the GNU
  ~ Lesser General Public License for more details.
  ~
  ~ You should have received a copy of the GNU Lesser General Public
  ~ License along with this software; if not, write to the Free
  ~ Software Foundation, Inc., 51 Franklin St, Fifth Floor, Boston, MA
  ~ 02110-1301 USA, or see the FSF site: http://www.fsf.org.
  -->
<project xmlns="http://maven.apache.org/POM/4.0.0" xmlns:xsi="http://www.w3.org/2001/XMLSchema-instance" xsi:schemaLocation="http://maven.apache.org/POM/4.0.0 http://maven.apache.org/xsd/maven-4.0.0.xsd">
    <modelVersion>4.0.0</modelVersion>

    <parent>
        <groupId>org.jboss</groupId>
        <artifactId>jboss-parent</artifactId>
        <version>39</version>
        <!-- The empty relativePath makes Maven lookup it in the repository. Missing tag default is ../pom.xml. -->
        <relativePath/>
    </parent>

    <groupId>org.wildfly</groupId>
    <artifactId>wildfly-parent</artifactId>
    <!--
        Maintain separation between the artifact id and the version to help prevent
        merge conflicts between commits changing the GA and those changing the V.
    -->
    <version>28.0.0.Beta1-SNAPSHOT</version>

    <packaging>pom</packaging>

    <name>WildFly: Parent Aggregator</name>
    <description>WildFly: Parent Aggregator</description>

    <licenses>
        <license>
            <name>GNU Lesser General Public License v2.1 or later</name>
            <url>http://repository.jboss.org/licenses/lgpl-2.1.txt</url>
            <distribution>repo</distribution>
        </license>
    </licenses>

    <modules>
        <module>appclient</module>
        <module>batch-jberet</module>
        <module>bean-validation</module>
        <module>boms/common-ee</module>
        <module>boms/common-expansion</module>
        <module>boms/legacy-ee</module>
        <module>boms/legacy-expansion</module>
        <module>boms/legacy-test</module>
        <module>boms/preview-ee</module>
        <module>boms/preview-expansion</module>
        <module>boms/standard-ee</module>
        <module>boms/standard-expansion</module>
        <module>boms/standard-test</module>
        <module>build</module>
        <module>client/properties</module>
        <module>client/shade</module>
        <module>clustering</module>
        <module>connector</module>
        <module>datasources-agroal</module>
        <module>dist</module>
        <module>ee</module>
        <module>ee-build</module>
        <module>ee-dist</module>
        <module>ee-feature-pack</module>
        <module>ee-security</module>
        <module>ejb3</module>
        <module>elytron-oidc-client</module>
        <module>galleon-pack</module>
        <module>health</module>
        <module>iiop-openjdk</module>
        <module>jaxrs</module>
        <module>jdr</module>
        <module>jpa</module>
        <module>jsf</module>
        <module>mail</module>
        <module>legacy/jacorb</module>
        <module>legacy/jsr77</module>
        <module>legacy/keycloak</module>
        <module>legacy/messaging</module>
        <module>legacy/web</module>
        <module>metrics</module>
        <module>messaging-activemq</module>
        <module>microprofile</module>
        <module>mod_cluster</module>
        <module>naming</module>
        <module>observability</module>
        <module>picketlink</module>
        <module>pojo</module>
        <module>preview</module>
        <module>release</module>
        <module>rts</module>
        <module>sar</module>
        <module>security</module>
        <module>system-jmx</module>
        <module>spec-api</module>
        <module>servlet-feature-pack</module>
        <module>weld</module>
        <module>testsuite/test-feature-pack</module>
        <module>testsuite/shared</module>
        <module>testsuite</module>
        <module>transactions</module>
        <module>undertow</module>
        <module>webservices</module>
        <module>web-common</module>
        <module>xts</module>
    </modules>

    <scm>
        <connection>scm:git:${jboss.as.scm.connection}</connection>
        <developerConnection>scm:git:${jboss.as.scm.connection}</developerConnection>
        <url>${jboss.as.scm.url}</url>
    </scm>

    <properties>
        <!-- Release Info.
             Drives properties that end up in MANIFEST.mf files produced by this build
             and some are also used in the pom 'scm' element.
             Do not use these properties for other purpose.
        -->
        <jboss.as.release.codename>N/A</jboss.as.release.codename>
        <jboss.as.scm.connection>git@github.com:wildfly/wildfly.git</jboss.as.scm.connection>
        <jboss.as.scm.url>https://github.com/wildfly/wildfly</jboss.as.scm.url>

        <!-- Other release identification information that drives how the built server identifies itself -->
        <full.dist.product.release.name>WildFly Full</full.dist.product.release.name>
        <full.dist.product.slot>main</full.dist.product.slot>
        <full.dist.product.release.version>${project.version}</full.dist.product.release.version>
        <full.maven.groupId>${project.groupId}</full.maven.groupId>
        <full.maven.version>${project.version}</full.maven.version>
        <ee.dist.product.release.name>WildFly EE</ee.dist.product.release.name>
        <ee.dist.product.slot>${full.dist.product.slot}</ee.dist.product.slot>
        <ee.dist.product.release.version>${full.dist.product.release.version}</ee.dist.product.release.version>
        <ee.maven.groupId>${project.groupId}</ee.maven.groupId>
        <ee.maven.version>${project.version}</ee.maven.version>
        <product.docs.server.version>28</product.docs.server.version>
        <!-- A short variant of product.release.version used in 'startsWith' tests done by dist verification logic -->
        <verifier.product.release.version>28.0</verifier.product.release.version>

        <!-- Galleon -->
        <galleon.fork.embedded>true</galleon.fork.embedded>
        <galleon.log.time>true</galleon.log.time>
        <galleon.offline>true</galleon.offline>

        <!-- Checkstyle configuration -->
        <linkXRef>false</linkXRef>

        <!--
            Build configuration.  Override JBoss Parent settings as necessary.
            For example: <version.surefire.plugin>2.11</version.surefire.plugin>
          -->
        <maven.min.version>3.6.0</maven.min.version>
        <!-- Require Java 11 -->
        <maven.compiler.target>11</maven.compiler.target>
        <maven.compiler.source>11</maven.compiler.source>

        <!-- TarArchiver behavior -->
        <assembly.tarLongFileMode>posix</assembly.tarLongFileMode>

        <!--
            Modularized JDK support. These are our recommended client-side JPMS settings.
            This list should only be modified if we are making a change to our general
            recommendation of what settings an external *client* application should use
            *in order to utilize our client-side libraries*. It is not meant to cover
            settings a client app might need to support it's own code.

            This list is not meant to control server-side JPMS settings.

            DO NOT add entries here just to support JPMS needs for specialized tests.
            The testsuite/pom.xml declares a 'modular.jdk.testsuite.args' property that
            defaults to ${modular.jdk.args}, i.e. this list. If particular tests need
            additional settings to support client-side behavior in their test code,
            then that property should be overridden in as fine-grained a location as
            practical, and no more coarse-grained than the global config of the pom
            for the maven module that includes the test.
         -->
        <modular.jdk.args>
            --add-exports=java.desktop/sun.awt=ALL-UNNAMED
            --add-exports=java.naming/com.sun.jndi.ldap=ALL-UNNAMED
            --add-exports=java.naming/com.sun.jndi.url.ldap=ALL-UNNAMED
            --add-exports=java.naming/com.sun.jndi.url.ldaps=ALL-UNNAMED
            --add-exports=jdk.naming.dns/com.sun.jndi.dns=ALL-UNNAMED
            --add-opens=java.base/java.io=ALL-UNNAMED
            --add-opens=java.base/java.lang=ALL-UNNAMED
            --add-opens=java.base/java.lang.invoke=ALL-UNNAMED
            --add-opens=java.base/java.lang.reflect=ALL-UNNAMED
            --add-opens=java.base/java.security=ALL-UNNAMED
            --add-opens=java.base/java.util=ALL-UNNAMED
            --add-opens=java.base/java.util.concurrent=ALL-UNNAMED
            --add-opens=java.management/javax.management=ALL-UNNAMED
            --add-opens=java.naming/javax.naming=ALL-UNNAMED
        </modular.jdk.args>
        <modular.jdk.props></modular.jdk.props>

        <!--
            See ChildFirstClassLoaderBuilder in model-test for the explanation of the org.jboss.model.test.cache.root and org.jboss.model.test.classpath.cache properties.
            If used in conjunction with org.jboss.model.test.classpath.cache -Dorg.jboss.model.test.cache.strict on the command line, transformers tests must
            propagate these to the test when run
         -->
        <!-- The name of the root checkout folder to create org.jboss.model.test.classpath.cache under for subsystem-test and core-model-test -->
        <org.jboss.model.test.cache.root>[pom.xml,testsuite]</org.jboss.model.test.cache.root>
        <!-- Location relative to root that will be used for the cached legacy classpaths used by subsystem-test and core-model-test-->
        <org.jboss.model.test.classpath.cache>target/model-test-classpath-cache</org.jboss.model.test.classpath.cache>

        <!-- Properties that drive the names of various directories produced by and used in the build -->
        <server.output.dir.prefix>wildfly</server.output.dir.prefix>
        <!-- Version suffix that is appended to directories. Default is the maven GAV version but this can be edited to use a short form version -->
        <server.output.dir.version>${project.version}</server.output.dir.version>

        <!-- Properties related to the directory from which testsuite modules that don't create their own dists
             should obtain the dist to test -->
        <!-- First, prefix to add to the standard maven child project whose output should be used.
             An empty value means no prefix.
             Custom test jobs can override this using -D, e.g. -Dtestsuite.default.build.project.prefix=ee- -->
        <testsuite.default.build.project.prefix></testsuite.default.build.project.prefix>
        <wildfly.build.output.dir>${testsuite.default.build.project.prefix}build/target/${server.output.dir.prefix}-${server.output.dir.version}</wildfly.build.output.dir>

        <!-- Protocol to use for communication with remote maven repositories.
             You can set to 'http' if you are using a maven proxy and 'https'
             interferes with that. Use 'https' for builds that will be released
             to non-snapshot public maven repos -->
        <maven.repository.protocol>https</maven.repository.protocol>
        <!-- The full remote maven repo URL; can be overridden via -D for special use cases -->
        <maven.repository.url>${maven.repository.protocol}://repository.jboss.org/nexus/content/groups/public/</maven.repository.url>

        <!-- Surefire args -->
        <surefire.extra.args></surefire.extra.args>
        <surefire.jpda.args></surefire.jpda.args>
        <surefire.non-modular.system.args>-ea -Duser.region=US -Duser.language=en -XX:MaxMetaspaceSize=1024m ${surefire.jpda.args} ${surefire.extra.args} ${surefire.jacoco.args}</surefire.non-modular.system.args>
        <surefire.system.args>${modular.jdk.args} ${modular.jdk.props} ${surefire.non-modular.system.args}</surefire.system.args>
        <arquillian.servlet.protocol>Servlet 5.0</arquillian.servlet.protocol>
        <testLogToFile>true</testLogToFile>
        <maven.test.redirectTestOutputToFile>${testLogToFile}</maven.test.redirectTestOutputToFile>

        <!-- Galleon feature pack to use in testsuite provisioning executions that provide content
             that *could* be obtained solely from the wildfly-ee-galleon-pack or its dependencies.
             Test jobs can override this using -D to test using different feature pack.
        -->
        <testsuite.ee.galleon.pack.groupId>${full.maven.groupId}</testsuite.ee.galleon.pack.groupId>
        <testsuite.ee.galleon.pack.artifactId>wildfly-galleon-pack</testsuite.ee.galleon.pack.artifactId>
        <testsuite.ee.galleon.pack.version>${full.maven.version}</testsuite.ee.galleon.pack.version>

        <!-- Properties that set the phase used for different plugin executions.
             Profiles can override the values here to enable/disable executions.
             A value of 'none' disables the execution; to enable set the value to the
             normal phase for the goal.
             This setup allows the bulk of the execution configuration to be in the
             default build config (and thus shared in different profiles) while
             still being easily disabled in profiles where it is not wanted. -->
        <surefire.default-test.phase>test</surefire.default-test.phase>

        <!-- Base wildfly version used by testsuite/galleon/update test to install a server that gets updated to the SNAPSHOT version -->
        <wildfly.test.galleon.update.base.version>26.1.1.Final</wildfly.test.galleon.update.base.version>

        <!--
            *Plugin* Dependency versions. Please keep alphabetical.

            Properties for dependencies that are not *solely* related to plugins go in the next section.

            This is not limited to plugin versions. Other artifacts that those plugins depend upon can go here
            if they are not otherwise used.

            Each version property should be of the form "version.<groupId>".
            For example: <version.org.jboss.as>

            In cases where multiple artifacts use the same groupId but have different
            versions, add the artifactId or other qualifier to the property name.
         -->
        <version.asciidoctor.plugin>2.2.2</version.asciidoctor.plugin>
        <version.org.jacoco>0.8.7</version.org.jacoco>
        <version.org.jboss.galleon>5.0.7.Final</version.org.jboss.galleon>
        <version.org.wildfly.build-tools>1.2.12.Final</version.org.wildfly.build-tools>
        <version.org.wildfly.checkstyle-config>1.0.8.Final</version.org.wildfly.checkstyle-config>
        <version.org.wildfly.common>1.6.0.Final</version.org.wildfly.common>
        <version.org.wildfly.galleon-plugins>6.2.3.Final</version.org.wildfly.galleon-plugins>
        <version.org.wildfly.jar.plugin>8.1.0.Final</version.org.wildfly.jar.plugin>
        <version.org.wildfly.maven.plugins>2.2.0.Final</version.org.wildfly.maven.plugins>
        <version.org.wildfly.plugin>3.0.2.Final</version.org.wildfly.plugin>
        <version.verifier.plugin>1.1</version.verifier.plugin>
        <version.xml.plugin>1.0.1</version.xml.plugin>


        <!--
            *Non-plugin* Dependency versions. Please keep alphabetical.

            Properties for dependencies that solely relate to maven plugins go in the section above.

            Each version property should be of the form "version.<groupId>".
            For example: <version.org.jboss.as>

            In cases where multiple artifacts use the same groupId but have different
            versions, add the artifactId or other qualifier to the property name.
            For example: <version.org.jboss.hal.release-stream>
            to sort automatically use
             mvn com.github.ekryd.sortpom:sortpom-maven-plugin:2.8.0:sort -Dsort.sortProperties=true -Dsort.nrOfIndentSpace=4 -Dsort.keepBlankLines=true -Dsort.sortDependencies=scope,groupId,artifactId

            For properties only used for building legacy modules not used in standard WildFly or WildFly Preview, prefix the property name with 'legacy.'
            Place the property in the proper alphabetical location as if the 'legacy.' was not present. In the typical case where there's also the same
            property without 'legacy.', put the legacy property first.
         -->
        <version.antlr>4.10</version.antlr>
        <version.com.amazon.aws>1.12.284</version.com.amazon.aws>
        <version.com.amazon.ion>1.0.2</version.com.amazon.ion>
        <version.com.beust>1.78</version.com.beust>
        <version.com.carrotsearch.hppc>0.8.1</version.com.carrotsearch.hppc>
        <version.org.elasticsearch.client.rest-client>7.16.3</version.org.elasticsearch.client.rest-client>
        <version.com.fasterxml.classmate>1.5.1</version.com.fasterxml.classmate>
        <version.com.fasterxml.jackson>2.13.4</version.com.fasterxml.jackson>
        <version.com.fasterxml.jackson.databind>${version.com.fasterxml.jackson}.2</version.com.fasterxml.jackson.databind>
        <version.com.fasterxml.jackson.jr.jackson-jr-objects>${version.com.fasterxml.jackson}</version.com.fasterxml.jackson.jr.jackson-jr-objects>
        <version.com.github.ben-manes.caffeine>3.1.2</version.com.github.ben-manes.caffeine>
        <version.com.github.fge.btf>1.2</version.com.github.fge.btf>
        <version.com.github.fge.jackson-coreutils>1.8</version.com.github.fge.jackson-coreutils>
        <version.com.github.fge.json-patch>1.9</version.com.github.fge.json-patch>
        <version.com.github.fge.msg-simple>1.1</version.com.github.fge.msg-simple>
        <version.com.github.tomakehurst.wiremock>2.27.2</version.com.github.tomakehurst.wiremock>
        <version.com.google.android.annotations>4.1.1.4</version.com.google.android.annotations>
        <version.com.google.api.grpc>2.0.1</version.com.google.api.grpc>
        <version.com.google.code.gson>2.8.9</version.com.google.code.gson>
        <version.com.google.guava>31.1-jre</version.com.google.guava>
        <version.com.google.guava.failureaccess>1.0.1</version.com.google.guava.failureaccess>
        <version.com.google.j2objc>1.3</version.com.google.j2objc>
        <version.com.google.protobuf>3.19.6</version.com.google.protobuf>
        <version.com.h2database>2.1.210</version.com.h2database>
        <version.com.ibm.async.asyncutil>0.1.0</version.com.ibm.async.asyncutil>
        <version.com.microsoft.azure>8.6.6</version.com.microsoft.azure>
        <version.com.nimbus.jose-jwt>9.23</version.com.nimbus.jose-jwt>
        <version.com.squareup.protoparser>4.0.3</version.com.squareup.protoparser>
        <legacy.version.com.squareup.okhttp>3.14.9</legacy.version.com.squareup.okhttp>
        <version.com.squareup.okhttp>4.10.0</version.com.squareup.okhttp>
        <version.com.squareup.okio-jvm>3.2.0</version.com.squareup.okio-jvm>
        <version.com.sun.faces>4.0.0.SP01</version.com.sun.faces>
        <version.com.sun.istack>4.1.1</version.com.sun.istack>
        <version.com.sun.xml.fastinfoset>2.1.0</version.com.sun.xml.fastinfoset>
        <version.com.sun.xml.messaging.saaj>3.0.0</version.com.sun.xml.messaging.saaj>
        <version.commons-beanutils>1.9.4</version.commons-beanutils>
        <version.commons-codec>1.15</version.commons-codec>
        <version.commons-collections>3.2.2</version.commons-collections>
        <version.commons-io>2.11.0</version.commons-io>
        <version.dom4j>2.1.3</version.dom4j>
        <version.gnu.getopt>1.0.13</version.gnu.getopt>
        <version.groovy-all>4.0.4</version.groovy-all>
        <version.httpunit>1.7.2</version.httpunit>
        <version.io.agroal>2.0</version.io.agroal>
        <version.io.grpc>1.38.1</version.io.grpc>
        <version.io.jaegertracing>1.6.0</version.io.jaegertracing>
        <version.io.micrometer>1.9.3</version.io.micrometer>
        <legacy.version.io.netty>4.0.13.Final</legacy.version.io.netty>
        <version.io.netty>4.1.87.Final</version.io.netty>
        <version.io.opentelemetry.opentelemetry>1.12.0</version.io.opentelemetry.opentelemetry>
        <version.io.opentracing>0.33.0</version.io.opentracing>
        <version.io.opentracing.concurrent>0.4.0</version.io.opentracing.concurrent>
        <version.io.opentracing.interceptors>0.1.3</version.io.opentracing.interceptors>
        <version.io.opentracing.jaxrs2>1.0.0</version.io.opentracing.jaxrs2>
        <version.io.opentracing.servlet>0.2.3</version.io.opentracing.servlet>
        <version.io.perfmark>0.23.0</version.io.perfmark>
        <version.io.prometheus>0.16.0</version.io.prometheus>
        <version.io.reactivex.rxjava2>2.2.21</version.io.reactivex.rxjava2>
        <version.io.reactivex.rxjava3>3.1.6</version.io.reactivex.rxjava3>
        <version.io.rest-assured>3.0.6</version.io.rest-assured>
        <version.io.smallrye.open-api>3.0.1</version.io.smallrye.open-api>
        <version.io.smallrye.reactive-utils>2.6.0</version.io.smallrye.reactive-utils>
        <version.io.smallrye.smallrye-common>2.0.0</version.io.smallrye.smallrye-common>
        <version.io.smallrye.smallrye-config>3.1.0</version.io.smallrye.smallrye-config>
        <version.io.smallrye.smallrye-fault-tolerance>6.1.0</version.io.smallrye.smallrye-fault-tolerance>
        <version.io.smallrye.smallrye-health>4.0.0</version.io.smallrye.smallrye-health>
        <version.io.smallrye.smallrye-jwt>4.0.0</version.io.smallrye.smallrye-jwt>
        <version.io.smallrye.smallrye-metrics>4.0.0</version.io.smallrye.smallrye-metrics>
        <version.io.smallrye.smallrye-mutiny>1.7.0</version.io.smallrye.smallrye-mutiny>
        <version.io.smallrye.smallrye-mutiny-vertx>2.26.0</version.io.smallrye.smallrye-mutiny-vertx>
        <version.io.smallrye.smallrye-opentracing>3.0.0</version.io.smallrye.smallrye-opentracing>
        <version.io.smallrye.smallrye-reactive-messaging>4.1.0</version.io.smallrye.smallrye-reactive-messaging>
        <version.io.undertow.jastow>2.2.5.Final</version.io.undertow.jastow>
        <version.io.vertx.vertx>4.3.4</version.io.vertx.vertx>
        <version.io.vertx.vertx-kafka-client>${version.io.vertx.vertx}</version.io.vertx.vertx-kafka-client>
        <version.jakarta.activation.jakarta.activation-api>2.1.1</version.jakarta.activation.jakarta.activation-api>
        <version.jakarta.annotation.jakarta-annotation-api>2.1.1</version.jakarta.annotation.jakarta-annotation-api>
        <version.jakarta.batch.jakarta.batch-api>2.1.1</version.jakarta.batch.jakarta.batch-api>
        <version.jakarta.ejb.jakarta-ejb-api>4.0.1</version.jakarta.ejb.jakarta-ejb-api>
        <version.jakarta.el.jakarta-el-api>5.0.0</version.jakarta.el.jakarta-el-api>
        <version.jakarta.enterprise.concurrent.jakarta-enterprise.concurrent-api>3.0.0</version.jakarta.enterprise.concurrent.jakarta-enterprise.concurrent-api>
        <legacy.version.jakarta.enterprise>2.0.2</legacy.version.jakarta.enterprise>
        <version.jakarta.enterprise>4.0.0</version.jakarta.enterprise>
        <version.jakarta.faces.jakarta-faces-api>4.0.1</version.jakarta.faces.jakarta-faces-api>
        <legacy.version.jakarta.inject.jakarta.inject-api>1.0.5</legacy.version.jakarta.inject.jakarta.inject-api>
        <version.jakarta.inject.jakarta.inject-api>2.0.1</version.jakarta.inject.jakarta.inject-api>
        <version.jakarta.jms.jakarta-jms-api>3.1.0</version.jakarta.jms.jakarta-jms-api>
        <version.jakarta.json.bind.api>3.0.0</version.jakarta.json.bind.api>
        <version.jakarta.mail-api>2.1.1</version.jakarta.mail-api>
        <version.jakarta.persistence>3.1.0</version.jakarta.persistence>
        <version.jakarta.resource.jakarta-resource-api>2.1.0</version.jakarta.resource.jakarta-resource-api>
        <version.jakarta.security.enterprise>3.0.0</version.jakarta.security.enterprise>
        <version.jakarta.servlet.jakarta-servlet-api>6.0.0</version.jakarta.servlet.jakarta-servlet-api>
        <version.jakarta.servlet.jsp.jakarta-servlet-jsp-api>3.1.0</version.jakarta.servlet.jsp.jakarta-servlet-jsp-api>
        <version.jakarta.servlet.jsp.jstl.jakarta-servlet-jsp-jstl-api>3.0.0</version.jakarta.servlet.jsp.jstl.jakarta-servlet-jsp-jstl-api>
        <version.jakarta.transaction.jakarta-transaction-api>2.0.1</version.jakarta.transaction.jakarta-transaction-api>
        <version.jakarta.validation.jakarta-validation-api>3.0.2</version.jakarta.validation.jakarta-validation-api>
        <version.jakarta.websocket.jakarta-websocket-api>2.1.0-jbossorg-2</version.jakarta.websocket.jakarta-websocket-api>
        <version.jakarta.ws.rs.jakarta-ws-rs-api>3.1.0</version.jakarta.ws.rs.jakarta-ws-rs-api>
        <version.jakarta.xml.bind.jakarta-xml-bind-api>4.0.0</version.jakarta.xml.bind.jakarta-xml-bind-api>
        <version.jaxen>1.1.6</version.jaxen>
        <version.jboss.jaxbintros>2.0.0</version.jboss.jaxbintros>
        <version.joda-time>2.12.1</version.joda-time>
        <version.jsoup>1.15.3</version.jsoup>
        <version.net.jcip>1.0</version.net.jcip>
        <version.net.shibboleth.utilities.java-support>8.0.0</version.net.shibboleth.utilities.java-support>
        <version.org.apache.activemq.artemis>2.26.0</version.org.apache.activemq.artemis>
        <version.org.apache.activemq.artemis.native>1.0.2</version.org.apache.activemq.artemis.native>
        <version.org.apache.avro>1.11.0</version.org.apache.avro>
        <version.org.apache.cxf>4.0.0</version.org.apache.cxf>
        <version.org.apache.cxf.xjcplugins>4.0.0</version.org.apache.cxf.xjcplugins>
        <version.org.apache.ds>2.0.0.AM26</version.org.apache.ds>
        <version.org.apache.httpcomponents.httpasyncclient>4.1.5</version.org.apache.httpcomponents.httpasyncclient>
<<<<<<< HEAD
        <version.org.apache.james.apache-mime4j>0.8.7</version.org.apache.james.apache-mime4j>
=======
        <version.org.apache.james.apache-mime4j>0.8.9</version.org.apache.james.apache-mime4j>
        <version.org.apache.jstl>1.2.6-RC1</version.org.apache.jstl>
>>>>>>> c60757f0
        <version.org.apache.kafka>3.2.2</version.org.apache.kafka>
        <version.org.apache.lucene>8.11.1</version.org.apache.lucene>
        <version.org.apache.myfaces.core>3.0.2</version.org.apache.myfaces.core>
        <version.org.apache.neethi>3.1.1</version.org.apache.neethi>
        <version.org.apache.qpid.proton>0.34.0</version.org.apache.qpid.proton>
        <version.org.apache.santuario>3.0.1</version.org.apache.santuario>
        <version.org.apache.thrift>0.14.1</version.org.apache.thrift>
        <version.org.apache.velocity>2.3</version.org.apache.velocity>
        <version.org.apache.wss4j>3.0.0</version.org.apache.wss4j>
        <version.org.apache.ws.xmlschema>2.3.0</version.org.apache.ws.xmlschema>
        <version.org.apache.xerces>2.12.0.SP05</version.org.apache.xerces>
        <version.org.awaitility.awaitility>4.0.2</version.org.awaitility.awaitility>
        <version.org.bitbucket.jose4j>0.8.0</version.org.bitbucket.jose4j>
        <version.org.bytebuddy>1.12.18</version.org.bytebuddy>
        <version.org.cryptacular>1.2.5</version.org.cryptacular>
        <version.org.codehaus.plexus.plexus-utils>3.5.0</version.org.codehaus.plexus.plexus-utils>
        <version.org.codehaus.woodstox.stax2-api>4.2.1</version.org.codehaus.woodstox.stax2-api>
        <version.org.codehaus.woodstox.woodstox-core>6.4.0</version.org.codehaus.woodstox.woodstox-core>
        <version.org.eclipse.angus.angus-activation>1.0.0</version.org.eclipse.angus.angus-activation>
        <version.org.eclipse.angus.angus-mail>1.0.0</version.org.eclipse.angus.angus-mail>
        <version.org.eclipse.jdt>3.31.0</version.org.eclipse.jdt>
        <!-- Required by the Wiremock used in the MicroProfile REST Client TCK -->
        <version.org.eclipse.jetty>9.2.30.v20200428</version.org.eclipse.jetty>
        <version.org.eclipse.microprofile>4.1</version.org.eclipse.microprofile>
        <version.org.eclipse.microprofile.config.api>3.0.2</version.org.eclipse.microprofile.config.api>
        <version.org.eclipse.microprofile.fault-tolerance.api>4.0.2</version.org.eclipse.microprofile.fault-tolerance.api>
        <version.org.eclipse.microprofile.health.api>4.0</version.org.eclipse.microprofile.health.api>
        <version.org.eclipse.microprofile.jwt.api>2.0</version.org.eclipse.microprofile.jwt.api>
        <version.org.eclipse.microprofile.metrics.api>4.0</version.org.eclipse.microprofile.metrics.api>
        <version.org.eclipse.microprofile.openapi>3.0</version.org.eclipse.microprofile.openapi>
        <version.org.eclipse.microprofile.opentracing>3.0</version.org.eclipse.microprofile.opentracing>
        <version.org.eclipse.microprofile.reactive-messaging.api>3.0</version.org.eclipse.microprofile.reactive-messaging.api>
        <version.org.eclipse.microprofile.reactive-streams-operators.api>3.0</version.org.eclipse.microprofile.reactive-streams-operators.api>
        <version.org.eclipse.microprofile.rest.client.api>3.0</version.org.eclipse.microprofile.rest.client.api>
        <version.org.eclipse.yasson>3.0.1</version.org.eclipse.yasson>
        <version.org.eclipse.persistence.eclipselink>4.0.0</version.org.eclipse.persistence.eclipselink>
        <version.org.glassfish.expressly>5.0.0</version.org.glassfish.expressly>
        <version.org.glassfish.jakarta.enterprise.concurrent>3.0.0</version.org.glassfish.jakarta.enterprise.concurrent>
        <!-- WFLY-14723 For XJC we use a jbossorg variant in WF. Use the version expression from the root
         pom here so we detect if the base version changes there and we didn't do a -jbossorg of that version -->
        <version.org.glassfish.jaxb>4.0.1</version.org.glassfish.jaxb>
        <version.org.glassfish.jaxb.jaxb-xjc>${version.org.glassfish.jaxb}</version.org.glassfish.jaxb.jaxb-xjc>
        <version.org.glassfish.soteria>3.0.0</version.org.glassfish.soteria>
        <version.org.glassfish.web.jakarta.servlet.jsp.jstl>3.0.0</version.org.glassfish.web.jakarta.servlet.jsp.jstl>
        <version.org.hamcrest>1.3</version.org.hamcrest>
        <version.org.hamcrest.java-hamcrest>2.0.0.0</version.org.hamcrest.java-hamcrest>
        <version.org.hibernate>6.1.6.Final</version.org.hibernate>
        <version.org.hibernate.commons.annotations>6.0.1.Final</version.org.hibernate.commons.annotations>
        <version.org.hibernate.search>6.1.7.Final</version.org.hibernate.search>
        <version.org.hibernate.validator>8.0.0.Final</version.org.hibernate.validator>
        <version.org.hornetq>2.4.9.Final</version.org.hornetq>
        <version.org.infinispan>14.0.6.Final</version.org.infinispan>
        <version.org.infinispan.protostream>4.6.0.Final</version.org.infinispan.protostream>
        <version.org.jasypt>1.9.3</version.org.jasypt>
        <version.org.javassist>3.27.0-GA</version.org.javassist>
        <version.org.jberet>2.1.1.Final</version.org.jberet>
        <version.org.jboss.activemq.artemis.integration>1.0.7</version.org.jboss.activemq.artemis.integration>
        <version.org.jboss.arquillian.core>1.7.0.Alpha13</version.org.jboss.arquillian.core>
        <version.org.jboss.common.jboss-common-beans>2.0.1.Final</version.org.jboss.common.jboss-common-beans>
        <version.org.jboss.ejb-client>5.0.2.Final</version.org.jboss.ejb-client>
        <version.org.jboss.ejb-client-legacy>3.0.3.Final</version.org.jboss.ejb-client-legacy>
        <version.org.jboss.ejb3.ext-api>2.3.0.Final</version.org.jboss.ejb3.ext-api>
        <version.org.jboss.genericjms>2.0.10.Final</version.org.jboss.genericjms>
        <version.org.jboss.hal.console>3.6.5.Final</version.org.jboss.hal.console>
        <version.org.jboss.iiop-client>1.0.2.Final</version.org.jboss.iiop-client>
        <version.org.jboss.invocation>2.0.0.Final</version.org.jboss.invocation>
        <version.org.jboss.ironjacamar>1.5.10.Final</version.org.jboss.ironjacamar>
        <version.org.jboss.jboss-transaction-spi>7.6.1.Final</version.org.jboss.jboss-transaction-spi>
        <!-- Only used for testing -->
        <version.org.jboss.logmanager.commons-logging-jboss-logmanager>1.0.3.Final</version.org.jboss.logmanager.commons-logging-jboss-logmanager>
        <version.org.jboss.metadata>15.3.0.Final</version.org.jboss.metadata>
        <version.org.jboss.mod_cluster>2.0.1.Final</version.org.jboss.mod_cluster>
        <version.org.jboss.narayana>6.0.0.CR1</version.org.jboss.narayana>
        <legacy.version.org.jboss.narayana>5.13.1.Final</legacy.version.org.jboss.narayana>
        <version.org.jboss.openjdk-orb>8.1.9.Final</version.org.jboss.openjdk-orb>
        <legacy.version.org.jboss.resteasy>4.7.4.Final</legacy.version.org.jboss.resteasy>
        <version.org.jboss.resteasy>6.2.1.Final</version.org.jboss.resteasy>
        <version.org.jboss.resteasy.microprofile>2.0.0.Final</version.org.jboss.resteasy.microprofile>
        <version.org.jboss.resteasy.spring>3.0.1.Final</version.org.jboss.resteasy.spring>
        <!-- only needed here until wildfly-arquillian has this version properly synced with arquillian itslef  -->
        <version.org.jboss.shrinkwrap.descriptors>2.0.0</version.org.jboss.shrinkwrap.descriptors>
        <version.org.jboss.shrinkwrap.shrinkwrap>1.2.6</version.org.jboss.shrinkwrap.shrinkwrap>
        <!-- Include the artifactId for org.jboss.spec project versions because artifactId contains the API spec version -->
        <version.org.jboss.spec.jakarta.el.jboss-el-api_5.0_spec>4.0.0.Final</version.org.jboss.spec.jakarta.el.jboss-el-api_5.0_spec>
        <version.org.jboss.spec.jakarta.xml.soap.saaj-api_3.0_spec>1.0.0.Final</version.org.jboss.spec.jakarta.xml.soap.saaj-api_3.0_spec>
        <version.org.jboss.spec.jakarta.xml.ws.api_4.0_spec>1.0.0.Final</version.org.jboss.spec.jakarta.xml.ws.api_4.0_spec>
        <version.org.jboss.spec.javax.annotation.jboss-annotations-api_1.3_spec>2.0.1.Final</version.org.jboss.spec.javax.annotation.jboss-annotations-api_1.3_spec>
        <version.org.jboss.spec.javax.ejb.jboss-ejb-api_3.2_spec>2.0.0.Final</version.org.jboss.spec.javax.ejb.jboss-ejb-api_3.2_spec>
        <legacy.version.org.jboss.spec.javax.jms.jboss-jms-api_2.0_spec>2.0.0.Final</legacy.version.org.jboss.spec.javax.jms.jboss-jms-api_2.0_spec>
        <version.org.jboss.spec.javax.servlet.jboss-servlet-api_4.0_spec>2.0.0.Final</version.org.jboss.spec.javax.servlet.jboss-servlet-api_4.0_spec>
        <version.org.jboss.spec.javax.transaction.jboss-transaction-api_1.3_spec>2.0.0.Final</version.org.jboss.spec.javax.transaction.jboss-transaction-api_1.3_spec>
        <version.org.jboss.weld.weld>5.1.0.Final</version.org.jboss.weld.weld>
        <version.org.jboss.weld.weld-api>5.0.SP3</version.org.jboss.weld.weld-api>
        <version.org.jboss.ws.api>2.0.0.Final</version.org.jboss.ws.api>
        <version.org.jboss.ws.common>4.0.0.Final</version.org.jboss.ws.common>
        <version.org.jboss.ws.common.tools>1.4.0.Final</version.org.jboss.ws.common.tools>
        <version.org.jboss.ws.cxf>6.1.0.Final</version.org.jboss.ws.cxf>
        <version.org.jboss.ws.jaxws-undertow-httpspi>2.0.0.Final</version.org.jboss.ws.jaxws-undertow-httpspi>
        <version.org.jboss.ws.spi>4.1.0.Final</version.org.jboss.ws.spi>
        <version.org.jboss.xnio.netty.netty-xnio-transport>0.1.9.Final</version.org.jboss.xnio.netty.netty-xnio-transport>
        <version.org.jctools.jctools-core>2.1.2</version.org.jctools.jctools-core>
        <version.org.jetbrains.kotlin>1.7.10</version.org.jetbrains.kotlin>
        <version.org.jgroups>5.2.12.Final</version.org.jgroups>
        <version.org.jgroups.aws>2.0.1.Final</version.org.jgroups.aws>
        <version.org.jgroups.azure>2.0.2.Final</version.org.jgroups.azure>
        <version.org.jgroups.kubernetes>2.0.1.Final</version.org.jgroups.kubernetes>
        <version.org.jipijapa>1.0.1.Final</version.org.jipijapa>
        <version.org.jvnet.staxex>2.1.0</version.org.jvnet.staxex>
        <version.org.keycloak>18.0.2</version.org.keycloak>
        <version.org.keycloak.keycloak-saml-wildfly-subsystem>18.0.2</version.org.keycloak.keycloak-saml-wildfly-subsystem>
        <version.org.kohsuke.metainf-services>1.8</version.org.kohsuke.metainf-services>
        <version.org.latencyutils>2.0.3</version.org.latencyutils>
        <version.org.opensaml.opensaml>4.2.0</version.org.opensaml.opensaml>
        <version.org.ow2.asm>9.4</version.org.ow2.asm>
        <version.org.reactivestreams>1.0.4</version.org.reactivestreams>
        <version.org.springframework.kafka>2.9.1</version.org.springframework.kafka>
        <version.org.syslog4j>0.9.30</version.org.syslog4j>
        <version.org.testcontainers>1.16.0</version.org.testcontainers>
        <version.org.testng>7.4.0</version.org.testng>
        <version.org.wildfly.arquillian>5.0.0.Alpha6</version.org.wildfly.arquillian>
        <version.org.wildfly.core>20.0.0.Beta5</version.org.wildfly.core>
        <version.org.wildfly.extras.creaper>1.6.2</version.org.wildfly.extras.creaper>
        <version.org.wildfly.http-client>2.0.1.Final</version.org.wildfly.http-client>
        <legacy.version.org.wildfly.naming-client>1.0.17.Final</legacy.version.org.wildfly.naming-client>
        <version.org.wildfly.naming-client>2.0.0.Final</version.org.wildfly.naming-client>
        <version.org.wildfly.security.elytron-mp>2.0.0.Final</version.org.wildfly.security.elytron-mp>
        <version.org.wildfly.transaction.client>3.0.0.Final</version.org.wildfly.transaction.client>
        <version.org.wildfly.wildfly-ee-9-deployment-transformer>1.0.0.Beta1</version.org.wildfly.wildfly-ee-9-deployment-transformer>
        <version.sun.jaxb>${version.org.glassfish.jaxb}</version.sun.jaxb>
        <version.wsdl4j>1.6.3</version.wsdl4j>
        <version.xml-resolver>1.2</version.xml-resolver>
        <version.xom>1.3.7</version.xom>


        <!-- 
            WildFly Preview version properties.
            Property names should be in the form 'preview.version.xxx'. 
        -->

    </properties>

    <dependencyManagement>
        <dependencies>

            <!-- Import the core parent to get all the managed dependencies from core -->
            <dependency>
                <groupId>org.wildfly.core</groupId>
                <artifactId>wildfly-core-parent</artifactId>
                <version>${version.org.wildfly.core}</version>
                <type>pom</type>
                <scope>import</scope>
            </dependency>

            <!-- Keep sorted -->

            <dependency>
                <groupId>${ee.maven.groupId}</groupId>
                <artifactId>wildfly-common-ee-dependency-management</artifactId>
                <version>${ee.maven.version}</version>
                <type>pom</type>
            </dependency>

            <dependency>
                <groupId>${ee.maven.groupId}</groupId>
                <artifactId>wildfly-common-expansion-dependency-management</artifactId>
                <version>${ee.maven.version}</version>
                <type>pom</type>
            </dependency>

            <dependency>
                <groupId>${ee.maven.groupId}</groupId>
                <artifactId>wildfly-ee-build</artifactId>
                <version>${ee.maven.version}</version>
                <type>pom</type>
            </dependency>

            <dependency>
                <groupId>${ee.maven.groupId}</groupId>
                <artifactId>wildfly-ee-dist</artifactId>
                <version>${ee.maven.version}</version>
                <type>pom</type>
            </dependency>

            <dependency>
                <groupId>${ee.maven.groupId}</groupId>
                <artifactId>wildfly-ee-feature-pack-common</artifactId>
                <version>${ee.maven.version}</version>
                <type>pom</type>
            </dependency>

            <dependency>
                <groupId>${ee.maven.groupId}</groupId>
                <artifactId>wildfly-ee-feature-pack-common</artifactId>
                <version>${ee.maven.version}</version>
                <type>zip</type>
            </dependency>

            <dependency>
                <groupId>${ee.maven.groupId}</groupId>
                <artifactId>wildfly-ee-feature-pack-ee-10-api</artifactId>
                <version>${ee.maven.version}</version>
                <type>pom</type>
            </dependency>

            <dependency>
                <groupId>${ee.maven.groupId}</groupId>
                <artifactId>wildfly-ee-feature-pack-ee-10-api</artifactId>
                <version>${ee.maven.version}</version>
                <type>zip</type>
            </dependency>

            <dependency>
                <groupId>${ee.maven.groupId}</groupId>
                <artifactId>wildfly-ee-feature-pack-galleon-common</artifactId>
                <version>${ee.maven.version}</version>
                <type>pom</type>
            </dependency>

            <dependency>
                <groupId>${ee.maven.groupId}</groupId>
                <artifactId>wildfly-ee-feature-pack-galleon-common</artifactId>
                <version>${ee.maven.version}</version>
                <type>zip</type>
            </dependency>

            <dependency>
                <groupId>${ee.maven.groupId}</groupId>
                <artifactId>wildfly-ee-feature-pack-galleon-content</artifactId>
                <version>${ee.maven.version}</version>
                <type>pom</type>
            </dependency>

            <dependency>
                <groupId>${ee.maven.groupId}</groupId>
                <artifactId>wildfly-ee-feature-pack-galleon-content</artifactId>
                <version>${ee.maven.version}</version>
                <type>zip</type>
            </dependency>

            <dependency>
                <groupId>${ee.maven.groupId}</groupId>
                <artifactId>wildfly-ee-feature-pack-pruned</artifactId>
                <version>${ee.maven.version}</version>
                <type>pom</type>
            </dependency>

            <dependency>
                <groupId>${ee.maven.groupId}</groupId>
                <artifactId>wildfly-ee-feature-pack-pruned</artifactId>
                <version>${ee.maven.version}</version>
                <type>zip</type>
            </dependency>

            <dependency>
                <groupId>${ee.maven.groupId}</groupId>
                <artifactId>wildfly-ee-galleon-pack</artifactId>
                <version>${ee.maven.version}</version>
                <type>pom</type>
            </dependency>

            <dependency>
                <groupId>${ee.maven.groupId}</groupId>
                <artifactId>wildfly-ee-galleon-pack</artifactId>
                <version>${ee.maven.version}</version>
                <type>zip</type>
            </dependency>

            <dependency>
                <groupId>${ee.maven.groupId}</groupId>
                <artifactId>wildfly-feature-pack</artifactId>
                <version>${ee.maven.version}</version>
                <type>pom</type>
            </dependency>

            <dependency>
                <groupId>${ee.maven.groupId}</groupId>
                <artifactId>wildfly-feature-pack</artifactId>
                <version>${ee.maven.version}</version>
                <type>zip</type>
            </dependency>

            <dependency>
                <groupId>${ee.maven.groupId}</groupId>
                <artifactId>wildfly-legacy-ee-bom</artifactId>
                <version>${ee.maven.version}</version>
                <type>pom</type>
            </dependency>

            <dependency>
                <groupId>${ee.maven.groupId}</groupId>
                <artifactId>wildfly-preview-build</artifactId>
                <version>${ee.maven.version}</version>
                <type>pom</type>
            </dependency>

            <dependency>
                <groupId>${ee.maven.groupId}</groupId>
                <artifactId>wildfly-preview-dist</artifactId>
                <version>${ee.maven.version}</version>
                <type>pom</type>
            </dependency>

            <dependency>
                <groupId>${ee.maven.groupId}</groupId>
                <artifactId>wildfly-preview-ee-bom</artifactId>
                <version>${ee.maven.version}</version>
                <type>pom</type>
            </dependency>

            <dependency>
                <groupId>${ee.maven.groupId}</groupId>
                <artifactId>wildfly-preview-expansion-bom</artifactId>
                <version>${ee.maven.version}</version>
                <type>pom</type>
            </dependency>

            <dependency>
                <groupId>${ee.maven.groupId}</groupId>
                <artifactId>wildfly-preview-feature-pack</artifactId>
                <version>${ee.maven.version}</version>
                <type>pom</type>
            </dependency>

            <dependency>
                <groupId>${ee.maven.groupId}</groupId>
                <artifactId>wildfly-preview-feature-pack</artifactId>
                <version>${ee.maven.version}</version>
                <type>zip</type>
            </dependency>

            <dependency>
                <groupId>${ee.maven.groupId}</groupId>
                <artifactId>wildfly-preview-feature-pack-common</artifactId>
                <version>${ee.maven.version}</version>
                <type>pom</type>
            </dependency>

            <dependency>
                <groupId>${ee.maven.groupId}</groupId>
                <artifactId>wildfly-preview-feature-pack-common</artifactId>
                <version>${ee.maven.version}</version>
                <type>zip</type>
            </dependency>

            <dependency>
                <groupId>${ee.maven.groupId}</groupId>
                <artifactId>wildfly-preview-feature-pack-common-microprofile</artifactId>
                <version>${ee.maven.version}</version>
                <type>pom</type>
            </dependency>

            <dependency>
                <groupId>${ee.maven.groupId}</groupId>
                <artifactId>wildfly-preview-feature-pack-common-microprofile</artifactId>
                <version>${ee.maven.version}</version>
                <type>zip</type>
            </dependency>

            <dependency>
                <groupId>${ee.maven.groupId}</groupId>
                <artifactId>wildfly-preview-feature-pack-content</artifactId>
                <version>${ee.maven.version}</version>
                <type>pom</type>
            </dependency>

            <dependency>
                <groupId>${ee.maven.groupId}</groupId>
                <artifactId>wildfly-preview-feature-pack-content</artifactId>
                <version>${ee.maven.version}</version>
                <type>zip</type>
            </dependency>

            <dependency>
                <groupId>${ee.maven.groupId}</groupId>
                <artifactId>wildfly-preview-feature-pack-content-microprofile</artifactId>
                <version>${ee.maven.version}</version>
                <type>pom</type>
            </dependency>

            <dependency>
                <groupId>${ee.maven.groupId}</groupId>
                <artifactId>wildfly-preview-feature-pack-content-microprofile</artifactId>
                <version>${ee.maven.version}</version>
                <type>zip</type>
            </dependency>

            <dependency>
                <groupId>${ee.maven.groupId}</groupId>
                <artifactId>wildfly-servlet-feature-pack-common</artifactId>
                <version>${ee.maven.version}</version>
                <type>pom</type>
            </dependency>

            <dependency>
                <groupId>${ee.maven.groupId}</groupId>
                <artifactId>wildfly-servlet-feature-pack-common</artifactId>
                <version>${ee.maven.version}</version>
                <type>zip</type>
            </dependency>

            <dependency>
                <groupId>${ee.maven.groupId}</groupId>
                <artifactId>wildfly-servlet-feature-pack-galleon-common</artifactId>
                <version>${ee.maven.version}</version>
                <type>pom</type>
            </dependency>

            <dependency>
                <groupId>${ee.maven.groupId}</groupId>
                <artifactId>wildfly-servlet-feature-pack-galleon-common</artifactId>
                <version>${ee.maven.version}</version>
                <type>zip</type>
            </dependency>

            <dependency>
                <groupId>${ee.maven.groupId}</groupId>
                <artifactId>wildfly-servlet-feature-pack-galleon-legacy</artifactId>
                <version>${ee.maven.version}</version>
                <type>pom</type>
            </dependency>

            <dependency>
                <groupId>${ee.maven.groupId}</groupId>
                <artifactId>wildfly-servlet-feature-pack-galleon-legacy</artifactId>
                <version>${ee.maven.version}</version>
                <type>zip</type>
            </dependency>

            <dependency>
                <groupId>${ee.maven.groupId}</groupId>
                <artifactId>wildfly-standard-ee-bom</artifactId>
                <version>${ee.maven.version}</version>
                <type>pom</type>
            </dependency>

            <dependency>
                <groupId>${ee.maven.groupId}</groupId>
                <artifactId>wildfly-standard-expansion-bom</artifactId>
                <version>${ee.maven.version}</version>
                <type>pom</type>
            </dependency>

            <dependency>
                <groupId>${ee.maven.groupId}</groupId>
                <artifactId>wildfly-standard-test-bom</artifactId>
                <version>${ee.maven.version}</version>
                <type>pom</type>
            </dependency>

            <dependency>
                <groupId>${full.maven.groupId}</groupId>
                <artifactId>wildfly-build</artifactId>
                <version>${full.maven.version}</version>
                <type>pom</type>
            </dependency>

            <dependency>
                <groupId>${full.maven.groupId}</groupId>
                <artifactId>wildfly-dist</artifactId>
                <version>${full.maven.version}</version>
                <type>pom</type>
            </dependency>

            <dependency>
                <groupId>${full.maven.groupId}</groupId>
                <artifactId>wildfly-feature-pack-galleon-content</artifactId>
                <version>${full.maven.version}</version>
                <type>pom</type>
            </dependency>

            <dependency>
                <groupId>${full.maven.groupId}</groupId>
                <artifactId>wildfly-galleon-pack</artifactId>
                <version>${full.maven.version}</version>
                <type>pom</type>
            </dependency>

            <dependency>
                <groupId>${full.maven.groupId}</groupId>
                <artifactId>wildfly-galleon-pack</artifactId>
                <version>${full.maven.version}</version>
                <type>zip</type>
            </dependency>

            <dependency>
                <groupId>${full.maven.groupId}</groupId>
                <artifactId>wildfly-legacy-expansion-bom</artifactId>
                <version>${ee.maven.version}</version>
                <type>pom</type>
            </dependency>

            <dependency>
                <groupId>${full.maven.groupId}</groupId>
                <artifactId>wildfly-mp-feature-pack-galleon-common</artifactId>
                <version>${full.maven.version}</version>
                <type>pom</type>
            </dependency>

            <dependency>
                <groupId>${full.maven.groupId}</groupId>
                <artifactId>wildfly-oidc-feature-pack-galleon-common</artifactId>
                <version>${full.maven.version}</version>
                <type>pom</type>
            </dependency>

            <dependency>
                <groupId>${full.maven.groupId}</groupId>
                <artifactId>wildfly-release</artifactId>
                <version>${full.maven.version}</version>
                <type>pom</type>
            </dependency>

            <!-- TODO both a testuite/shared dep and used in std and preview but not legacy -->
            <dependency>
                <groupId>com.nimbusds</groupId>
                <artifactId>nimbus-jose-jwt</artifactId>
                <version>${version.com.nimbus.jose-jwt}</version>
            </dependency>

            <dependency>
                <groupId>org.apache.groovy</groupId>
                <artifactId>groovy-all</artifactId>
                <type>pom</type>
                <version>${version.groovy-all}</version>
                <scope>test</scope>
            </dependency>


            <!-- Required by Wiremock for the MicroProfile REST Client TCK -->
            <dependency>
                <groupId>org.eclipse.jetty</groupId>
                <artifactId>jetty-http</artifactId>
                <version>${version.org.eclipse.jetty}</version>
                <scope>test</scope>
            </dependency>

            <dependency>
                <groupId>org.javassist</groupId>
                <artifactId>javassist</artifactId>
                <version>${version.org.javassist}</version>
                <scope>test</scope>
            </dependency>

            <!-- Required for the MicroProfile health TCK that is run as part of the testsuite and the TCK brings in an
                 older version.

                 It also needs to be a runtime dependency because the shared testsuite requires it.
             -->
            <dependency>
                <groupId>org.jboss.arquillian.container</groupId>
                <artifactId>arquillian-container-test-spi</artifactId>
                <version>${version.org.jboss.arquillian.core}</version>
            </dependency>

            <dependency>
                <groupId>org.jboss.arquillian.junit</groupId>
                <artifactId>arquillian-junit-container</artifactId>
                <version>${version.org.jboss.arquillian.core}</version>
                <scope>test</scope>
            </dependency>
            <dependency>
                <groupId>org.jboss.arquillian.testng</groupId>
                <artifactId>arquillian-testng-container</artifactId>
                <version>${version.org.jboss.arquillian.core}</version>
                <scope>test</scope>
            </dependency>

            <!--
            TODO used both in testsuite/shared and in tests in clustering/marshalling/protostream.
            Once testsuite/shared use is gone, convert to <scope>test</scope>
            -->
            <dependency>
                <groupId>org.jboss.spec.javax.annotation</groupId>
                <artifactId>jboss-annotations-api_1.3_spec</artifactId>
                <version>${version.org.jboss.spec.javax.annotation.jboss-annotations-api_1.3_spec}</version>
            </dependency>

            <!--
            TODO used both in MicroProfile REST Client TCK and in legacy code.
            Once legacy code use is gone, convert to <scope>test</scope>
            -->
            <dependency>
                <groupId>org.jboss.spec.javax.servlet</groupId>
                <artifactId>jboss-servlet-api_4.0_spec</artifactId>
                <version>${version.org.jboss.spec.javax.servlet.jboss-servlet-api_4.0_spec}</version>
            </dependency>

            <!--
            TODO used both in testsuite/integration/legacy-ejb-client and in legacy code.
            Once legacy code use is gone, convert to <scope>test</scope>
            -->
            <dependency>
                <groupId>org.jboss</groupId>
                <artifactId>jboss-transaction-spi</artifactId>
                <version>${version.org.jboss.jboss-transaction-spi}</version>
                <exclusions>
                    <exclusion>
                        <groupId>*</groupId>
                        <artifactId>*</artifactId>
                    </exclusion>
                </exclusions>
            </dependency>
            <dependency>
                <groupId>org.jboss.spec.javax.ejb</groupId>
                <artifactId>jboss-ejb-api_3.2_spec</artifactId>
                <version>${version.org.jboss.spec.javax.ejb.jboss-ejb-api_3.2_spec}</version>
            </dependency>
            <dependency>
                <groupId>org.jboss.spec.javax.transaction</groupId>
                <artifactId>jboss-transaction-api_1.3_spec</artifactId>
                <version>${version.org.jboss.spec.javax.transaction.jboss-transaction-api_1.3_spec}</version>
            </dependency>

            <!--
            TODO used both in testuite/integration/elytron-oidc-client dep and in legacy code.
            Once the legacy use is removed, etc structure, this can become a <scope>test</scope> dependency.
            -->

            <dependency>
                <groupId>org.testcontainers</groupId>
                <artifactId>elasticsearch</artifactId>
                <version>${version.org.testcontainers}</version>
                <scope>test</scope>
            </dependency>

            <dependency>
                <groupId>org.testcontainers</groupId>
                <artifactId>testcontainers</artifactId>
                <version>${version.org.testcontainers}</version>
                <scope>test</scope>
                <exclusions>
                    <exclusion>
                        <groupId>org.apache.commons</groupId>
                        <artifactId>commons-compress</artifactId>
                    </exclusion>
                </exclusions>
            </dependency>

            <dependency>
                <groupId>org.wildfly.arquillian</groupId>
                <artifactId>wildfly-arquillian-common</artifactId>
                <version>${version.org.wildfly.arquillian}</version>
            </dependency>

            <dependency>
                <groupId>org.wildfly.arquillian</groupId>
                <artifactId>wildfly-arquillian-container-bootable</artifactId>
                <version>${version.org.wildfly.arquillian}</version>
                <exclusions>
                    <exclusion>
                        <groupId>org.jboss.sasl</groupId>
                        <artifactId>jboss-sasl</artifactId>
                    </exclusion>
                </exclusions>
            </dependency>

            <dependency>
                <groupId>org.wildfly.arquillian</groupId>
                <artifactId>wildfly-arquillian-container-domain-managed</artifactId>
                <version>${version.org.wildfly.arquillian}</version>
            </dependency>

            <dependency>
                <groupId>org.wildfly.arquillian</groupId>
                <artifactId>wildfly-arquillian-container-managed</artifactId>
                <version>${version.org.wildfly.arquillian}</version>
                <exclusions>
                    <exclusion>
                        <groupId>org.jboss.sasl</groupId>
                        <artifactId>jboss-sasl</artifactId>
                    </exclusion>
                </exclusions>
            </dependency>

            <dependency>
                <groupId>org.wildfly.arquillian</groupId>
                <artifactId>wildfly-arquillian-protocol-jmx</artifactId>
                <version>${version.org.wildfly.arquillian}</version>
                <exclusions>
                    <exclusion>
                        <groupId>org.wildfly.security</groupId>
                        <artifactId>wildfly-security-manager</artifactId>
                    </exclusion>
                </exclusions>
            </dependency>

            <dependency>
                <groupId>org.wildfly.arquillian</groupId>
                <artifactId>wildfly-arquillian-testenricher-msc</artifactId>
                <version>${version.org.wildfly.arquillian}</version>
            </dependency>

            <dependency>
                <groupId>org.wildfly.checkstyle</groupId>
                <artifactId>wildfly-checkstyle-config</artifactId>
                <version>${version.org.wildfly.checkstyle-config}</version>
            </dependency>


            <dependency>
                <groupId>org.wildfly.galleon-plugins</groupId>
                <artifactId>transformer</artifactId>
                <version>${version.org.wildfly.galleon-plugins}</version>
                <exclusions>
                    <exclusion>
                        <groupId>*</groupId>
                        <artifactId>*</artifactId>
                    </exclusion>
                </exclusions>
            </dependency>

            <dependency>
                <groupId>org.wildfly.galleon-plugins</groupId>
                <artifactId>wildfly-config-gen</artifactId>
                <version>${version.org.wildfly.galleon-plugins}</version>
                <exclusions>
                    <exclusion>
                        <groupId>*</groupId>
                        <artifactId>*</artifactId>
                    </exclusion>
                </exclusions>
            </dependency>

            <dependency>
                <groupId>org.wildfly.galleon-plugins</groupId>
                <artifactId>wildfly-galleon-plugins</artifactId>
                <version>${version.org.wildfly.galleon-plugins}</version>
                <exclusions>
                    <exclusion>
                        <groupId>org.jboss.galleon</groupId>
                        <artifactId>*</artifactId>
                    </exclusion>
                </exclusions>
            </dependency>

            <!-- Required for testsuite/shared which will later be moved to a test bom (WFLY-17331) -->
            <dependency>
                <groupId>xom</groupId>
                <artifactId>xom</artifactId>
                <version>${version.xom}</version>
                <exclusions>
                    <exclusion>
                        <groupId>xerces</groupId>
                        <artifactId>xercesImpl</artifactId>
                    </exclusion>
                    <exclusion>
                        <groupId>xml-apis</groupId>
                        <artifactId>xml-apis</artifactId>
                    </exclusion>
                </exclusions>
            </dependency>

        </dependencies>

    </dependencyManagement>

    <repositories>
        <repository>
            <releases>
                <enabled>true</enabled>
                <updatePolicy>never</updatePolicy>
            </releases>
            <snapshots>
                <enabled>true</enabled>
                <updatePolicy>never</updatePolicy>
            </snapshots>
            <id>jboss-public-repository-group</id>
            <name>JBoss Public Repository Group</name>
            <url>${maven.repository.url}</url>
            <layout>default</layout>
        </repository>
    </repositories>

    <pluginRepositories>
        <pluginRepository>
            <releases>
                <enabled>true</enabled>
            </releases>
            <snapshots>
                <enabled>true</enabled>
            </snapshots>
            <id>jboss-public-repository-group</id>
            <name>JBoss Public Repository Group</name>
            <url>${maven.repository.url}</url>
        </pluginRepository>
    </pluginRepositories>

    <build>
        <pluginManagement>
            <plugins>
                <plugin>
                    <groupId>org.apache.maven.plugins</groupId>
                    <artifactId>maven-jar-plugin</artifactId>
                    <version>${version.jar.plugin}</version>
                    <configuration>
                        <archive>
                            <manifestEntries>
                                <Scm-Url>${jboss.as.scm.url}</Scm-Url>
                                <JBossAS-Release-Version>${project.version}</JBossAS-Release-Version>
                                <JBossAS-Release-Codename>${jboss.as.release.codename}</JBossAS-Release-Codename>
                            </manifestEntries>
                        </archive>
                        <!-- Do not package the generated logging properties as the generated binaries will be packaged -->
                        <!-- These files are not required at runtime -->
                        <excludes>
                            <exclude>**/*.i18n.properties</exclude>
                            <exclude>**/*.i18n_*.properties</exclude>
                        </excludes>
                    </configuration>
                </plugin>
                <plugin>
                    <groupId>org.apache.maven.plugins</groupId>
                    <artifactId>maven-surefire-plugin</artifactId>
                    <version>${version.surefire.plugin}</version>
                    <configuration>
                        <redirectTestOutputToFile>${maven.test.redirectTestOutputToFile}</redirectTestOutputToFile>
                        <enableAssertions>true</enableAssertions>
                        <systemPropertyVariables>
                            <org.jboss.model.test.cache.root>${org.jboss.model.test.cache.root}</org.jboss.model.test.cache.root>
                            <org.jboss.model.test.classpath.cache>${org.jboss.model.test.classpath.cache}</org.jboss.model.test.classpath.cache>
                            <org.jboss.model.test.cache.strict>true</org.jboss.model.test.cache.strict>
                            <!--<org.jboss.model.test.maven.repository.urls>${org.jboss.model.test.maven.repository.urls}</org.jboss.model.test.maven.repository.urls>-->
                        </systemPropertyVariables>
                        <systemProperties>
                            <property>
                                <name>java.util.logging.manager</name>
                                <value>org.jboss.logmanager.LogManager</value>
                            </property>
                            <property>
                                <name>jdk.xml.enableTemplatesImplDeserialization</name>
                                <value>true</value>
                            </property>
                        </systemProperties>
                        <argLine>${surefire.system.args}</argLine>
                    </configuration>
                </plugin>
                <plugin>
                    <groupId>org.apache.maven.plugins</groupId>
                    <artifactId>maven-javadoc-plugin</artifactId>
                    <configuration>
                        <doclint>none</doclint>
                    </configuration>
                </plugin>
                <!-- Checkstyle -->
                <plugin>
                    <groupId>org.apache.maven.plugins</groupId>
                    <artifactId>maven-checkstyle-plugin</artifactId>
                    <version>${version.checkstyle.plugin}</version>
                    <executions>
                        <execution>
                            <id>check-style</id>
                            <phase>compile</phase>
                            <goals>
                                <goal>checkstyle</goal>
                            </goals>
                        </execution>
                    </executions>
                    <dependencies>
                        <dependency>
                            <groupId>org.wildfly.checkstyle</groupId>
                            <artifactId>wildfly-checkstyle-config</artifactId>
                            <version>${version.org.wildfly.checkstyle-config}</version>
                        </dependency>
                    </dependencies>
                    <configuration>
                        <configLocation>wildfly-checkstyle/checkstyle.xml</configLocation>
                        <consoleOutput>true</consoleOutput>
                        <failsOnError>true</failsOnError>
                        <includeTestSourceDirectory>true</includeTestSourceDirectory>
                        <excludes>**/*$logger.java,**/*$bundle.java,**/*$___Marshaller_*.java,**/*SerializationContextInitializerImpl.java</excludes>
                        <suppressionsLocation>checkstyle-suppressions.xml</suppressionsLocation>
                        <useFile></useFile>
                    </configuration>
                </plugin>

                <!-- Ban bad dependencies and require Java 11 for deploying -->
                <plugin>
                    <groupId>org.apache.maven.plugins</groupId>
                    <artifactId>maven-enforcer-plugin</artifactId>
                    <version>${version.enforcer.plugin}</version>
                    <executions>
                        <execution>
                            <id>ban-bad-dependencies</id>
                            <goals>
                                <goal>enforce</goal>
                            </goals>
                            <configuration>
                                <rules>
                                    <bannedDependencies>
                                        <searchTransitive>true</searchTransitive>
                                        <excludes>
                                            <exclude>args4j:args4j</exclude>
                                            <exclude>biz.aQute:bnd</exclude>
                                            <exclude>ch.qos.reload4j:reload4j</exclude>
                                            <exclude>com.google.gwt.inject:gin</exclude>
                                            <exclude>com.google.inject:guice</exclude>
                                            <exclude>com.gwtplatform:gwtp-all</exclude>
                                            <exclude>com.sun.activation:javax.activation</exclude>
                                            <exclude>com.sun.mail:javax.mail</exclude>
                                            <exclude>com.sun.xml.bind:jaxb-core</exclude>
                                            <exclude>com.sun.xml.bind:jaxb-impl</exclude>
                                            <exclude>com.sun.xml.bind:jaxb-xjc</exclude>
                                            <exclude>commons-httpclient:commons-httpclient</exclude>
                                            <exclude>commons-logging:commons-logging</exclude>
                                            <exclude>commons-logging:commons-logging-api</exclude>
                                            <exclude>concurrent:concurrent</exclude>
                                            <exclude>dom4j:dom4j</exclude>
                                            <exclude>jacorb:jacorb</exclude>
                                            <exclude>javassist:javassist</exclude>
                                            <exclude>javax.activation:activation</exclude>
                                            <exclude>javax.activation:javax.activation-api</exclude>
                                            <exclude>javax.enterprise:cdi-api</exclude>
                                            <exclude>javax.inject:javax.inject</exclude>
                                            <exclude>javax.json:javax.json-api</exclude>
                                            <exclude>javax.persistence:javax.persistence-api</exclude>
                                            <exclude>javax.persistence:persistence-api</exclude>
                                            <exclude>javax.security.enterprise:javax.security.enterprise-api</exclude>
                                            <exclude>javax.servlet:servlet-api</exclude>
                                            <exclude>javax.transaction:jta</exclude>
                                            <exclude>javax.validation:validation-api</exclude>
                                            <exclude>javax.xml:jaxrpc-api</exclude>
                                            <exclude>javax.xml.bind:jaxb-api</exclude>
                                            <exclude>javax.xml.soap:saaj-api</exclude>
                                            <exclude>javax.xml.stream:stax-api</exclude>
                                            <exclude>jboss:jboss-logging-spi</exclude>
                                            <exclude>jboss:jboss-serialization</exclude>
                                            <exclude>jboss.web:el-api</exclude>
                                            <exclude>jboss.web:jsp-api</exclude>
                                            <exclude>jboss.web:servlet-api</exclude>
                                            <exclude>log4j:log4j</exclude>
                                            <exclude>net.sf.kxml:kxml2</exclude>
                                            <exclude>org.apache.geronimo.specs:geronimo-activation_1.1_spec</exclude>
                                            <exclude>org.apache.geronimo.specs:geronimo-jaxb_2.1_spec</exclude>
                                            <exclude>org.apache.geronimo.specs:geronimo-saaj_1.3_spec</exclude>
                                            <exclude>org.apache.geronimo.specs:geronimo-stax-api_1.0_spec</exclude>
                                            <exclude>org.apache.xalan:serializer</exclude>
                                            <exclude>org.apache.xalan:xalan</exclude>
                                            <!-- replaced by org.bouncycastle:*-jdk18on -->
                                            <exclude>org.bouncycastle:bcpg-jdk15on</exclude>
                                            <exclude>org.bouncycastle:bcprov-jdk15on</exclude>
                                            <exclude>org.bouncycastle:bcpkix-jdk15on</exclude>
                                            <exclude>org.bouncycastle:bcutil-jdk15on</exclude>
                                            <exclude>org.codehaus.jackson:jackson-core-asl</exclude>
                                            <exclude>org.codehaus.jackson:jackson-jaxrs</exclude>
                                            <exclude>org.codehaus.jackson:jackson-mapper-asl</exclude>
                                            <exclude>org.codehaus.jackson:jackson-xc</exclude>
                                            <exclude>org.glassfish:javax.json</exclude>
                                            <exclude>org.glassfish.soteria:javax.security.enterprise</exclude>
                                            <exclude>org.hibernate:ejb3-persistence</exclude>
                                            <exclude>org.hibernate.java-persistence:jpa-api</exclude>
                                            <!-- replaced by wildfly-naming-client -->
                                            <exclude>org.jboss:jboss-remote-naming</exclude>
                                            <!--<exclude>org.jboss:jboss-common-core</exclude>-->
                                            <exclude>org.jboss.integration:jboss-jca-spi</exclude>
                                            <exclude>org.jboss.interceptor:jboss-interceptor-api</exclude>
                                            <exclude>org.jboss.javaee:jboss-javaee</exclude>
                                            <exclude>org.jboss.javaee:jboss-ejb-api</exclude>
                                            <exclude>org.jboss.javaee:jboss-jacc-api</exclude>
                                            <exclude>org.jboss.javaee:jboss-jad-api</exclude>
                                            <exclude>org.jboss.javaee:jboss-jaspi-api</exclude>
                                            <exclude>org.jboss.javaee:jboss-jca-api</exclude>
                                            <exclude>org.jboss.javaee:jboss-jms-api</exclude>
                                            <exclude>org.jboss.javaee:servlet-api</exclude>
                                            <exclude>org.jboss.javaee:jsp-api</exclude>
                                            <exclude>org.jboss.javaee:jboss-transaction-api</exclude>
                                            <exclude>org.jboss.logging:jboss-logging-generator</exclude>
                                            <exclude>org.jboss.logging:jboss-logging-log4j</exclude>
                                            <exclude>org.jboss.logging:jboss-logging-jdk</exclude>
                                            <exclude>org.jboss.logging:jboss-logging-logmanager</exclude>
                                            <exclude>org.jboss.logging:jboss-logging-spi</exclude>
                                            <exclude>org.jboss.logging:jboss-logging-tools</exclude>
                                            <!-- replaced by io.netty:netty -->
                                            <exclude>org.jboss.netty:netty</exclude>
                                            <!-- replaced by io.netty:netty-all -->
                                            <exclude>io.netty:netty</exclude>
                                            <exclude>org.jboss.remoting3:jboss-remoting</exclude>
                                            <exclude>org.jboss.security:jbosssx</exclude>
                                            <!-- replaced by wildfly-elytron -->
                                            <exclude>org.jboss.sasl:jboss-sasl</exclude>
                                            <exclude>org.jboss.slf4j:slf4j-jboss-logging</exclude>
                                            <exclude>org.jboss.spec.javax.resource:jboss-connector-api_1.5_spec</exclude>
                                            <exclude>org.jboss.spec.javax.transaction:jboss-transaction-api_1.1_spec</exclude>
                                            <exclude>org.jboss.spec.javax.transaction:jboss-transaction-api_1.2_spec</exclude>
                                            <exclude>org.jboss.spec.javax.xml.soap:jboss-saaj-api_1.3_spec</exclude>
                                            <exclude>org.ops4j.base</exclude>
                                            <exclude>org.ops4j.pax.swissbox</exclude>
                                            <exclude>org.ops4j.pax.web</exclude>
                                            <exclude>org.slf4j:slf4j-nop</exclude>
                                            <exclude>org.slf4j:slf4j-jdk14</exclude>
                                            <exclude>org.slf4j:slf4j-log4j12</exclude>
                                            <exclude>org.slf4j:slf4j-log4j13</exclude>
                                            <!-- replaced by wildfly-elytron -->
                                            <exclude>org.wildfly.security:wildfly-security-manager</exclude>
                                            <exclude>oro:oro</exclude>
                                            <exclude>relaxngDatatype:relaxngDatatype</exclude>
                                            <exclude>stax:stax-api</exclude>
                                            <exclude>sun-jaxb:jaxb-api</exclude>
                                            <exclude>trove:trove</exclude>
                                            <exclude>woodstox:wstx-lgpl</exclude>
                                            <exclude>xml-apis:xml-apis</exclude>
                                            <!-- Jandex moved to SmallRye -->
                                            <exclude>org.jboss:jandex</exclude>
                                        </excludes>
                                    </bannedDependencies>
                                    <dependencyConvergence></dependencyConvergence>
                                </rules>
                            </configuration>
                        </execution>
                        <execution>
                            <id>require-java11</id>
                            <goals>
                                <goal>enforce</goal>
                            </goals>
                            <phase>deploy</phase>
                            <configuration>
                                <rules>
                                    <requireJavaVersion>
                                        <version>[11,12)</version>
                                    </requireJavaVersion>
                                </rules>
                            </configuration>
                        </execution>
                    </executions>
                </plugin>
                <plugin>
                    <!--This plugin here is bogus, only here to make eclipse not break down and cry when it sees maven project.-->
                    <groupId>org.eclipse.m2e</groupId>
                    <artifactId>lifecycle-mapping</artifactId>
                    <version>1.0.0</version>
                    <configuration>
                        <lifecycleMappingMetadata>
                            <pluginExecutions>
                                <pluginExecution>
                                    <pluginExecutionFilter>
                                        <groupId>org.apache.maven.plugins</groupId>
                                        <artifactId>maven-dependency-plugin</artifactId>
                                        <versionRange>[2.1,)</versionRange>
                                        <goals>
                                            <goal>copy</goal>
                                            <goal>properties</goal>
                                            <goal>copy-dependencies</goal>
                                        </goals>
                                    </pluginExecutionFilter>
                                    <action>
                                        <ignore></ignore>
                                    </action>
                                </pluginExecution>
                                <pluginExecution>
                                    <pluginExecutionFilter>
                                        <groupId>org.apache.maven.plugins</groupId>
                                        <artifactId>maven-checkstyle-plugin</artifactId>
                                        <versionRange>[2.5,)</versionRange>
                                        <goals>
                                            <goal>checkstyle</goal>
                                        </goals>
                                    </pluginExecutionFilter>
                                    <action>
                                        <ignore></ignore>
                                    </action>
                                </pluginExecution>
                                <pluginExecution>
                                    <pluginExecutionFilter>
                                        <groupId>org.apache.maven.plugins</groupId>
                                        <artifactId>maven-clean-plugin</artifactId>
                                        <versionRange>[2.4.1,)</versionRange>
                                        <goals>
                                            <goal>clean</goal>
                                        </goals>
                                    </pluginExecutionFilter>
                                    <action>
                                        <ignore></ignore>
                                    </action>
                                </pluginExecution>
                                <pluginExecution>
                                    <pluginExecutionFilter>
                                        <groupId>org.apache.maven.plugins</groupId>
                                        <artifactId>maven-antrun-plugin</artifactId>
                                        <versionRange>[1.4,)</versionRange>
                                        <goals>
                                            <goal>run</goal>
                                        </goals>
                                    </pluginExecutionFilter>
                                    <action>
                                        <ignore></ignore>
                                    </action>
                                </pluginExecution>
                                <pluginExecution>
                                    <pluginExecutionFilter>
                                        <groupId>org.codehaus.mojo</groupId>
                                        <artifactId>javacc-maven-plugin</artifactId>
                                        <versionRange>[2.5,)</versionRange>
                                        <goals>
                                            <goal>jjtree</goal>
                                            <goal>javacc</goal>
                                            <goal>jjtree-javacc</goal>
                                        </goals>
                                    </pluginExecutionFilter>
                                    <action>
                                        <ignore></ignore>
                                    </action>
                                </pluginExecution>
                                <pluginExecution>
                                    <pluginExecutionFilter>
                                        <groupId>org.codehaus.mojo</groupId>
                                        <artifactId>xml-maven-plugin</artifactId>
                                        <versionRange>[1.0,)</versionRange>
                                        <goals>
                                            <goal>transform</goal>
                                        </goals>
                                    </pluginExecutionFilter>
                                    <action>
                                        <ignore></ignore>
                                    </action>
                                </pluginExecution>
                                <pluginExecution>
                                    <pluginExecutionFilter>
                                        <groupId>org.apache.maven.plugins</groupId>
                                        <artifactId>maven-help-plugin</artifactId>
                                        <versionRange>[2.1.1,)</versionRange>
                                        <goals>
                                            <goal>active-profiles</goal>
                                            <goal>effective-pom</goal>
                                            <goal>effective-settings</goal>
                                            <goal>system</goal>
                                        </goals>
                                    </pluginExecutionFilter>
                                    <action>
                                        <ignore></ignore>
                                    </action>
                                </pluginExecution>
                                <pluginExecution>
                                    <pluginExecutionFilter>
                                        <groupId>org.codehaus.mojo</groupId>
                                        <artifactId>keytool-maven-plugin</artifactId>
                                        <versionRange>[1.2,)</versionRange>
                                        <goals>
                                            <goal>clean</goal>
                                            <goal>genkey</goal>
                                            <goal>generateKeyPair</goal>
                                            <goal>generateSecretKey</goal>
                                        </goals>
                                    </pluginExecutionFilter>
                                    <action>
                                        <ignore></ignore>
                                    </action>
                                </pluginExecution>
                                <pluginExecution>
                                    <pluginExecutionFilter>
                                        <groupId>org.wildfly.build</groupId>
                                        <artifactId>wildfly-server-provisioning-maven-plugin</artifactId>
                                        <versionRange>[1.0.0.Alpha2,)</versionRange>
                                        <goals>
                                            <goal>build</goal>
                                        </goals>
                                    </pluginExecutionFilter>
                                    <action>
                                        <ignore></ignore>
                                    </action>
                                </pluginExecution>
                            </pluginExecutions>
                        </lifecycleMappingMetadata>
                    </configuration>
                </plugin>
                <plugin>
                    <groupId>org.codehaus.mojo</groupId>
                    <artifactId>xml-maven-plugin</artifactId>
                    <version>${version.xml.plugin}</version>
                </plugin>
                <plugin>
                    <groupId>org.apache.maven.plugins</groupId>
                    <artifactId>maven-help-plugin</artifactId>
                    <version>${version.help.plugin}</version>
                </plugin>
                <plugin>
                    <groupId>org.jboss.galleon</groupId>
                    <artifactId>galleon-maven-plugin</artifactId>
                    <version>${version.org.jboss.galleon}</version>
                </plugin>
                <plugin>
                    <groupId>org.wildfly.build</groupId>
                    <artifactId>wildfly-feature-pack-build-maven-plugin</artifactId>
                    <version>${version.org.wildfly.build-tools}</version>
                </plugin>
                <plugin>
                    <groupId>org.wildfly.build</groupId>
                    <artifactId>wildfly-server-provisioning-maven-plugin</artifactId>
                    <version>${version.org.wildfly.build-tools}</version>
                </plugin>
                <plugin>
                    <groupId>org.wildfly.galleon-plugins</groupId>
                    <artifactId>wildfly-galleon-maven-plugin</artifactId>
                    <version>${version.org.wildfly.galleon-plugins}</version>
                    <dependencies>
                        <!-- feature-spec-gen uses wildfly-embedded to generate the feature specs, hence the designated wildfly-embedded version must match the pack one -->
                        <dependency>
                            <groupId>org.wildfly.core</groupId>
                            <artifactId>wildfly-embedded</artifactId>
                            <version>${version.org.wildfly.core}</version>
                        </dependency>
                        <!-- If you add a dependency on wildfly-embedded you need to bring your own transitives -->
                        <dependency>
                            <groupId>org.wildfly.common</groupId>
                            <artifactId>wildfly-common</artifactId>
                            <version>${version.org.wildfly.common}</version>
                        </dependency>
                    </dependencies>
                </plugin>
                <plugin>
                    <groupId>org.apache.maven.plugins</groupId>
                    <artifactId>maven-verifier-plugin</artifactId>
                    <version>${version.verifier.plugin}</version>
                    <executions>
                        <execution>
                            <id>main</id>
                            <phase>verify</phase>
                            <goals>
                                <goal>verify</goal>
                            </goals>
                        </execution>
                    </executions>
                    <configuration>
                        <verificationFile>target/verifier/verifications.xml</verificationFile>
                    </configuration>
                </plugin>
                <plugin>
                    <groupId>org.wildfly.maven.plugins</groupId>
                    <artifactId>licenses-plugin</artifactId>
                    <version>${version.org.wildfly.maven.plugins}</version>
                </plugin>
                <plugin>
                    <groupId>org.asciidoctor</groupId>
                    <artifactId>asciidoctor-maven-plugin</artifactId>
                    <version>${version.asciidoctor.plugin}</version>
                    <configuration>
                        <sourceHighlighter>coderay</sourceHighlighter>
                        <attributes>
                            <icons>font</icons>
                            <pagenums></pagenums>
                            <version>${project.version}</version>
                            <idprefix></idprefix>
                            <idseparator>-</idseparator>
                            <allow-uri-read>true</allow-uri-read>
                            <wildflyVersion>13</wildflyVersion>
                            <revnumber>${project.version}</revnumber>
                            <revdate>${maven.build.timestamp}</revdate>
                            <organization>${project.organization.name}</organization>
                        </attributes>
                    </configuration>
                </plugin>
            </plugins>
        </pluginManagement>

        <plugins>
            <plugin>
                <groupId>org.apache.maven.plugins</groupId>
                <artifactId>maven-checkstyle-plugin</artifactId>
            </plugin>
            <plugin>
                <groupId>org.apache.maven.plugins</groupId>
                <artifactId>maven-surefire-plugin</artifactId>
                <executions>
                    <execution>
                        <!-- Surefire runs a 'default-test' execution by default.
                             Configure it here to use a property to set the phase for that execution.
                             Default value of the property is the normal 'test' phase
                             (see 'properties' declarations in this pom.)
                             Profiles can set the property to 'none' to disable this execution -->
                        <id>default-test</id>
                        <phase>${surefire.default-test.phase}</phase>
                    </execution>
                </executions>
            </plugin>
        </plugins>
    </build>

    <!-- Profiles -->
    <profiles>
        <profile>
            <id>quick-build</id>
            <activation>
                <property>
                    <name>quickly</name>
                </property>
            </activation>
            <properties>
                <skipTests>true</skipTests>
                <skipITs>true</skipITs>
                <maven.javadoc.skip>true</maven.javadoc.skip>
                <checkstyle.skip>true</checkstyle.skip>
                <enforcer.skip>true</enforcer.skip>
                <license.skip>true</license.skip>
            </properties>
            <build>
                <defaultGoal>clean install</defaultGoal>
            </build>
        </profile>

        <profile>
            <id>jdk18</id>
            <activation>
                <jdk>[18,)</jdk>
            </activation>
            <properties>
                <modular.jdk.props>
                    -Djava.security.manager=allow
                </modular.jdk.props>
            </properties>
        </profile>
        <profile>
            <id>docs</id>
            <activation>
                <property>
                    <name>docs</name>
                </property>
            </activation>
            <modules>
                <module>docs</module>
            </modules>
        </profile>

        <!--
          Name: jpda
          Descr: Enable JPDA remote debuging
        -->
        <profile>
            <id>jpda</id>
            <activation>
                <property>
                    <name>jpda</name>
                </property>
            </activation>
            <properties>
                <surefire.jpda.args>-agentlib:jdwp=transport=dt_socket,address=*:8787,server=y,suspend=y</surefire.jpda.args>
            </properties>
        </profile>

        <profile>
            <id>ee9.test.profile</id>
            <activation>
                <property>
                    <name>ts.ee9</name>
                </property>
            </activation>
            <properties>
                <wildfly.build.output.dir>preview/dist/target/${server.output.dir.prefix}-preview-${server.output.dir.version}</wildfly.build.output.dir>
                <testsuite.ee.galleon.pack.artifactId>wildfly-preview-feature-pack</testsuite.ee.galleon.pack.artifactId>
                <!-- Disable the surefire tests (at least the default ones) for all modules except for
                     those where this profile turns them back on. -->
                <surefire.default-test.phase>none</surefire.default-test.phase>
            </properties>
        </profile>
        
        <profile>
            <id>bootable.ee9.test.profile</id>
            <activation>
                <property>
                    <name>ts.bootable.ee9</name>
                </property>
            </activation>
            <properties>
                <testsuite.ee.galleon.pack.artifactId>wildfly-preview-feature-pack</testsuite.ee.galleon.pack.artifactId>
                <!-- Disable the default surefire test execution for all modules except for
                     those where this profile turns them back on. -->
                <surefire.default-test.phase>none</surefire.default-test.phase>
            </properties>
        </profile>

        <profile>
            <id>layers.profile</id>
            <activation>
                <property>
                    <name>ts.layers</name>
                </property>
            </activation>
            <properties>
                <!-- Disable the default surefire test execution for all modules except for
                     those where this profile turns them back on. -->
                <surefire.default-test.phase>none</surefire.default-test.phase>
            </properties>
        </profile>

        <profile>
            <id>standalone.microprofile.profile</id>
            <activation>
                <property>
                    <name>ts.standalone.microprofile</name>
                </property>
            </activation>
            <properties>
                <!-- Disable the default surefire test execution for all modules except for
                     those where this profile turns them back on. -->
                <surefire.default-test.phase>none</surefire.default-test.phase>
            </properties>
        </profile>

        <profile>
            <id>elytron.profile</id>
            <activation>
                <property>
                    <name>elytron</name>
                </property>
            </activation>
            <properties>
                <!-- Disable the default surefire test execution for all modules except for
                     those where this profile turns them back on. -->
                <surefire.default-test.phase>none</surefire.default-test.phase>
            </properties>
        </profile>

        <profile>
            <id>security.manager.profile</id>
            <activation>
                <property>
                    <name>security.manager</name>
                </property>
            </activation>
            <properties>
                <!-- Disable the default surefire tests  for all modules except for
                     those where this profile turns them on. -->
                <surefire.default-test.phase>none</surefire.default-test.phase>
            </properties>
        </profile>

        <profile>
            <id>bootablejar.profile</id>
            <activation>
                <property>
                    <name>ts.bootable</name>
                </property>
            </activation>
            <properties>
                <!-- Disable the default surefire test execution for all modules except for
                     those where this profile turns them back on. -->
                <surefire.default-test.phase>none</surefire.default-test.phase>
            </properties>
        </profile>

        <profile>
            <id>victims-scan</id>
            <activation>
                <property>
                    <name>victims-scan</name>
                </property>
            </activation>
            <build>
                <plugins>
                    <plugin>
                        <groupId>org.apache.maven.plugins</groupId>
                        <artifactId>maven-enforcer-plugin</artifactId>
                        <version>${version.enforcer.plugin}</version>
                        <executions>
                            <execution>
                                <id>enforce-victims-rule</id>
                                <goals>
                                    <goal>enforce</goal>
                                </goals>
                                <configuration>
                                    <rules>
                                        <rule implementation="com.redhat.victims.VictimsRule">
                                            <metadata>warning</metadata>
                                            <fingerprint>fatal</fingerprint>
                                            <updates>daily</updates>
                                        </rule>
                                    </rules>
                                </configuration>
                            </execution>
                        </executions>
                        <dependencies>
                            <dependency>
                                <groupId>com.redhat.victims</groupId>
                                <artifactId>enforce-victims-rule</artifactId>
                                <version>1.3.4</version>
                            </dependency>
                        </dependencies>
                    </plugin>
                </plugins>
            </build>
        </profile>

        <!-- JaCoCo test coverage. Will set ${surefire.jacoco.args} to be used in Arquillian config and as surefire jvm argument. -->
        <profile>
            <id>ts.jacoco.profile</id>
            <activation>
                <property>
                    <name>coverage</name>
                </property>
            </activation>
            <build>
                <plugins>
                    <plugin>
                        <groupId>org.jacoco</groupId>
                        <artifactId>jacoco-maven-plugin</artifactId>
                        <version>${version.org.jacoco}</version>
                        <executions>
                            <execution>
                                <id>ts.jacoco-prepare</id>
                                <phase>process-test-classes</phase>
                                <goals>
                                    <goal>prepare-agent</goal>
                                </goals>
                                <configuration>
                                    <append>true</append>
                                    <destFile>target/jacoco.exec</destFile>
                                    <includes>
                                        <include>*</include>
                                    </includes>
                                    <excludes>
                                        <exclude>org.jboss.as.test.*</exclude>
                                    </excludes>
                                    <output>file</output>
                                    <propertyName>surefire.jacoco.args</propertyName>
                                </configuration>
                            </execution>
                        </executions>
                    </plugin>
                    <!-- Ant plugin. -->
                    <plugin>
                        <groupId>org.apache.maven.plugins</groupId>
                        <artifactId>maven-antrun-plugin</artifactId>
                        <executions>
                            <!-- DEBUG -->
                            <execution>
                                <id>ts.jacoco.debug</id>
                                <phase>post-integration-test</phase>
                                <goals>
                                    <goal>run</goal>
                                </goals>
                                <inherited>false</inherited>
                                <configuration>
                                    <target>
                                        <echo>Jacoco jvm args: ${surefire.jacoco.args}</echo>
                                    </target>
                                </configuration>
                            </execution>
                            <!-- Must be run using Ant due to https://sourceforge.net/tracker/?func=detail&aid=3474708&group_id=177969&atid=883354 -->
                            <!-- mvn antrun:run@ts.jacoco.report-ant -Dcoverage -Dtarget=report -Djboss.dist=$JBOSS_DIST -->
                            <execution>
                                <id>ts.jacoco.report-ant</id>
                                <phase>none</phase>
                                <goals>
                                    <goal>run</goal>
                                </goals>
                                <inherited>false</inherited>
                                <configuration>
                                    <target>
                                        <taskdef classname="org.jacoco.ant.ReportTask" name="report"></taskdef>
                                        <echo>Creating JaCoCo test coverage reports...</echo>
                                        <mkdir dir="${basedir}/target/coverage-report"></mkdir>
                                        <report>
                                            <executiondata>
                                                <fileset dir="${basedir}">
                                                    <include name="**/target/jacoco.exec"></include>
                                                </fileset>
                                            </executiondata>
                                            <structure name="WildFly project">
                                                <classfiles>
                                                    <fileset dir="${jboss.dist}/modules">
                                                        <include name="**/*.jar"></include>
                                                        <!-- Excludes solve "Can't add different class with same name: ..." -->
                                                        <exclude name="**/jaxb-jxc*.jar"></exclude>
                                                        <exclude name="**/jaxb-xjc*.jar"></exclude>
                                                        <exclude name="**/openjdk-orb*.jar"></exclude>
                                                        <exclude name="**/jboss-marshalling*.jar"></exclude>
                                                        <exclude name="**/hornetq-core-client*.jar"></exclude>
                                                        <exclude name="**/jipijapa-hibernate5*.jar"></exclude>
                                                        <exclude name="**/infinispan-commons*.jar"></exclude>
                                                        <exclude name="**/jboss-logmanager*.jar"></exclude>
                                                        <exclude name="**/wildfly-common*.jar"></exclude>
                                                        <exclude name="**/wildfly-elytron*.jar"></exclude>
                                                        <exclude name="**/jaxb*.jar"></exclude>
                                                        <exclude name="**/jaxb*.jar"></exclude>
                                                        <exclude name="**/jaxb*.jar"></exclude>
                                                    </fileset>
                                                </classfiles>
                                                <sourcefiles encoding="UTF-8">
                                                    <dirset dir="${basedir}">
                                                        <include name="**/src/main/java"/>
                                                    </dirset>
                                                </sourcefiles>
                                            </structure>
                                            <html destdir="${basedir}/target/coverage-report/html"></html>
                                            <xml destfile="${basedir}/target/coverage-report/coverage-report.xml"></xml>
                                            <csv destfile="${basedir}/target/coverage-report/coverage-report.csv"></csv>
                                        </report>
                                    </target>
                                </configuration>
                            </execution>
                        </executions>
                        <dependencies>
                            <dependency>
                                <groupId>org.jacoco</groupId>
                                <artifactId>org.jacoco.ant</artifactId>
                                <version>${version.org.jacoco}</version>
                            </dependency>
                        </dependencies>
                    </plugin>
                </plugins>
            </build>
        </profile>
        <profile>
            <!-- surefire.jacoco.args property needs to be set correctly, if coverage profile is not enabled -->
            <id>ts.jacoco.profile.not.enabled</id>
            <activation>
                <property>
                    <name>!coverage</name>
                </property>
            </activation>
            <properties>
                <surefire.jacoco.args></surefire.jacoco.args>
            </properties>
        </profile>
        <profile>
            <!-- this profile can be used to test component releases available in Nexus staging repositories -->
            <id>staged-releases</id>
            <properties>
                <jboss.staging.repository.group>true</jboss.staging.repository.group>
            </properties>
            <repositories>
                <repository>
                    <id>jboss-staging-repository-group</id>
                    <name>JBoss Staging Repository Group</name>
                    <url>https://repository.jboss.org/nexus/content/groups/staging/</url>
                    <layout>default</layout>
                </repository>
            </repositories>
            <pluginRepositories>
                <pluginRepository>
                    <id>jboss-staging-repository-group</id>
                    <name>JBoss Staging Repository Group</name>
                    <url>https://repository.jboss.org/nexus/content/groups/staging/</url>
                    <layout>default</layout>
                </pluginRepository>
            </pluginRepositories>
        </profile>

        <!-- Configures testsuite to use the non-default Galleon pack to provision EE content.
             This profile is meant to eliminate the need to use -D to see all three parts of the GAV
             in order to test provisioning using a different feature pack. -->
        <profile>
            <id>test.ee.galleon.pack.profile</id>
            <activation>
                <property>
                    <name>testsuite.ee.galleon.pack.artifactId</name>
                    <value>wildfly-ee-galleon-pack</value>
                </property>
            </activation>
            <properties>
                <testsuite.ee.galleon.pack.groupId>${ee.maven.groupId}</testsuite.ee.galleon.pack.groupId>
                <testsuite.ee.galleon.pack.version>${ee.maven.version}</testsuite.ee.galleon.pack.version>
            </properties>
        </profile>

        <!-- Disable standard compilation execution.
             Intended use is when a build has been performed with one JDK
             and then test executions are wanted with another JDK, and that
             'test' goal shouldn't be allowed to determine that things need
             recompilation. Just using the 'surefire:test' goal would have
             the same effect but seems to result in profile settings being
             ignored. -->
        <profile>
            <id>noCompile</id>
            <activation>
                <property>
                    <name>noCompile</name>
                </property>
            </activation>
            <build>
                <plugins>
                    <plugin>
                        <groupId>org.apache.maven.plugins</groupId>
                        <artifactId>maven-compiler-plugin</artifactId>
                        <configuration>
                            <skipMain>true</skipMain>
                            <skip>true</skip>
                        </configuration>
                    </plugin>
                </plugins>
            </build>
        </profile>
    </profiles>
</project><|MERGE_RESOLUTION|>--- conflicted
+++ resolved
@@ -425,12 +425,7 @@
         <version.org.apache.cxf.xjcplugins>4.0.0</version.org.apache.cxf.xjcplugins>
         <version.org.apache.ds>2.0.0.AM26</version.org.apache.ds>
         <version.org.apache.httpcomponents.httpasyncclient>4.1.5</version.org.apache.httpcomponents.httpasyncclient>
-<<<<<<< HEAD
-        <version.org.apache.james.apache-mime4j>0.8.7</version.org.apache.james.apache-mime4j>
-=======
         <version.org.apache.james.apache-mime4j>0.8.9</version.org.apache.james.apache-mime4j>
-        <version.org.apache.jstl>1.2.6-RC1</version.org.apache.jstl>
->>>>>>> c60757f0
         <version.org.apache.kafka>3.2.2</version.org.apache.kafka>
         <version.org.apache.lucene>8.11.1</version.org.apache.lucene>
         <version.org.apache.myfaces.core>3.0.2</version.org.apache.myfaces.core>
