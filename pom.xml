--- conflicted
+++ resolved
@@ -541,13 +541,8 @@
         <version.org.opensaml.opensaml>4.2.0</version.org.opensaml.opensaml>
         <version.org.ow2.asm>9.6</version.org.ow2.asm>
         <version.org.reactivestreams>1.0.4</version.org.reactivestreams>
-<<<<<<< HEAD
-        <version.org.wildfly.core>23.0.1.Final</version.org.wildfly.core>
+        <version.org.wildfly.core>24.0.0.Beta1</version.org.wildfly.core>
         <version.org.wildfly.http-client>2.0.7.Final</version.org.wildfly.http-client>
-=======
-        <version.org.wildfly.core>24.0.0.Beta1</version.org.wildfly.core>
-        <version.org.wildfly.http-client>2.0.6.Final</version.org.wildfly.http-client>
->>>>>>> 9af70642
         <preview.version.org.wildfly.mvc.krazo>0.8.2.Final</preview.version.org.wildfly.mvc.krazo>
         <version.org.wildfly.naming-client>2.0.1.Final</version.org.wildfly.naming-client>
         <version.org.wildfly.security.elytron-mp>2.0.0.Final</version.org.wildfly.security.elytron-mp>
