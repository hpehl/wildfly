--- conflicted
+++ resolved
@@ -319,11 +319,7 @@
         <version.com.nimbus.jose-jwt>9.23</version.com.nimbus.jose-jwt>
         <legacy.version.com.squareup.okhttp>3.14.9</legacy.version.com.squareup.okhttp>
         <version.com.squareup.okhttp>4.10.0</version.com.squareup.okhttp>
-<<<<<<< HEAD
-        <version.com.squareup.okio>2.8.0</version.com.squareup.okio>
-=======
         <version.com.squareup.okio-jvm>3.2.0</version.com.squareup.okio-jvm>
->>>>>>> f7eb1d5d
         <legacy.version.com.sun.activation.jakarta.activation>1.2.2</legacy.version.com.sun.activation.jakarta.activation>
         <legacy.version.com.sun.faces>2.3.17.SP01</legacy.version.com.sun.faces>
         <version.com.sun.faces>4.0.0.SP01</version.com.sun.faces>
