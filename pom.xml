--- conflicted
+++ resolved
@@ -371,11 +371,7 @@
         <version.io.smallrye.open-api>3.3.2</version.io.smallrye.open-api>
         <version.io.smallrye.reactive-utils>2.6.0</version.io.smallrye.reactive-utils>
         <version.io.smallrye.smallrye-common>2.1.0</version.io.smallrye.smallrye-common>
-<<<<<<< HEAD
-        <version.io.smallrye.smallrye-config>3.1.3</version.io.smallrye.smallrye-config>
-=======
         <version.io.smallrye.smallrye-config>3.2.1</version.io.smallrye.smallrye-config>
->>>>>>> 8d54e7b9
         <version.io.smallrye.smallrye-fault-tolerance>6.2.2</version.io.smallrye.smallrye-fault-tolerance>
         <version.io.smallrye.smallrye-health>4.0.0</version.io.smallrye.smallrye-health>
         <version.io.smallrye.smallrye-jwt>4.2.1</version.io.smallrye.smallrye-jwt>
