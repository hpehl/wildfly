<?xml version="1.0" encoding="UTF-8"?>
<!--
  ~ JBoss, Home of Professional Open Source.
  ~ Copyright 2017, Red Hat, Inc., and individual contributors
  ~ as indicated by the @author tags. See the copyright.txt file in the
  ~ distribution for a full listing of individual contributors.
  ~
  ~ This is free software; you can redistribute it and/or modify it
  ~ under the terms of the GNU Lesser General Public License as
  ~ published by the Free Software Foundation; either version 2.1 of
  ~ the License, or (at your option) any later version.
  ~
  ~ This software is distributed in the hope that it will be useful,
  ~ but WITHOUT ANY WARRANTY; without even the implied warranty of
  ~ MERCHANTABILITY or FITNESS FOR A PARTICULAR PURPOSE. See the GNU
  ~ Lesser General Public License for more details.
  ~
  ~ You should have received a copy of the GNU Lesser General Public
  ~ License along with this software; if not, write to the Free
  ~ Software Foundation, Inc., 51 Franklin St, Fifth Floor, Boston, MA
  ~ 02110-1301 USA, or see the FSF site: http://www.fsf.org.
  -->
<project xmlns="http://maven.apache.org/POM/4.0.0" xmlns:xsi="http://www.w3.org/2001/XMLSchema-instance" xsi:schemaLocation="http://maven.apache.org/POM/4.0.0 http://maven.apache.org/xsd/maven-4.0.0.xsd">
    <modelVersion>4.0.0</modelVersion>

    <parent>
        <groupId>org.jboss</groupId>
        <artifactId>jboss-parent</artifactId>
        <version>39</version>
        <!-- The empty relativePath makes Maven lookup it in the repository. Missing tag default is ../pom.xml. -->
        <relativePath/>
    </parent>

    <groupId>org.wildfly</groupId>
    <artifactId>wildfly-parent</artifactId>
    <!--
        Maintain separation between the artifact id and the version to help prevent
        merge conflicts between commits changing the GA and those changing the V.
    -->
    <version>27.0.0.Alpha5-SNAPSHOT</version>

    <packaging>pom</packaging>

    <name>WildFly: Parent Aggregator</name>
    <description>WildFly: Parent Aggregator</description>

    <licenses>
        <license>
            <name>GNU Lesser General Public License v2.1 or later</name>
            <url>http://repository.jboss.org/licenses/lgpl-2.1.txt</url>
            <distribution>repo</distribution>
        </license>
    </licenses>

    <modules>
        <module>appclient</module>
        <module>boms/common-ee</module>
        <module>boms/common-expansion</module>
        <module>boms/legacy-ee</module>
        <module>boms/legacy-expansion</module>
        <module>boms/preview-ee</module>
        <module>boms/preview-expansion</module>
        <module>boms/standard-ee</module>
        <module>boms/standard-expansion</module>
        <module>build</module>
        <module>client/properties</module>
        <module>clustering</module>
        <module>dist</module>
        <module>ee-build</module>
        <module>ee-dist</module>
        <module>ee-feature-pack</module>
        <module>ee-9</module>
        <module>elytron-oidc-client</module>
        <module>galleon-pack</module>
        <module>health</module>
        <module>jdr</module>
        <module>jpa</module>
        <module>legacy/jacorb</module>
        <module>legacy/jsr77</module>
        <module>legacy/keycloak</module>
        <module>legacy/messaging</module>
        <module>legacy/web</module>
        <module>metrics</module>
        <module>microprofile</module>
        <module>mod_cluster</module>
        <module>naming</module>
        <module>picketlink</module>
        <module>pojo</module>
        <module>release</module>
        <module>sar</module>
        <module>security</module>
        <module>system-jmx</module>
        <module>spec-api</module>
        <module>servlet-feature-pack</module>
        <module>weld</module>
        <module>testsuite/test-feature-pack</module>
        <module>testsuite</module>
    </modules>

    <scm>
        <connection>scm:git:${jboss.as.scm.connection}</connection>
        <developerConnection>scm:git:${jboss.as.scm.connection}</developerConnection>
        <url>${jboss.as.scm.url}</url>
    </scm>

    <properties>
        <!-- Release Info.
             Drives properties that end up in MANIFEST.mf files produced by this build
             and some are also used in the pom 'scm' element.
             Do not use these properties for other purpose.
        -->
        <jboss.as.release.codename>N/A</jboss.as.release.codename>
        <jboss.as.scm.connection>git@github.com:wildfly/wildfly.git</jboss.as.scm.connection>
        <jboss.as.scm.url>https://github.com/wildfly/wildfly</jboss.as.scm.url>

        <!-- Other release identification information that drives how the built server identifies itself -->
        <full.dist.product.release.name>WildFly Full</full.dist.product.release.name>
        <full.dist.product.slot>main</full.dist.product.slot>
        <full.dist.product.release.version>${project.version}</full.dist.product.release.version>
        <full.maven.groupId>${project.groupId}</full.maven.groupId>
        <full.maven.version>${project.version}</full.maven.version>
        <ee.dist.product.release.name>WildFly EE</ee.dist.product.release.name>
        <ee.dist.product.slot>${full.dist.product.slot}</ee.dist.product.slot>
        <ee.dist.product.release.version>${full.dist.product.release.version}</ee.dist.product.release.version>
        <ee.maven.groupId>${project.groupId}</ee.maven.groupId>
        <ee.maven.version>${project.version}</ee.maven.version>
        <product.docs.server.version>27</product.docs.server.version>
        <!-- A short variant of product.release.version used in 'startsWith' tests done by dist verification logic -->
        <verifier.product.release.version>27.0</verifier.product.release.version>

        <!-- Galleon -->
        <galleon.fork.embedded>true</galleon.fork.embedded>
        <galleon.log.time>true</galleon.log.time>
        <galleon.offline>true</galleon.offline>

        <!-- Checkstyle configuration -->
        <linkXRef>false</linkXRef>

        <!--
            Build configuration.  Override JBoss Parent settings as necessary.
            For example: <version.surefire.plugin>2.11</version.surefire.plugin>
          -->
        <maven.min.version>3.6.0</maven.min.version>
        <!-- Require Java 11 -->
        <maven.compiler.target>11</maven.compiler.target>
        <maven.compiler.source>11</maven.compiler.source>

        <!-- TarArchiver behavior -->
        <assembly.tarLongFileMode>posix</assembly.tarLongFileMode>

        <!-- Modularized JDK support (various workarounds) - activated via profile -->
        <modular.jdk.args>
            --add-exports=java.desktop/sun.awt=ALL-UNNAMED
            --add-exports=java.naming/com.sun.jndi.ldap=ALL-UNNAMED
            --add-exports=java.naming/com.sun.jndi.url.ldap=ALL-UNNAMED
            --add-exports=java.naming/com.sun.jndi.url.ldaps=ALL-UNNAMED
            --add-opens=java.base/java.io=ALL-UNNAMED
            --add-opens=java.base/java.lang=ALL-UNNAMED
            --add-opens=java.base/java.lang.invoke=ALL-UNNAMED
            --add-opens=java.base/java.lang.reflect=ALL-UNNAMED
            --add-opens=java.base/java.security=ALL-UNNAMED
            --add-opens=java.base/java.util=ALL-UNNAMED
            --add-opens=java.base/java.util.concurrent=ALL-UNNAMED
            --add-opens=java.management/javax.management=ALL-UNNAMED
            --add-opens=java.naming/javax.naming=ALL-UNNAMED
        </modular.jdk.args>
        <modular.jdk.props></modular.jdk.props>

        <!--
            See ChildFirstClassLoaderBuilder in model-test for the explanation of the org.jboss.model.test.cache.root and org.jboss.model.test.classpath.cache properties.
            If used in conjunction with org.jboss.model.test.classpath.cache -Dorg.jboss.model.test.cache.strict on the command line, transformers tests must
            propagate these to the test when run
         -->
        <!-- The name of the root checkout folder to create org.jboss.model.test.classpath.cache under for subsystem-test and core-model-test -->
        <org.jboss.model.test.cache.root>[pom.xml,testsuite]</org.jboss.model.test.cache.root>
        <!-- Location relative to root that will be used for the cached legacy classpaths used by subsystem-test and core-model-test-->
        <org.jboss.model.test.classpath.cache>target/model-test-classpath-cache</org.jboss.model.test.classpath.cache>

        <!-- Properties that drive the names of various directories produced by and used in the build -->
        <server.output.dir.prefix>wildfly</server.output.dir.prefix>
        <!-- Version suffix that is appended to directories. Default is the maven GAV version but this can be edited to use a short form version -->
        <server.output.dir.version>${project.version}</server.output.dir.version>

        <!-- Properties related to the directory from which testsuite modules that don't create their own dists
             should obtain the dist to test -->
        <!-- First, prefix to add to the standard maven child project whose output should be used.
             An empty value means no prefix.
             Custom test jobs can override this using -D, e.g. -Dtestsuite.default.build.project.prefix=ee- -->
        <testsuite.default.build.project.prefix></testsuite.default.build.project.prefix>
        <wildfly.build.output.dir>${testsuite.default.build.project.prefix}build/target/${server.output.dir.prefix}-${server.output.dir.version}</wildfly.build.output.dir>

        <!-- Protocol to use for communication with remote maven repositories.
             You can set to 'http' if you are using a maven proxy and 'https'
             interferes with that. Use 'https' for builds that will be released
             to non-snapshot public maven repos -->
        <maven.repository.protocol>https</maven.repository.protocol>
        <!-- The full remote maven repo URL; can be overridden via -D for special use cases -->
        <maven.repository.url>${maven.repository.protocol}://repository.jboss.org/nexus/content/groups/public/</maven.repository.url>

        <!-- Surefire args -->
        <surefire.extra.args></surefire.extra.args>
        <surefire.jpda.args></surefire.jpda.args>
        <surefire.non-modular.system.args>-ea -Duser.region=US -Duser.language=en -XX:MaxMetaspaceSize=1024m ${surefire.jpda.args} ${surefire.extra.args} ${surefire.jacoco.args}</surefire.non-modular.system.args>
        <surefire.system.args>${modular.jdk.args} ${modular.jdk.props} ${surefire.non-modular.system.args}</surefire.system.args>
        <arquillian.servlet.protocol>Servlet 5.0</arquillian.servlet.protocol>
        <testLogToFile>true</testLogToFile>
        <maven.test.redirectTestOutputToFile>${testLogToFile}</maven.test.redirectTestOutputToFile>

        <!-- Galleon feature pack to use in testsuite provisioning executions that provide content
             that *could* be obtained solely from the wildfly-ee-galleon-pack or its dependencies.
             Test jobs can override this using -D to test using different feature pack.
        -->
        <testsuite.ee.galleon.pack.groupId>${full.maven.groupId}</testsuite.ee.galleon.pack.groupId>
        <testsuite.ee.galleon.pack.artifactId>wildfly-galleon-pack</testsuite.ee.galleon.pack.artifactId>
        <testsuite.ee.galleon.pack.version>${full.maven.version}</testsuite.ee.galleon.pack.version>

        <!-- Properties that set the phase used for different plugin executions.
             Profiles can override the values here to enable/disable executions.
             A value of 'none' disables the execution; to enable set the value to the
             normal phase for the goal.
             This setup allows the bulk of the execution configuration to be in the
             default build config (and thus shared in different profiles) while
             still being easily disabled in profiles where it is not wanted. -->
        <surefire.default-test.phase>test</surefire.default-test.phase>

        <!-- WildFly Preview vs standard WildFly GAV expression properties.
             Used to drive maven-resource-plugin filtering for module.xml files
             where WildFly Preview and standard WildFly use different artifacts but
             otherwise identical module.xml files. The expression encapsulates the part
             of a groupId/artifactId/classifier that differs in the two dists.
             Values here are the ones used by standard WildFly; WildFly Preview child
             modules will override. Often the standard value will be an empty string
             and WildFly Preview will change it to additional text a project uses to
             identify its jakarta.* namespace artifacts.
             -->
        <!-- TODO clean this out, as these strings no longer differ between WF and WFP -->
        <module.jakarta.classifier>::jakarta</module.jakarta.classifier>
        <module.jakarta.suffix>-jakarta</module.jakarta.suffix>
        <module.jms.suffix>jakarta</module.jms.suffix>

        <!-- Base wildfly version used by testsuite/galleon/update test to install a server that gets updated to the SNAPSHOT version -->
        <wildfly.test.galleon.update.base.version>26.1.1.Final</wildfly.test.galleon.update.base.version>

        <!--
            *Plugin* Dependency versions. Please keep alphabetical.

            Properties for dependencies that are not *solely* related to plugins go in the next section.

            This is not limited to plugin versions. Other artifacts that those plugins depend upon can go here
            if they are not otherwise used.

            Each version property should be of the form "version.<groupId>".
            For example: <version.org.jboss.as>

            In cases where multiple artifacts use the same groupId but have different
            versions, add the artifactId or other qualifier to the property name.
         -->
        <version.asciidoctor.plugin>2.2.2</version.asciidoctor.plugin>
        <version.org.jacoco>0.8.7</version.org.jacoco>
        <version.org.jboss.galleon>5.0.3.Final</version.org.jboss.galleon>
        <version.org.wildfly.build-tools>1.2.12.Final</version.org.wildfly.build-tools>
        <version.org.wildfly.checkstyle-config>1.0.8.Final</version.org.wildfly.checkstyle-config>
        <version.org.wildfly.common>1.6.0.Final</version.org.wildfly.common>
        <version.org.wildfly.galleon-plugins>6.0.0.Alpha6</version.org.wildfly.galleon-plugins>
        <version.org.wildfly.jar.plugin>7.0.0.Final</version.org.wildfly.jar.plugin>
        <version.org.wildfly.maven.plugins>2.2.0.Final</version.org.wildfly.maven.plugins>
        <version.org.wildfly.plugin>3.0.2.Final</version.org.wildfly.plugin>
        <version.verifier.plugin>1.1</version.verifier.plugin>
        <version.xml.plugin>1.0.1</version.xml.plugin>


        <!--
            *Non-plugin* Dependency versions. Please keep alphabetical.

            Properties for dependencies that solely relate to maven plugins go in the section above.

            Each version property should be of the form "version.<groupId>".
            For example: <version.org.jboss.as>

            In cases where multiple artifacts use the same groupId but have different
            versions, add the artifactId or other qualifier to the property name.
            For example: <version.org.jboss.hal.release-stream>
            to sort automatically use
             mvn com.github.ekryd.sortpom:sortpom-maven-plugin:2.8.0:sort -Dsort.sortProperties=true -Dsort.nrOfIndentSpace=4 -Dsort.keepBlankLines=true -Dsort.sortDependencies=scope,groupId,artifactId

            For properties only used for building legacy modules not used in standard WildFly or WildFly Preview, prefix the property name with 'legacy.'
            Place the property in the proper alphabetical location as if the 'legacy.' was not present. In the typical case where there's also the same
            property without 'legacy.', put the legacy property first.
         -->
        <legacy.version.antlr>2.7.7</legacy.version.antlr>
        <version.antlr>4.10</version.antlr>
        <version.com.beust>1.78</version.com.beust>
        <version.com.carrotsearch.hppc>0.8.1</version.com.carrotsearch.hppc>
        <version.org.elasticsearch.client.rest-client>7.16.3</version.org.elasticsearch.client.rest-client>
        <version.com.fasterxml.classmate>1.5.1</version.com.fasterxml.classmate>
        <version.com.fasterxml.jackson>2.12.6</version.com.fasterxml.jackson>
        <version.com.fasterxml.jackson.databind>2.12.6.1</version.com.fasterxml.jackson.databind>
        <version.com.github.ben-manes.caffeine>2.9.3</version.com.github.ben-manes.caffeine>
        <version.com.github.fge.btf>1.2</version.com.github.fge.btf>
        <version.com.github.fge.jackson-coreutils>1.8</version.com.github.fge.jackson-coreutils>
        <version.com.github.fge.json-patch>1.9</version.com.github.fge.json-patch>
        <version.com.github.fge.msg-simple>1.1</version.com.github.fge.msg-simple>
        <version.com.github.tomakehurst.wiremock>2.27.2</version.com.github.tomakehurst.wiremock>
        <version.com.google.android.annotations>4.1.1.4</version.com.google.android.annotations>
        <version.com.google.api.grpc>2.0.1</version.com.google.api.grpc>
        <version.com.google.code.gson>2.8.9</version.com.google.code.gson>
        <version.com.google.errorprone>2.4.0</version.com.google.errorprone>
        <version.com.google.guava>31.1-jre</version.com.google.guava>
        <version.com.google.guava.failureaccess>1.0.1</version.com.google.guava.failureaccess>
        <version.com.google.j2objc>1.3</version.com.google.j2objc>
        <version.com.google.protobuf>3.19.2</version.com.google.protobuf>
        <version.com.h2database>2.1.210</version.com.h2database>
        <version.com.ibm.async.asyncutil>0.1.0</version.com.ibm.async.asyncutil>
        <version.com.microsoft.azure>8.6.6</version.com.microsoft.azure>
        <version.com.nimbus.jose-jwt>9.23</version.com.nimbus.jose-jwt>
        <version.com.squareup.okhttp3>3.14.9</version.com.squareup.okhttp3>
        <version.com.squareup.okio>1.17.5</version.com.squareup.okio>
        <legacy.version.com.sun.activation.jakarta.activation>1.2.2</legacy.version.com.sun.activation.jakarta.activation>
        <legacy.version.com.sun.faces>2.3.17.SP01</legacy.version.com.sun.faces>
        <version.com.sun.faces>4.0.0.SP01</version.com.sun.faces>
        <version.com.sun.istack>4.1.0</version.com.sun.istack>
        <version.com.sun.xml.fastinfoset>1.2.18</version.com.sun.xml.fastinfoset>
        <version.com.sun.xml.messaging.saaj>3.0.0-M2</version.com.sun.xml.messaging.saaj>
        <version.commons-beanutils>1.9.4</version.commons-beanutils>
        <version.commons-codec>1.15</version.commons-codec>
        <version.commons-collections>3.2.2</version.commons-collections>
        <version.commons-digester>1.8.1</version.commons-digester>
        <version.commons-io>2.11.0</version.commons-io>
        <version.dom4j>2.1.3</version.dom4j>
        <version.gnu.getopt>1.0.13</version.gnu.getopt>
        <version.groovy-all>2.4.21</version.groovy-all>
        <version.httpunit>1.7.2</version.httpunit>
        <legacy.version.io.agroal>1.16</legacy.version.io.agroal>
        <version.io.agroal>2.0</version.io.agroal>
        <version.io.grpc>1.38.1</version.io.grpc>
        <version.io.jaegertracing>1.6.0</version.io.jaegertracing>
        <version.io.netty>4.1.77.Final</version.io.netty>
        <version.io.opentelemetry.opentelemetry>1.12.0</version.io.opentelemetry.opentelemetry>
        <version.io.opentracing>0.33.0</version.io.opentracing>
        <version.io.opentracing.concurrent>0.4.0</version.io.opentracing.concurrent>
        <version.io.opentracing.interceptors>0.1.3</version.io.opentracing.interceptors>
        <version.io.opentracing.jaxrs2>1.0.0</version.io.opentracing.jaxrs2>
        <legacy.version.io.opentracing.tracerresolver>0.1.8</legacy.version.io.opentracing.tracerresolver>
        <version.io.opentracing.servlet>0.2.3</version.io.opentracing.servlet>
        <version.io.perfmark>0.23.0</version.io.perfmark>
        <version.io.reactivex.rxjava2>2.2.21</version.io.reactivex.rxjava2>
        <version.io.reactivex.rxjava3>3.1.4</version.io.reactivex.rxjava3>
        <version.io.rest-assured>3.0.6</version.io.rest-assured>
        <version.io.smallrye.open-api>3.0.0-RC3</version.io.smallrye.open-api>
        <legacy.version.io.smallrye.opentracing>2.0.0</legacy.version.io.smallrye.opentracing>
        <version.io.smallrye.reactive-utils>2.6.0</version.io.smallrye.reactive-utils>
        <legacy.version.io.smallrye.smallrye-common>1.12.0</legacy.version.io.smallrye.smallrye-common>
        <version.io.smallrye.smallrye-common>2.0.0-RC3</version.io.smallrye.smallrye-common>
        <legacy.version.io.smallrye.smallrye-config>2.10.1</legacy.version.io.smallrye.smallrye-config>
        <version.io.smallrye.smallrye-config>3.0.0-RC3</version.io.smallrye.smallrye-config>
        <legacy.version.io.smallrye.smallrye-fault-tolerance>5.5.0</legacy.version.io.smallrye.smallrye-fault-tolerance>
        <version.io.smallrye.smallrye-fault-tolerance>6.0.0-RC4</version.io.smallrye.smallrye-fault-tolerance>
        <legacy.version.io.smallrye.smallrye-health>3.2.1</legacy.version.io.smallrye.smallrye-health>
        <version.io.smallrye.smallrye-health>4.0.0-RC2</version.io.smallrye.smallrye-health>
        <legacy.version.io.smallrye.smallrye-jwt>3.1.1</legacy.version.io.smallrye.smallrye-jwt>
        <version.io.smallrye.smallrye-jwt>4.0.0-RC2</version.io.smallrye.smallrye-jwt>
        <legacy.version.io.smallrye.smallrye-metrics>3.0.4</legacy.version.io.smallrye.smallrye-metrics>
        <version.io.smallrye.smallrye-metrics>4.0.0-RC1</version.io.smallrye.smallrye-metrics>
        <version.io.smallrye.smallrye-mutiny>1.6.0</version.io.smallrye.smallrye-mutiny>
        <version.io.smallrye.smallrye-mutiny-vertx>2.23.0</version.io.smallrye.smallrye-mutiny-vertx>
        <version.io.smallrye.smallrye-opentracing>3.0.0-RC1</version.io.smallrye.smallrye-opentracing>
        <version.io.smallrye.smallrye-reactive-messaging>4.0.0.RC1</version.io.smallrye.smallrye-reactive-messaging>
<<<<<<< HEAD
        <legacy.version.io.undertow>2.2.18.Final</legacy.version.io.undertow>
        <version.io.undertow>2.3.0.Alpha1</version.io.undertow>
        <legacy.version.io.undertow.jastow>2.0.11.Final</legacy.version.io.undertow.jastow>
        <version.io.undertow.jastow>2.2.1.Final</version.io.undertow.jastow>
=======
        <legacy.version.io.undertow>2.2.19.Final</legacy.version.io.undertow>
        <version.io.undertow>2.3.0.Alpha2</version.io.undertow>
        <legacy.version.io.undertow.jastow>2.0.10.Final</legacy.version.io.undertow.jastow>
        <version.io.undertow.jastow>2.2.2.Final</version.io.undertow.jastow>
>>>>>>> 7ffd588b
        <version.io.vertx.vertx>4.3.1</version.io.vertx.vertx>
        <version.io.vertx.vertx-kafka-client>${version.io.vertx.vertx}</version.io.vertx.vertx-kafka-client>
        <version.jakarta.activation.jakarta.activation-api>2.1.0</version.jakarta.activation.jakarta.activation-api>
        <version.jakarta.annotation.jakarta-annotation-api>2.1.1</version.jakarta.annotation.jakarta-annotation-api>
        <version.jakarta.authentication.jakarta-authentication-api>3.0.0</version.jakarta.authentication.jakarta-authentication-api>
        <version.jakarta.authorization.jakarta-authorization-api>2.1.0</version.jakarta.authorization.jakarta-authorization-api>
        <version.jakarta.batch.jakarta.batch-api>2.1.1</version.jakarta.batch.jakarta.batch-api>
        <version.jakarta.ejb.jakarta-ejb-api>4.0.1</version.jakarta.ejb.jakarta-ejb-api>
        <version.jakarta.el.jakarta-el-api>5.0.0</version.jakarta.el.jakarta-el-api>
        <version.jakarta.enterprise.concurrent.jakarta-enterprise.concurrent-api>3.0.0</version.jakarta.enterprise.concurrent.jakarta-enterprise.concurrent-api>
        <legacy.version.jakarta.enterprise>2.0.2</legacy.version.jakarta.enterprise>
        <version.jakarta.enterprise>4.0.0</version.jakarta.enterprise>
        <version.jakarta.faces.jakarta-faces-api>4.0.1</version.jakarta.faces.jakarta-faces-api>
        <legacy.version.jakarta.inject.jakarta.inject-api>1.0.5</legacy.version.jakarta.inject.jakarta.inject-api>
        <version.jakarta.inject.jakarta.inject-api>2.0.1</version.jakarta.inject.jakarta.inject-api>
        <version.jakarta.interceptor.jakarta-interceptors-api>2.1.0</version.jakarta.interceptor.jakarta-interceptors-api>
        <version.jakarta.jms.jakarta-jms-api>3.1.0</version.jakarta.jms.jakarta-jms-api>
        <version.jakarta.json.bind.api>3.0.0</version.jakarta.json.bind.api>
        <version.jakarta.json.jakarta-json-api>2.1.0</version.jakarta.json.jakarta-json-api>
        <legacy.version.jakarta.json.jakarta-json-api>1.1.6</legacy.version.jakarta.json.jakarta-json-api>
        <legacy.version.jakarta.jws.jakarta.jws-api>2.1.0</legacy.version.jakarta.jws.jakarta.jws-api>
        <legacy.version.jakarta.mail>1.6.7</legacy.version.jakarta.mail>
        <version.jakarta.mail-api>2.1.0</version.jakarta.mail-api>
        <legacy.version.jakarta.persistence>2.2.3</legacy.version.jakarta.persistence>
        <version.jakarta.persistence>3.1.0</version.jakarta.persistence>
        <version.jakarta.resource.jakarta-resource-api>2.1.0</version.jakarta.resource.jakarta-resource-api>
        <version.jakarta.security.enterprise>3.0.0</version.jakarta.security.enterprise>
        <version.jakarta.servlet.jakarta-servlet-api>6.0.0</version.jakarta.servlet.jakarta-servlet-api>
        <version.jakarta.servlet.jsp.jakarta-servlet-jsp-api>3.1.0</version.jakarta.servlet.jsp.jakarta-servlet-jsp-api>
        <version.jakarta.servlet.jsp.jstl.jakarta-servlet-jsp-jstl-api>3.0.0</version.jakarta.servlet.jsp.jstl.jakarta-servlet-jsp-jstl-api>
        <legacy.version.jakarta.transaction>2.0.0</legacy.version.jakarta.transaction>
        <version.jakarta.transaction.jakarta-transaction-api>2.0.0</version.jakarta.transaction.jakarta-transaction-api>
        <version.jakarta.validation>2.0.2</version.jakarta.validation>
        <version.jakarta.validation.jakarta-validation-api>3.0.2</version.jakarta.validation.jakarta-validation-api>
        <version.jakarta.websocket.jakarta-websocket-api>2.1.0-jbossorg-2</version.jakarta.websocket.jakarta-websocket-api>
        <version.jakarta.ws.rs.jakarta-ws-rs-api>3.1.0</version.jakarta.ws.rs.jakarta-ws-rs-api>
        <version.jakarta.xml.bind.jakarta-xml-bind-api>4.0.0</version.jakarta.xml.bind.jakarta-xml-bind-api>
        <version.javax.jws.jsr181-api>1.0-MR1</version.javax.jws.jsr181-api>
        <version.jaxen>1.1.6</version.jaxen>
        <version.jboss.jaxbintros>2.0.0</version.jboss.jaxbintros>
        <version.joda-time>2.10.14</version.joda-time>
        <version.jsoup>1.14.2</version.jsoup>
        <version.net.jcip>1.0</version.net.jcip>
        <version.net.shibboleth.utilities.java-support>8.0.0</version.net.shibboleth.utilities.java-support>
        <version.org.apache.activemq.artemis>2.23.1</version.org.apache.activemq.artemis>
        <version.org.apache.activemq.artemis.native>1.0.2</version.org.apache.activemq.artemis.native>
        <version.org.apache.avro>1.11.0</version.org.apache.avro>
        <version.org.apache.cxf>3.5.2-jbossorg-2</version.org.apache.cxf>
        <version.org.apache.cxf.xjcplugins>4.0.0</version.org.apache.cxf.xjcplugins>
        <version.org.apache.ds>2.0.0.AM26</version.org.apache.ds>
        <version.org.apache.httpcomponents.httpasyncclient>4.1.5</version.org.apache.httpcomponents.httpasyncclient>
        <version.org.apache.james.apache-mime4j>0.8.7</version.org.apache.james.apache-mime4j>
        <version.org.apache.jstl>1.2.6-RC1</version.org.apache.jstl>
        <version.org.apache.kafka>3.1.0</version.org.apache.kafka>
        <version.org.apache.lucene>8.11.1</version.org.apache.lucene>
        <legacy.version.org.apache.myfaces.core>2.3.9</legacy.version.org.apache.myfaces.core>
        <version.org.apache.myfaces.core>3.0.1</version.org.apache.myfaces.core>
        <version.org.apache.neethi>3.1.1</version.org.apache.neethi>
        <version.org.apache.openjpa>3.1.2</version.org.apache.openjpa>
        <version.org.apache.qpid.proton>0.33.10</version.org.apache.qpid.proton>
        <version.org.apache.santuario>3.0.0</version.org.apache.santuario>
        <version.org.apache.thrift>0.14.1</version.org.apache.thrift>
        <version.org.apache.velocity>2.3</version.org.apache.velocity>
        <version.org.apache.wss4j>2.4.1-jbossorg-1</version.org.apache.wss4j>
        <version.org.apache.ws.xmlschema>2.3.0</version.org.apache.ws.xmlschema>
        <version.org.apache.xalan>2.7.1.jbossorg-5</version.org.apache.xalan>
        <version.org.apache.xerces>2.12.0.SP04</version.org.apache.xerces>
        <version.org.awaitility.awaitility>4.0.2</version.org.awaitility.awaitility>
        <version.org.bitbucket.jose4j>0.7.11</version.org.bitbucket.jose4j>
        <version.org.bytebuddy>1.12.9</version.org.bytebuddy>
        <version.org.cryptacular>1.2.5</version.org.cryptacular>
        <version.org.codehaus.woodstox.stax2-api>4.2.1</version.org.codehaus.woodstox.stax2-api>
        <version.org.codehaus.woodstox.woodstox-core>6.2.8</version.org.codehaus.woodstox.woodstox-core>
        <version.org.eclipse.angus.angus-activation>1.0.0</version.org.eclipse.angus.angus-activation>
        <version.org.eclipse.angus.angus-mail>1.0.0</version.org.eclipse.angus.angus-mail>
        <version.org.eclipse.jdt>3.26.0</version.org.eclipse.jdt>
        <!-- Required by the Wiremock used in the MicroProfile REST Client TCK -->
        <version.org.eclipse.jetty>9.2.30.v20200428</version.org.eclipse.jetty>
        <version.org.eclipse.microprofile>4.1</version.org.eclipse.microprofile>
        <legacy.version.org.eclipse.microprofile.config.api>2.0</legacy.version.org.eclipse.microprofile.config.api>
        <version.org.eclipse.microprofile.config.api>3.0</version.org.eclipse.microprofile.config.api>
        <legacy.version.org.eclipse.microprofile.fault-tolerance.api>3.0</legacy.version.org.eclipse.microprofile.fault-tolerance.api>
        <version.org.eclipse.microprofile.fault-tolerance.api>4.0</version.org.eclipse.microprofile.fault-tolerance.api>
        <version.org.eclipse.microprofile.fault-tolerance.tck>${version.org.eclipse.microprofile.fault-tolerance.api}</version.org.eclipse.microprofile.fault-tolerance.tck>
        <legacy.version.org.eclipse.microprofile.health.api>3.1</legacy.version.org.eclipse.microprofile.health.api>
        <version.org.eclipse.microprofile.health.api>4.0</version.org.eclipse.microprofile.health.api>
        <legacy.version.org.eclipse.microprofile.jwt.api>1.2.1</legacy.version.org.eclipse.microprofile.jwt.api>
        <version.org.eclipse.microprofile.jwt.api>2.0</version.org.eclipse.microprofile.jwt.api>
        <legacy.version.org.eclipse.microprofile.metrics.api>3.0</legacy.version.org.eclipse.microprofile.metrics.api>
        <version.org.eclipse.microprofile.metrics.api>4.0</version.org.eclipse.microprofile.metrics.api>
        <version.org.eclipse.microprofile.openapi>3.0</version.org.eclipse.microprofile.openapi>
        <legacy.version.org.eclipse.microprofile.opentracing>2.0</legacy.version.org.eclipse.microprofile.opentracing>
        <version.org.eclipse.microprofile.opentracing>3.0</version.org.eclipse.microprofile.opentracing>
        <legacy.version.org.eclipse.microprofile.reactive-messaging.api>2.0.1</legacy.version.org.eclipse.microprofile.reactive-messaging.api>
        <version.org.eclipse.microprofile.reactive-messaging.api>3.0-RC2</version.org.eclipse.microprofile.reactive-messaging.api>
        <legacy.version.org.eclipse.microprofile.reactive-streams-operators.api>2.0</legacy.version.org.eclipse.microprofile.reactive-streams-operators.api>
        <version.org.eclipse.microprofile.reactive-streams-operators.api>3.0-RC1</version.org.eclipse.microprofile.reactive-streams-operators.api>
        <legacy.version.org.eclipse.microprofile.rest.client.api>2.0</legacy.version.org.eclipse.microprofile.rest.client.api>
        <version.org.eclipse.microprofile.rest.client.api>3.0</version.org.eclipse.microprofile.rest.client.api>
        <version.org.eclipse.parsson>1.1.0</version.org.eclipse.parsson>
        <version.org.eclipse.yasson>3.0.0</version.org.eclipse.yasson>
        <legacy.version.org.eclipselink.version>2.7.10</legacy.version.org.eclipselink.version>
        <version.org.eclipselink.version>3.0.2</version.org.eclipselink.version>
        <version.org.glassfish.expressly>5.0.0-M2</version.org.glassfish.expressly>
        <legacy.version.org.glassfish.jakarta.el>3.0.3.jbossorg-4</legacy.version.org.glassfish.jakarta.el>
        <version.org.glassfish.jakarta.el>5.0.0-M1</version.org.glassfish.jakarta.el>
        <legacy.version.org.glassfish.jakarta.enterprise.concurrent>1.1.1</legacy.version.org.glassfish.jakarta.enterprise.concurrent>
        <version.org.glassfish.jakarta.enterprise.concurrent>3.0.0</version.org.glassfish.jakarta.enterprise.concurrent>
        <legacy.version.org.glassfish.jakarta.json>1.1.6</legacy.version.org.glassfish.jakarta.json>
        <!-- WFLY-14723 For XJC we use a jbossorg variant in WF. Use the version expression from the root
         pom here so we detect if the base version changes there and we didn't do a -jbossorg of that version -->
        <version.org.glassfish.jaxb>4.0.0</version.org.glassfish.jaxb>
        <version.org.glassfish.jaxb.jaxb-xjc>${version.org.glassfish.jaxb}</version.org.glassfish.jaxb.jaxb-xjc>
        <version.org.glassfish.soteria>3.0.0</version.org.glassfish.soteria>
        <version.org.glassfish.web.jakarta.servlet.jsp.jstl>3.0.0</version.org.glassfish.web.jakarta.servlet.jsp.jstl>
        <version.org.hamcrest>1.3</version.org.hamcrest>
        <version.org.hamcrest.java-hamcrest>2.0.0.0</version.org.hamcrest.java-hamcrest>
        <legacy.version.org.hibernate>5.3.27.Final</legacy.version.org.hibernate>
        <version.org.hibernate>6.0.2.Final</version.org.hibernate>
        <legacy.version.org.hibernate.commons.annotations>5.0.5.Final</legacy.version.org.hibernate.commons.annotations>
        <version.org.hibernate.commons.annotations>6.0.1.Final</version.org.hibernate.commons.annotations>
        <version.org.hibernate.search>6.1.5.Final</version.org.hibernate.search>
        <legacy.version.org.hibernate.validator>6.0.23.Final</legacy.version.org.hibernate.validator>
        <version.org.hibernate.validator>8.0.0.CR3</version.org.hibernate.validator>
        <version.org.hornetq>2.4.9.Final</version.org.hornetq>
        <version.org.infinispan>13.0.10.Final</version.org.infinispan>
        <version.org.infinispan.protostream>4.4.3.Final</version.org.infinispan.protostream>
        <version.org.jasypt>1.9.3</version.org.jasypt>
        <version.org.javassist>3.27.0-GA</version.org.javassist>
        <legacy.version.org.jberet>1.3.12.Final</legacy.version.org.jberet>
        <version.org.jberet>2.1.1.Final</version.org.jberet>
        <version.org.jboss.activemq.artemis.integration>1.0.6</version.org.jboss.activemq.artemis.integration>
        <version.org.jboss.arquillian.core>1.7.0.Alpha10</version.org.jboss.arquillian.core>
        <version.org.jboss.common.jboss-common-beans>2.0.1.Final</version.org.jboss.common.jboss-common-beans>
        <version.org.jboss.ejb-client>4.0.45.Final</version.org.jboss.ejb-client>
        <version.org.jboss.ejb-client-legacy>3.0.3.Final</version.org.jboss.ejb-client-legacy>
        <version.org.jboss.ejb3.ext-api>2.3.0.Final</version.org.jboss.ejb3.ext-api>
        <version.org.jboss.genericjms>2.0.10.Final</version.org.jboss.genericjms>
        <version.org.jboss.hal.console>3.6.2.Final</version.org.jboss.hal.console>
        <version.org.jboss.iiop-client>1.0.2.Final</version.org.jboss.iiop-client>
        <version.org.jboss.invocation>1.7.0.Final</version.org.jboss.invocation>
        <version.org.jboss.ironjacamar>1.5.7.Final</version.org.jboss.ironjacamar>
        <version.org.jboss.jboss-transaction-spi>7.6.1.Final</version.org.jboss.jboss-transaction-spi>
        <!-- Only used for testing -->
        <version.org.jboss.logmanager.commons-logging-jboss-logmanager>1.0.3.Final</version.org.jboss.logmanager.commons-logging-jboss-logmanager>
        <version.org.jboss.metadata>15.1.0.Alpha2</version.org.jboss.metadata>
        <version.org.jboss.mod_cluster>2.0.1.Final</version.org.jboss.mod_cluster>
        <version.org.jboss.narayana>5.13.0.Final</version.org.jboss.narayana>
        <version.org.jboss.openjdk-orb>8.1.9.Final</version.org.jboss.openjdk-orb>
        <legacy.version.org.jboss.resteasy>4.7.4.Final</legacy.version.org.jboss.resteasy>
        <version.org.jboss.resteasy>6.1.0.Final</version.org.jboss.resteasy>
        <version.org.jboss.resteasy.microprofile>2.0.0.Beta1</version.org.jboss.resteasy.microprofile>
        <version.org.jboss.resteasy.spring>3.0.0.Alpha3</version.org.jboss.resteasy.spring>
        <version.org.jboss.seam.int>7.0.0.GA</version.org.jboss.seam.int>
        <!-- only needed here until wildfly-arquillian has this version properly synced with arquillian itslef  -->
        <version.org.jboss.shrinkwrap.descriptors>2.0.0</version.org.jboss.shrinkwrap.descriptors>
        <version.org.jboss.shrinkwrap.shrinkwrap>1.2.6</version.org.jboss.shrinkwrap.shrinkwrap>
        <!-- Include the artifactId for org.jboss.spec project versions because artifactId contains the API spec version -->
        <version.org.jboss.spec.jakarta.el.jboss-el-api_5.0_spec>4.0.0.CR1</version.org.jboss.spec.jakarta.el.jboss-el-api_5.0_spec>
        <version.org.jboss.spec.jakarta.xml.soap.saaj-api_3.0_spec>1.0.0.Final</version.org.jboss.spec.jakarta.xml.soap.saaj-api_3.0_spec>
        <version.org.jboss.spec.jakarta.xml.ws.api_4.0_spec>1.0.0.Final</version.org.jboss.spec.jakarta.xml.ws.api_4.0_spec>
        <version.org.jboss.spec.javax.annotation.jboss-annotations-api_1.3_spec>2.0.1.Final</version.org.jboss.spec.javax.annotation.jboss-annotations-api_1.3_spec>
        <version.org.jboss.spec.javax.batch.jboss-batch-api_1.0_spec>2.0.0.Final</version.org.jboss.spec.javax.batch.jboss-batch-api_1.0_spec>
        <version.org.jboss.spec.javax.ejb.jboss-ejb-api_3.2_spec>2.0.0.Final</version.org.jboss.spec.javax.ejb.jboss-ejb-api_3.2_spec>
        <version.org.jboss.spec.javax.el.jboss-el-api_3.0_spec>2.0.0.Final</version.org.jboss.spec.javax.el.jboss-el-api_3.0_spec>
        <version.org.jboss.spec.javax.enterprise.concurrent.jboss-concurrency-api_1.0_spec>2.0.0.Final</version.org.jboss.spec.javax.enterprise.concurrent.jboss-concurrency-api_1.0_spec>
        <version.org.jboss.spec.javax.interceptor.jboss-interceptors-api_1.2_spec>2.0.0.Final</version.org.jboss.spec.javax.interceptor.jboss-interceptors-api_1.2_spec>
        <version.org.jboss.spec.javax.faces.jboss-jsf-api_2.3_spec>3.1.0.SP02</version.org.jboss.spec.javax.faces.jboss-jsf-api_2.3_spec>
        <legacy.version.org.jboss.spec.javax.interceptor.jboss-interceptors-api_1.2_spec>2.0.0.Final</legacy.version.org.jboss.spec.javax.interceptor.jboss-interceptors-api_1.2_spec>
        <version.org.jboss.spec.javax.jms.jboss-jms-api_2.0_spec>2.0.0.Final</version.org.jboss.spec.javax.jms.jboss-jms-api_2.0_spec>
        <version.org.jboss.spec.javax.management.j2ee.jboss-j2eemgmt-api_1.1_spec>2.0.0.Final</version.org.jboss.spec.javax.management.j2ee.jboss-j2eemgmt-api_1.1_spec>
        <version.org.jboss.spec.javax.resource.jboss-connector-api_1.7_spec>2.0.0.Final</version.org.jboss.spec.javax.resource.jboss-connector-api_1.7_spec>
        <legacy.version.org.jboss.spec.javax.security.jacc.jboss-jacc-api_1.5_spec>2.0.0.Final</legacy.version.org.jboss.spec.javax.security.jacc.jboss-jacc-api_1.5_spec>
        <legacy.version.org.jboss.spec.javax.security.auth.message.jboss-jaspi-api_1.1_spec>2.0.1.Final</legacy.version.org.jboss.spec.javax.security.auth.message.jboss-jaspi-api_1.1_spec>
        <version.org.jboss.spec.javax.servlet.jboss-servlet-api_4.0_spec>2.0.0.Final</version.org.jboss.spec.javax.servlet.jboss-servlet-api_4.0_spec>
        <version.org.jboss.spec.javax.servlet.jsp.jboss-jsp-api_2.3_spec>2.0.0.Final</version.org.jboss.spec.javax.servlet.jsp.jboss-jsp-api_2.3_spec>
        <version.org.jboss.spec.javax.transaction.jboss-transaction-api_1.3_spec>2.0.0.Final</version.org.jboss.spec.javax.transaction.jboss-transaction-api_1.3_spec>
        <version.org.jboss.spec.javax.websockets>2.0.0.Final</version.org.jboss.spec.javax.websockets>
        <version.org.jboss.spec.javax.ws.jboss-jaxrs-api_2.1_spec>2.0.2.Final</version.org.jboss.spec.javax.ws.jboss-jaxrs-api_2.1_spec>
        <version.org.jboss.spec.javax.xml.bind.jboss-jaxb-api_2.3_spec>2.0.1.Final</version.org.jboss.spec.javax.xml.bind.jboss-jaxb-api_2.3_spec>
        <version.org.jboss.spec.javax.xml.rpc.jboss-jaxrpc-api_1.1_spec>2.0.0.Final</version.org.jboss.spec.javax.xml.rpc.jboss-jaxrpc-api_1.1_spec>
        <version.org.jboss.spec.javax.xml.soap.jboss-saaj-api_1.4_spec>1.0.2.Final</version.org.jboss.spec.javax.xml.soap.jboss-saaj-api_1.4_spec>
        <version.org.jboss.spec.javax.xml.ws.jboss-jaxws-api_2.3_spec>2.0.0.Final</version.org.jboss.spec.javax.xml.ws.jboss-jaxws-api_2.3_spec>
        <legacy.version.org.jboss.weld.weld>3.1.9.Final</legacy.version.org.jboss.weld.weld>
        <version.org.jboss.weld.weld>5.0.1.Final</version.org.jboss.weld.weld>
        <legacy.version.org.jboss.weld.weld-api>3.1.SP4</legacy.version.org.jboss.weld.weld-api>
        <version.org.jboss.weld.weld-api>5.0.SP2</version.org.jboss.weld.weld-api>
        <legacy.version.org.jboss.ws.api>1.1.2.Final</legacy.version.org.jboss.ws.api>
        <version.org.jboss.ws.api>2.0.0.Final</version.org.jboss.ws.api>
        <legacy.version.org.jboss.ws.common>3.3.3.Final</legacy.version.org.jboss.ws.common>
        <version.org.jboss.ws.common>4.0.0.Final</version.org.jboss.ws.common>
        <version.org.jboss.ws.common.tools>1.4.0.Final</version.org.jboss.ws.common.tools>
        <version.org.jboss.ws.cxf>6.0.0.Final</version.org.jboss.ws.cxf>
        <version.org.jboss.ws.jaxws-undertow-httpspi>2.0.0.Final</version.org.jboss.ws.jaxws-undertow-httpspi>
        <legacy.version.org.jboss.ws.spi>3.4.0.Final</legacy.version.org.jboss.ws.spi>
        <version.org.jboss.ws.spi>4.1.0.Final</version.org.jboss.ws.spi>
        <version.org.jboss.xnio.netty.netty-xnio-transport>0.1.9.Final</version.org.jboss.xnio.netty.netty-xnio-transport>
        <version.org.jctools.jctools-core>2.1.2</version.org.jctools.jctools-core>
        <version.org.jgroups>4.2.21.Final</version.org.jgroups>
        <version.org.jgroups.azure>1.3.1.Final</version.org.jgroups.azure>
        <version.org.jgroups.kubernetes>1.0.16.Final</version.org.jgroups.kubernetes>
        <version.org.jipijapa>1.0.1.Final</version.org.jipijapa>
        <version.org.jvnet.staxex>2.0.1</version.org.jvnet.staxex>
        <version.org.keycloak>18.0.2</version.org.keycloak>
        <version.org.kohsuke.metainf-services>1.8</version.org.kohsuke.metainf-services>
        <version.org.opensaml.opensaml>4.2.0</version.org.opensaml.opensaml>
        <version.org.ow2.asm>9.3</version.org.ow2.asm>
        <version.org.reactivestreams>1.0.3</version.org.reactivestreams>
        <version.org.syslog4j>0.9.30</version.org.syslog4j>
        <!-- Test dependency -->
        <version.org.keycloak.keycloak-saml-wildfly-subsystem>18.0.2</version.org.keycloak.keycloak-saml-wildfly-subsystem>
        <version.org.springframework.kafka>2.8.2</version.org.springframework.kafka>
        <version.org.testcontainers>1.16.0</version.org.testcontainers>
        <version.org.testng>7.4.0</version.org.testng>
        <version.org.wildfly.arquillian>5.0.0.Alpha3</version.org.wildfly.arquillian>
        <version.org.wildfly.core>19.0.0.Beta15</version.org.wildfly.core>
        <version.org.wildfly.extras.creaper>1.6.2</version.org.wildfly.extras.creaper>
        <version.org.wildfly.http-client>1.1.13.Final</version.org.wildfly.http-client>
        <version.org.wildfly.naming-client>1.0.15.Final</version.org.wildfly.naming-client>
        <legacy.version.org.wildfly.security.elytron>1.19.0.Final</legacy.version.org.wildfly.security.elytron>
        <version.org.wildfly.security.elytron>2.0.0.Beta2</version.org.wildfly.security.elytron>
        <legacy.version.org.wildfly.security.elytron-mp>1.19.0.Final</legacy.version.org.wildfly.security.elytron-mp>
        <version.org.wildfly.security.elytron-mp>2.0.0.Beta3</version.org.wildfly.security.elytron-mp>
        <legacy.version.org.wildfly.security.elytron-web>1.10.1.Final</legacy.version.org.wildfly.security.elytron-web>
        <version.org.wildfly.security.elytron-web>3.0.0.Beta1</version.org.wildfly.security.elytron-web>
        <version.org.wildfly.security.jakarta.elytron-ee>3.0.0.Beta2</version.org.wildfly.security.jakarta.elytron-ee>
        <version.org.wildfly.transaction.client>2.0.1.Final</version.org.wildfly.transaction.client>
        <version.rhino.js>1.7R2</version.rhino.js>
        <version.sun.jaxb>${version.org.glassfish.jaxb}</version.sun.jaxb>
        <version.wsdl4j>1.6.3</version.wsdl4j>
        <version.xml-resolver>1.2</version.xml-resolver>
        <version.xom>1.3.7</version.xom>


        <!-- 
            WildFly Preview version properties.
            Property names should be in the form 'preview.version.xxx'. 
        -->

        <!-- currently none-->

    </properties>

    <dependencyManagement>
        <dependencies>

            <!-- Import the core parent to get all the managed dependencies from core -->
            <dependency>
                <groupId>org.wildfly.core</groupId>
                <artifactId>wildfly-core-parent</artifactId>
                <version>${version.org.wildfly.core}</version>
                <type>pom</type>
                <scope>import</scope>
            </dependency>

            <!-- Keep sorted -->

            <dependency>
                <groupId>${ee.maven.groupId}</groupId>
                <artifactId>wildfly-common-ee-dependency-management</artifactId>
                <version>${ee.maven.version}</version>
                <type>pom</type>
            </dependency>

            <dependency>
                <groupId>${ee.maven.groupId}</groupId>
                <artifactId>wildfly-common-expansion-dependency-management</artifactId>
                <version>${ee.maven.version}</version>
                <type>pom</type>
            </dependency>

            <dependency>
                <groupId>${ee.maven.groupId}</groupId>
                <artifactId>wildfly-ee-build</artifactId>
                <version>${ee.maven.version}</version>
                <type>pom</type>
            </dependency>

            <dependency>
                <groupId>${ee.maven.groupId}</groupId>
                <artifactId>wildfly-ee-dist</artifactId>
                <version>${ee.maven.version}</version>
                <type>pom</type>
            </dependency>

            <dependency>
                <groupId>${ee.maven.groupId}</groupId>
                <artifactId>wildfly-ee-feature-pack-common</artifactId>
                <version>${ee.maven.version}</version>
                <type>pom</type>
            </dependency>

            <dependency>
                <groupId>${ee.maven.groupId}</groupId>
                <artifactId>wildfly-ee-feature-pack-common</artifactId>
                <version>${ee.maven.version}</version>
                <type>zip</type>
            </dependency>

            <dependency>
                <groupId>${ee.maven.groupId}</groupId>
                <artifactId>wildfly-ee-feature-pack-ee-10-api</artifactId>
                <version>${ee.maven.version}</version>
                <type>pom</type>
            </dependency>

            <dependency>
                <groupId>${ee.maven.groupId}</groupId>
                <artifactId>wildfly-ee-feature-pack-ee-10-api</artifactId>
                <version>${ee.maven.version}</version>
                <type>zip</type>
            </dependency>

            <dependency>
                <groupId>${ee.maven.groupId}</groupId>
                <artifactId>wildfly-ee-feature-pack-galleon-common</artifactId>
                <version>${ee.maven.version}</version>
                <type>pom</type>
            </dependency>

            <dependency>
                <groupId>${ee.maven.groupId}</groupId>
                <artifactId>wildfly-ee-feature-pack-galleon-common</artifactId>
                <version>${ee.maven.version}</version>
                <type>zip</type>
            </dependency>

            <dependency>
                <groupId>${ee.maven.groupId}</groupId>
                <artifactId>wildfly-ee-feature-pack-galleon-content</artifactId>
                <version>${ee.maven.version}</version>
                <type>pom</type>
            </dependency>

            <dependency>
                <groupId>${ee.maven.groupId}</groupId>
                <artifactId>wildfly-ee-feature-pack-galleon-content</artifactId>
                <version>${ee.maven.version}</version>
                <type>zip</type>
            </dependency>

            <dependency>
                <groupId>${ee.maven.groupId}</groupId>
                <artifactId>wildfly-ee-feature-pack-pruned</artifactId>
                <version>${ee.maven.version}</version>
                <type>pom</type>
            </dependency>

            <dependency>
                <groupId>${ee.maven.groupId}</groupId>
                <artifactId>wildfly-ee-feature-pack-pruned</artifactId>
                <version>${ee.maven.version}</version>
                <type>zip</type>
            </dependency>

            <dependency>
                <groupId>${ee.maven.groupId}</groupId>
                <artifactId>wildfly-ee-galleon-pack</artifactId>
                <version>${ee.maven.version}</version>
                <type>pom</type>
            </dependency>

            <dependency>
                <groupId>${ee.maven.groupId}</groupId>
                <artifactId>wildfly-ee-galleon-pack</artifactId>
                <version>${ee.maven.version}</version>
                <type>zip</type>
            </dependency>

            <dependency>
                <groupId>${ee.maven.groupId}</groupId>
                <artifactId>wildfly-feature-pack</artifactId>
                <version>${ee.maven.version}</version>
                <type>pom</type>
            </dependency>

            <dependency>
                <groupId>${ee.maven.groupId}</groupId>
                <artifactId>wildfly-feature-pack</artifactId>
                <version>${ee.maven.version}</version>
                <type>zip</type>
            </dependency>

            <dependency>
                <groupId>${ee.maven.groupId}</groupId>
                <artifactId>wildfly-legacy-ee-bom</artifactId>
                <version>${ee.maven.version}</version>
                <type>pom</type>
            </dependency>

            <dependency>
                <groupId>${ee.maven.groupId}</groupId>
                <artifactId>wildfly-preview-build</artifactId>
                <version>${ee.maven.version}</version>
                <type>pom</type>
            </dependency>

            <dependency>
                <groupId>${ee.maven.groupId}</groupId>
                <artifactId>wildfly-preview-dist</artifactId>
                <version>${ee.maven.version}</version>
                <type>pom</type>
            </dependency>

            <dependency>
                <groupId>${ee.maven.groupId}</groupId>
                <artifactId>wildfly-preview-ee-bom</artifactId>
                <version>${ee.maven.version}</version>
                <type>pom</type>
            </dependency>

            <dependency>
                <groupId>${ee.maven.groupId}</groupId>
                <artifactId>wildfly-preview-expansion-bom</artifactId>
                <version>${ee.maven.version}</version>
                <type>pom</type>
            </dependency>

            <dependency>
                <groupId>${ee.maven.groupId}</groupId>
                <artifactId>wildfly-preview-feature-pack</artifactId>
                <version>${ee.maven.version}</version>
                <type>pom</type>
            </dependency>

            <dependency>
                <groupId>${ee.maven.groupId}</groupId>
                <artifactId>wildfly-preview-feature-pack</artifactId>
                <version>${ee.maven.version}</version>
                <type>zip</type>
            </dependency>

            <dependency>
                <groupId>${ee.maven.groupId}</groupId>
                <artifactId>wildfly-preview-feature-pack-common</artifactId>
                <version>${ee.maven.version}</version>
                <type>pom</type>
            </dependency>

            <dependency>
                <groupId>${ee.maven.groupId}</groupId>
                <artifactId>wildfly-preview-feature-pack-common</artifactId>
                <version>${ee.maven.version}</version>
                <type>zip</type>
            </dependency>

            <dependency>
                <groupId>${ee.maven.groupId}</groupId>
                <artifactId>wildfly-preview-feature-pack-common-microprofile</artifactId>
                <version>${ee.maven.version}</version>
                <type>pom</type>
            </dependency>

            <dependency>
                <groupId>${ee.maven.groupId}</groupId>
                <artifactId>wildfly-preview-feature-pack-common-microprofile</artifactId>
                <version>${ee.maven.version}</version>
                <type>zip</type>
            </dependency>

            <dependency>
                <groupId>${ee.maven.groupId}</groupId>
                <artifactId>wildfly-preview-feature-pack-content</artifactId>
                <version>${ee.maven.version}</version>
                <type>pom</type>
            </dependency>

            <dependency>
                <groupId>${ee.maven.groupId}</groupId>
                <artifactId>wildfly-preview-feature-pack-content</artifactId>
                <version>${ee.maven.version}</version>
                <type>zip</type>
            </dependency>

            <dependency>
                <groupId>${ee.maven.groupId}</groupId>
                <artifactId>wildfly-preview-feature-pack-content-microprofile</artifactId>
                <version>${ee.maven.version}</version>
                <type>pom</type>
            </dependency>

            <dependency>
                <groupId>${ee.maven.groupId}</groupId>
                <artifactId>wildfly-preview-feature-pack-content-microprofile</artifactId>
                <version>${ee.maven.version}</version>
                <type>zip</type>
            </dependency>

            <dependency>
                <groupId>${ee.maven.groupId}</groupId>
                <artifactId>wildfly-servlet-feature-pack-common</artifactId>
                <version>${ee.maven.version}</version>
                <type>pom</type>
            </dependency>

            <dependency>
                <groupId>${ee.maven.groupId}</groupId>
                <artifactId>wildfly-servlet-feature-pack-common</artifactId>
                <version>${ee.maven.version}</version>
                <type>zip</type>
            </dependency>

            <dependency>
                <groupId>${ee.maven.groupId}</groupId>
                <artifactId>wildfly-servlet-feature-pack-galleon-common</artifactId>
                <version>${ee.maven.version}</version>
                <type>pom</type>
            </dependency>

            <dependency>
                <groupId>${ee.maven.groupId}</groupId>
                <artifactId>wildfly-servlet-feature-pack-galleon-common</artifactId>
                <version>${ee.maven.version}</version>
                <type>zip</type>
            </dependency>

            <dependency>
                <groupId>${ee.maven.groupId}</groupId>
                <artifactId>wildfly-servlet-feature-pack-galleon-legacy</artifactId>
                <version>${ee.maven.version}</version>
                <type>pom</type>
            </dependency>

            <dependency>
                <groupId>${ee.maven.groupId}</groupId>
                <artifactId>wildfly-servlet-feature-pack-galleon-legacy</artifactId>
                <version>${ee.maven.version}</version>
                <type>zip</type>
            </dependency>

            <dependency>
                <groupId>${ee.maven.groupId}</groupId>
                <artifactId>wildfly-standard-ee-bom</artifactId>
                <version>${ee.maven.version}</version>
                <type>pom</type>
            </dependency>

            <dependency>
                <groupId>${ee.maven.groupId}</groupId>
                <artifactId>wildfly-standard-expansion-bom</artifactId>
                <version>${ee.maven.version}</version>
                <type>pom</type>
            </dependency>

            <dependency>
                <groupId>${ee.maven.groupId}</groupId>
                <artifactId>wildfly-testsuite-shared</artifactId>
                <version>${ee.maven.version}</version>
                <scope>test</scope>
            </dependency>

            <dependency>
                <groupId>${ee.maven.groupId}</groupId>
                <artifactId>wildfly-testsuite-shared-jakarta</artifactId>
                <version>${ee.maven.version}</version>
                <scope>test</scope>
                <exclusions>
                    <exclusion>
                        <groupId>*</groupId>
                        <artifactId>*</artifactId>
                    </exclusion>
                </exclusions>
            </dependency>

            <dependency>
                <groupId>${full.maven.groupId}</groupId>
                <artifactId>wildfly-build</artifactId>
                <version>${full.maven.version}</version>
                <type>pom</type>
            </dependency>

            <dependency>
                <groupId>${full.maven.groupId}</groupId>
                <artifactId>wildfly-dist</artifactId>
                <version>${full.maven.version}</version>
                <type>pom</type>
            </dependency>

            <dependency>
                <groupId>${full.maven.groupId}</groupId>
                <artifactId>wildfly-feature-pack-galleon-content</artifactId>
                <version>${full.maven.version}</version>
                <type>pom</type>
            </dependency>

            <dependency>
                <groupId>${full.maven.groupId}</groupId>
                <artifactId>wildfly-feature-pack-galleon-content</artifactId>
                <version>${full.maven.version}</version>
                <type>zip/</type>
            </dependency>

            <dependency>
                <groupId>${full.maven.groupId}</groupId>
                <artifactId>wildfly-galleon-pack</artifactId>
                <version>${full.maven.version}</version>
                <type>pom</type>
            </dependency>

            <dependency>
                <groupId>${full.maven.groupId}</groupId>
                <artifactId>wildfly-galleon-pack</artifactId>
                <version>${full.maven.version}</version>
                <type>zip</type>
            </dependency>

            <dependency>
                <groupId>${full.maven.groupId}</groupId>
                <artifactId>wildfly-legacy-expansion-bom</artifactId>
                <version>${ee.maven.version}</version>
                <type>pom</type>
            </dependency>

            <dependency>
                <groupId>${full.maven.groupId}</groupId>
                <artifactId>wildfly-mp-feature-pack-galleon-common</artifactId>
                <version>${full.maven.version}</version>
                <type>pom</type>
            </dependency>

            <dependency>
                <groupId>${full.maven.groupId}</groupId>
                <artifactId>wildfly-mp-feature-pack-galleon-common</artifactId>
                <version>${full.maven.version}</version>
                <type>zip/</type>
            </dependency>

            <dependency>
                <groupId>${full.maven.groupId}</groupId>
                <artifactId>wildfly-oidc-feature-pack-galleon-common</artifactId>
                <version>${full.maven.version}</version>
                <type>pom</type>
            </dependency>

            <dependency>
                <groupId>${full.maven.groupId}</groupId>
                <artifactId>wildfly-oidc-feature-pack-galleon-common</artifactId>
                <version>${full.maven.version}</version>
                <type>zip/</type>
            </dependency>

            <dependency>
                <groupId>${full.maven.groupId}</groupId>
                <artifactId>wildfly-release</artifactId>
                <version>${full.maven.version}</version>
                <type>pom</type>
            </dependency>

            <dependency>
                <groupId>com.beust</groupId>
                <artifactId>jcommander</artifactId>
                <version>${version.com.beust}</version>
                <scope>test</scope>
            </dependency>

            <dependency>
                <groupId>com.github.tomakehurst</groupId>
                <artifactId>wiremock</artifactId>
                <version>${version.com.github.tomakehurst.wiremock}</version>
                <scope>test</scope>
            </dependency>

            <!-- TODO both a testuite/shared dep and used in std and preview but not legacy -->
            <dependency>
                <groupId>com.nimbusds</groupId>
                <artifactId>nimbus-jose-jwt</artifactId>
                <version>${version.com.nimbus.jose-jwt}</version>
            </dependency>

            <dependency>
                <groupId>io.opentracing</groupId>
                <artifactId>opentracing-mock</artifactId>
                <version>${version.io.opentracing}</version>
                <scope>test</scope>
            </dependency>

            <dependency>
                <groupId>io.rest-assured</groupId>
                <artifactId>rest-assured</artifactId>
                <version>${version.io.rest-assured}</version>
                <scope>test</scope>
            </dependency>

            <dependency>
                <groupId>org.apache.directory.server</groupId>
                <artifactId>apacheds-interceptor-kerberos</artifactId>
                <version>${version.org.apache.ds}</version>
                <scope>test</scope>
            </dependency>

            <dependency>
                <groupId>org.apache.directory.server</groupId>
                <artifactId>apacheds-test-framework</artifactId>
                <version>${version.org.apache.ds}</version>
                <scope>test</scope>
            </dependency>

            <dependency>
                <groupId>org.apache.openjpa</groupId>
                <artifactId>openjpa-all</artifactId>
                <version>${version.org.apache.openjpa}</version>
                <scope>test</scope>
            </dependency>

            <dependency>
                <groupId>org.awaitility</groupId>
                <artifactId>awaitility</artifactId>
                <version>${version.org.awaitility.awaitility}</version>
                <scope>test</scope>
            </dependency>

            <dependency>
                <groupId>org.codehaus.groovy</groupId>
                <artifactId>groovy-all</artifactId>
                <version>${version.groovy-all}</version>
                <scope>test</scope>
            </dependency>
            <!-- Required by Wiremock for the MicroProfile REST Client TCK -->
            <dependency>
                <groupId>org.eclipse.jetty</groupId>
                <artifactId>jetty-http</artifactId>
                <version>${version.org.eclipse.jetty}</version>
                <scope>test</scope>
            </dependency>

            <!-- Required by Wiremock for the MicroProfile REST Client TCK -->
            <dependency>
                <groupId>org.eclipse.jetty</groupId>
                <artifactId>jetty-io</artifactId>
                <version>${version.org.eclipse.jetty}</version>
                <scope>test</scope>
            </dependency>
            <!-- Required by Wiremock for the MicroProfile REST Client TCK -->
            <dependency>
                <groupId>org.eclipse.jetty</groupId>
                <artifactId>jetty-server</artifactId>
                <version>${version.org.eclipse.jetty}</version>
                <scope>test</scope>
            </dependency>
            <!-- Required by Wiremock for the MicroProfile REST Client TCK -->
            <dependency>
                <groupId>org.eclipse.jetty</groupId>
                <artifactId>jetty-util</artifactId>
                <version>${version.org.eclipse.jetty}</version>
                <scope>test</scope>
            </dependency>

            <dependency>
                <groupId>org.hamcrest</groupId>
                <artifactId>hamcrest-all</artifactId>
                <version>${version.org.hamcrest}</version>
                <scope>test</scope>
            </dependency>

            <dependency>
                <groupId>org.hamcrest</groupId>
                <artifactId>java-hamcrest</artifactId>
                <version>${version.org.hamcrest.java-hamcrest}</version>
                <scope>test</scope>
            </dependency>

            <dependency>
                <groupId>org.httpunit</groupId>
                <artifactId>httpunit</artifactId>
                <version>${version.httpunit}</version>
                <scope>test</scope>
                <exclusions>
                    <exclusion>
                        <groupId>javax.servlet</groupId>
                        <artifactId>servlet-api</artifactId>
                    </exclusion>
                </exclusions>
            </dependency>

            <!--
            TODO used both in both a testsuite/integration/microprofile-tck and in legacy code.
            Once the legacy use is removed, this can become a <scope>test</scope> dependency.
            TODO double-check that the testsuite use is really needed
            -->
            <dependency>
                <groupId>org.glassfish</groupId>
                <artifactId>jakarta.json</artifactId>
                <version>${legacy.version.org.glassfish.jakarta.json}</version>
            </dependency>

            <dependency>
                <groupId>org.javassist</groupId>
                <artifactId>javassist</artifactId>
                <version>${version.org.javassist}</version>
                <scope>test</scope>
            </dependency>

            <dependency>
                <groupId>org.jboss</groupId>
                <artifactId>jboss-ejb-client-legacy</artifactId>
                <version>${version.org.jboss.ejb-client-legacy}</version>
                <scope>test</scope>
                <exclusions>
                    <exclusion>
                        <groupId>org.jboss.remoting3</groupId>
                        <artifactId>jboss-remoting</artifactId>
                    </exclusion>
                    <exclusion>
                        <groupId>org.jboss.spec.javax.transaction</groupId>
                        <artifactId>jboss-transaction-api_1.1_spec</artifactId>
                    </exclusion>
                    <exclusion>
                        <groupId>org.jboss.spec.javax.transaction</groupId>
                        <artifactId>jboss-transaction-api_1.2_spec</artifactId>
                    </exclusion>
                </exclusions>
            </dependency>

            <!-- Required for the MicroProfile health TCK that is run as part of the testsuite and the TCK brings in an
                 older version.

                 It also needs to be a runtime dependency because the shared testsuite requires it.
             -->
            <dependency>
                <groupId>org.jboss.arquillian.container</groupId>
                <artifactId>arquillian-container-test-spi</artifactId>
                <version>${version.org.jboss.arquillian.core}</version>
            </dependency>

            <dependency>
                <groupId>org.jboss.arquillian.junit</groupId>
                <artifactId>arquillian-junit-container</artifactId>
                <version>${version.org.jboss.arquillian.core}</version>
                <scope>test</scope>
            </dependency>
            <dependency>
                <groupId>org.jboss.arquillian.testng</groupId>
                <artifactId>arquillian-testng-container</artifactId>
                <version>${version.org.jboss.arquillian.core}</version>
                <scope>test</scope>
            </dependency>

            <dependency>
                <groupId>org.jboss.logmanager</groupId>
                <artifactId>commons-logging-jboss-logmanager</artifactId>
                <version>${version.org.jboss.logmanager.commons-logging-jboss-logmanager}</version>
                <scope>test</scope>
            </dependency>

            <!--
            TODO used both in testsuite/integration/legacy-ejb-client and in legacy code.
            Once legacy code use is gone, convert to <scope>test</scope>
            -->
            <dependency>
                <groupId>org.jboss.narayana.jts</groupId>
                <artifactId>narayana-jts-idlj</artifactId>
                <version>${version.org.jboss.narayana}</version>
                <exclusions>
                    <!-- TODO remove this exclusion once this supports Jakarta Transactions 1.3 -->
                    <!-- superseded by org.jboss.spec.javax.transaction:jboss-transaction-api_1.3_spec -->
                    <exclusion>
                        <groupId>org.jboss.spec.javax.transaction</groupId>
                        <artifactId>jboss-transaction-api_1.1_spec</artifactId>
                    </exclusion>
                    <exclusion>
                        <groupId>org.jboss.spec.javax.transaction</groupId>
                        <artifactId>jboss-transaction-api_1.2_spec</artifactId>
                    </exclusion>
                </exclusions>
            </dependency>

            <dependency>
                <groupId>org.jboss.narayana.xts</groupId>
                <artifactId>byteman_support</artifactId>
                <version>${version.org.jboss.narayana}</version>
                <scope>test</scope>
                <exclusions>
                    <!-- TODO remove this exclusion once this supports Jakarta Transactions 1.3 -->
                    <!-- superseded by org.jboss.spec.javax.transaction:jboss-transaction-api_1.3_spec -->
                    <exclusion>
                        <groupId>org.jboss.spec.javax.transaction</groupId>
                        <artifactId>jboss-transaction-api_1.1_spec</artifactId>
                    </exclusion>
                    <exclusion>
                        <groupId>org.jboss.spec.javax.transaction</groupId>
                        <artifactId>jboss-transaction-api_1.2_spec</artifactId>
                    </exclusion>
                </exclusions>
            </dependency>

            <!-- only still used by tests -->
            <dependency>
                <groupId>org.jboss.shrinkwrap</groupId>
                <artifactId>shrinkwrap-api</artifactId>
                <version>${version.org.jboss.shrinkwrap.shrinkwrap}</version>
                <scope>test</scope>
            </dependency>

            <!-- only still used by JPA tests -->
            <dependency>
                <groupId>org.jboss.shrinkwrap</groupId>
                <artifactId>shrinkwrap-impl-base</artifactId>
                <version>${version.org.jboss.shrinkwrap.shrinkwrap}</version>
                <scope>test</scope>
            </dependency>

            <dependency>
                <groupId>org.jboss.shrinkwrap.descriptors</groupId>
                <artifactId>shrinkwrap-descriptors-impl-javaee</artifactId>
                <version>${version.org.jboss.shrinkwrap.descriptors}</version>
                <scope>test</scope>
            </dependency>

            <!--
            TODO used both in testsuite/shared and in tests in clustering/marshalling/protostream.
            Once testsuite/shared use is gone, convert to <scope>test</scope>
            -->
            <dependency>
                <groupId>org.jboss.spec.javax.annotation</groupId>
                <artifactId>jboss-annotations-api_1.3_spec</artifactId>
                <version>${version.org.jboss.spec.javax.annotation.jboss-annotations-api_1.3_spec}</version>
            </dependency>

            <!--
            TODO used both in MicroProfile REST Client TCK and in legacy code.
            Once legacy code use is gone, convert to <scope>test</scope>
            -->
            <dependency>
                <groupId>org.jboss.spec.javax.servlet</groupId>
                <artifactId>jboss-servlet-api_4.0_spec</artifactId>
                <version>${version.org.jboss.spec.javax.servlet.jboss-servlet-api_4.0_spec}</version>
            </dependency>

            <!--
            TODO used both in testsuite/integration/legacy-ejb-client and in legacy code.
            Once legacy code use is gone, convert to <scope>test</scope>
            -->
            <dependency>
                <groupId>org.jboss.spec.javax.transaction</groupId>
                <artifactId>jboss-transaction-api_1.3_spec</artifactId>
                <version>${version.org.jboss.spec.javax.transaction.jboss-transaction-api_1.3_spec}</version>
            </dependency>

            <dependency>
                <groupId>org.jboss.weld.se</groupId>
                <artifactId>weld-se-core</artifactId>
                <version>${version.org.jboss.weld.weld}</version>
                <scope>test</scope>
            </dependency>

            <!--
            TODO used both in testuite/integration/elytron-oidc-client dep and in legacy code.
            Once the legacy use is removed, etc structure, this can become a <scope>test</scope> dependency.
            -->
            <dependency>
                <groupId>org.jsoup</groupId>
                <artifactId>jsoup</artifactId>
                <version>${version.jsoup}</version>
            </dependency>
            <dependency>
                <groupId>org.keycloak</groupId>
                <artifactId>keycloak-admin-client</artifactId>
                <version>${version.org.keycloak}</version>
                <scope>test</scope>
            </dependency>
            <dependency>
                <groupId>org.keycloak</groupId>
                <artifactId>keycloak-core</artifactId>
                <version>${version.org.keycloak}</version>
                <scope>test</scope>
            </dependency>

            <!-- Required by the org.eclipse.microprofile.rest.client:microprofile-rest-client-tck -->
            <dependency>
                <groupId>org.reactivestreams</groupId>
                <artifactId>reactive-streams-tck</artifactId>
                <version>${version.org.reactivestreams}</version>
                <scope>test</scope>
            </dependency>

            <dependency>
                <groupId>org.springframework.kafka</groupId>
                <artifactId>spring-kafka-test</artifactId>
                <version>${version.org.springframework.kafka}</version>
                <scope>test</scope>
                <exclusions>
                    <!--
                        This version pulls in a different version of Kafka from
                        our version of Kafka Clients
                    -->
                    <exclusion>
                        <groupId>org.apache.kafka</groupId>
                        <artifactId>*</artifactId>
                    </exclusion>
                </exclusions>
            </dependency>
            <dependency>
                <groupId>org.testcontainers</groupId>
                <artifactId>elasticsearch</artifactId>
                <version>${version.org.testcontainers}</version>
                <scope>test</scope>
            </dependency>

            <dependency>
                <groupId>org.testcontainers</groupId>
                <artifactId>testcontainers</artifactId>
                <version>${version.org.testcontainers}</version>
                <scope>test</scope>
                <exclusions>
                    <exclusion>
                        <groupId>org.apache.commons</groupId>
                        <artifactId>commons-compress</artifactId>
                    </exclusion>
                </exclusions>
            </dependency>

            <dependency>
                <groupId>org.wildfly.arquillian</groupId>
                <artifactId>wildfly-arquillian-common</artifactId>
                <version>${version.org.wildfly.arquillian}</version>
            </dependency>

            <dependency>
                <groupId>org.wildfly.arquillian</groupId>
                <artifactId>wildfly-arquillian-container-bootable</artifactId>
                <version>${version.org.wildfly.arquillian}</version>
                <exclusions>
                    <exclusion>
                        <groupId>org.jboss.sasl</groupId>
                        <artifactId>jboss-sasl</artifactId>
                    </exclusion>
                </exclusions>
            </dependency>

            <dependency>
                <groupId>org.wildfly.arquillian</groupId>
                <artifactId>wildfly-arquillian-container-domain-managed</artifactId>
                <version>${version.org.wildfly.arquillian}</version>
            </dependency>

            <dependency>
                <groupId>org.wildfly.arquillian</groupId>
                <artifactId>wildfly-arquillian-container-managed</artifactId>
                <version>${version.org.wildfly.arquillian}</version>
                <exclusions>
                    <exclusion>
                        <groupId>org.jboss.sasl</groupId>
                        <artifactId>jboss-sasl</artifactId>
                    </exclusion>
                </exclusions>
            </dependency>

            <dependency>
                <groupId>org.wildfly.arquillian</groupId>
                <artifactId>wildfly-arquillian-protocol-jmx</artifactId>
                <version>${version.org.wildfly.arquillian}</version>
                <exclusions>
                    <exclusion>
                        <groupId>org.wildfly.security</groupId>
                        <artifactId>wildfly-security-manager</artifactId>
                    </exclusion>
                </exclusions>
            </dependency>

            <dependency>
                <groupId>org.wildfly.arquillian</groupId>
                <artifactId>wildfly-arquillian-testenricher-msc</artifactId>
                <version>${version.org.wildfly.arquillian}</version>
            </dependency>

            <dependency>
                <groupId>org.wildfly.checkstyle</groupId>
                <artifactId>wildfly-checkstyle-config</artifactId>
                <version>${version.org.wildfly.checkstyle-config}</version>
            </dependency>

            <dependency>
                <groupId>org.wildfly.extras.creaper</groupId>
                <artifactId>creaper-commands</artifactId>
                <version>${version.org.wildfly.extras.creaper}</version>
                <scope>test</scope>
            </dependency>

            <dependency>
                <groupId>org.wildfly.extras.creaper</groupId>
                <artifactId>creaper-core</artifactId>
                <version>${version.org.wildfly.extras.creaper}</version>
                <scope>test</scope>
            </dependency>

            <dependency>
                <groupId>org.wildfly.galleon-plugins</groupId>
                <artifactId>transformer</artifactId>
                <version>${version.org.wildfly.galleon-plugins}</version>
                <exclusions>
                    <exclusion>
                        <groupId>*</groupId>
                        <artifactId>*</artifactId>
                    </exclusion>
                </exclusions>
            </dependency>

            <dependency>
                <groupId>org.wildfly.galleon-plugins</groupId>
                <artifactId>wildfly-config-gen</artifactId>
                <version>${version.org.wildfly.galleon-plugins}</version>
                <exclusions>
                    <exclusion>
                        <groupId>*</groupId>
                        <artifactId>*</artifactId>
                    </exclusion>
                </exclusions>
            </dependency>

            <dependency>
                <groupId>org.wildfly.galleon-plugins</groupId>
                <artifactId>wildfly-galleon-plugins</artifactId>
                <version>${version.org.wildfly.galleon-plugins}</version>
                <exclusions>
                    <exclusion>
                        <groupId>org.jboss.galleon</groupId>
                        <artifactId>*</artifactId>
                    </exclusion>
                </exclusions>
            </dependency>

        </dependencies>

    </dependencyManagement>

    <repositories>
        <repository>
            <releases>
                <enabled>true</enabled>
                <updatePolicy>never</updatePolicy>
            </releases>
            <snapshots>
                <enabled>true</enabled>
                <updatePolicy>never</updatePolicy>
            </snapshots>
            <id>jboss-public-repository-group</id>
            <name>JBoss Public Repository Group</name>
            <url>${maven.repository.url}</url>
            <layout>default</layout>
        </repository>
        <!-- Remove below repo after opensaml 4.2.0 is accessible from maven central repo-->
        <repository>
            <id>opensaml-repo</id>
            <name>opensaml</name>
            <url>https://build.shibboleth.net/nexus/content/groups/public</url>
            <releases>
                <enabled>true</enabled>
            </releases>
        </repository>
    </repositories>

    <pluginRepositories>
        <pluginRepository>
            <releases>
                <enabled>true</enabled>
            </releases>
            <snapshots>
                <enabled>true</enabled>
            </snapshots>
            <id>jboss-public-repository-group</id>
            <name>JBoss Public Repository Group</name>
            <url>${maven.repository.url}</url>
        </pluginRepository>
    </pluginRepositories>

    <build>
        <pluginManagement>
            <plugins>
                <plugin>
                    <groupId>org.apache.maven.plugins</groupId>
                    <artifactId>maven-jar-plugin</artifactId>
                    <version>${version.jar.plugin}</version>
                    <configuration>
                        <archive>
                            <manifestEntries>
                                <Scm-Url>${jboss.as.scm.url}</Scm-Url>
                                <JBossAS-Release-Version>${project.version}</JBossAS-Release-Version>
                                <JBossAS-Release-Codename>${jboss.as.release.codename}</JBossAS-Release-Codename>
                            </manifestEntries>
                        </archive>
                        <!-- Do not package the generated logging properties as the generated binaries will be packaged -->
                        <!-- These files are not required at runtime -->
                        <excludes>
                            <exclude>**/*.i18n.properties</exclude>
                            <exclude>**/*.i18n_*.properties</exclude>
                        </excludes>
                    </configuration>
                </plugin>
                <plugin>
                    <groupId>org.apache.maven.plugins</groupId>
                    <artifactId>maven-surefire-plugin</artifactId>
                    <version>${version.surefire.plugin}</version>
                    <configuration>
                        <redirectTestOutputToFile>${maven.test.redirectTestOutputToFile}</redirectTestOutputToFile>
                        <enableAssertions>true</enableAssertions>
                        <systemPropertyVariables>
                            <org.jboss.model.test.cache.root>${org.jboss.model.test.cache.root}</org.jboss.model.test.cache.root>
                            <org.jboss.model.test.classpath.cache>${org.jboss.model.test.classpath.cache}</org.jboss.model.test.classpath.cache>
                            <org.jboss.model.test.cache.strict>true</org.jboss.model.test.cache.strict>
                            <!--<org.jboss.model.test.maven.repository.urls>${org.jboss.model.test.maven.repository.urls}</org.jboss.model.test.maven.repository.urls>-->
                        </systemPropertyVariables>
                        <systemProperties>
                            <property>
                                <name>java.util.logging.manager</name>
                                <value>org.jboss.logmanager.LogManager</value>
                            </property>
                        </systemProperties>
                        <argLine>${surefire.system.args}</argLine>
                    </configuration>
                </plugin>
                <plugin>
                    <groupId>org.apache.maven.plugins</groupId>
                    <artifactId>maven-javadoc-plugin</artifactId>
                    <configuration>
                        <doclint>none</doclint>
                    </configuration>
                </plugin>
                <!-- Checkstyle -->
                <plugin>
                    <groupId>org.apache.maven.plugins</groupId>
                    <artifactId>maven-checkstyle-plugin</artifactId>
                    <version>${version.checkstyle.plugin}</version>
                    <executions>
                        <execution>
                            <id>check-style</id>
                            <phase>compile</phase>
                            <goals>
                                <goal>checkstyle</goal>
                            </goals>
                        </execution>
                    </executions>
                    <dependencies>
                        <dependency>
                            <groupId>org.wildfly.checkstyle</groupId>
                            <artifactId>wildfly-checkstyle-config</artifactId>
                            <version>${version.org.wildfly.checkstyle-config}</version>
                        </dependency>
                    </dependencies>
                    <configuration>
                        <configLocation>wildfly-checkstyle/checkstyle.xml</configLocation>
                        <consoleOutput>true</consoleOutput>
                        <failsOnError>true</failsOnError>
                        <includeTestSourceDirectory>true</includeTestSourceDirectory>
                        <excludes>**/*$logger.java,**/*$bundle.java,**/*$___Marshaller_*.java,**/*SerializationContextInitializerImpl.java</excludes>
                        <suppressionsLocation>checkstyle-suppressions.xml</suppressionsLocation>
                        <useFile></useFile>
                    </configuration>
                </plugin>

                <!-- Ban bad dependencies and require Java 11 for deploying -->
                <plugin>
                    <groupId>org.apache.maven.plugins</groupId>
                    <artifactId>maven-enforcer-plugin</artifactId>
                    <version>${version.enforcer.plugin}</version>
                    <executions>
                        <execution>
                            <id>ban-bad-dependencies</id>
                            <goals>
                                <goal>enforce</goal>
                            </goals>
                            <configuration>
                                <rules>
                                    <bannedDependencies>
                                        <searchTransitive>true</searchTransitive>
                                        <excludes>
                                            <exclude>args4j:args4j</exclude>
                                            <exclude>biz.aQute:bnd</exclude>
                                            <exclude>ch.qos.reload4j:reload4j</exclude>
                                            <exclude>com.google.gwt.inject:gin</exclude>
                                            <exclude>com.google.inject:guice</exclude>
                                            <exclude>com.gwtplatform:gwtp-all</exclude>
                                            <exclude>com.sun.activation:javax.activation</exclude>
                                            <exclude>com.sun.mail:javax.mail</exclude>
                                            <exclude>com.sun.xml.bind:jaxb-core</exclude>
                                            <exclude>com.sun.xml.bind:jaxb-impl</exclude>
                                            <exclude>com.sun.xml.bind:jaxb-xjc</exclude>
                                            <exclude>commons-httpclient:commons-httpclient</exclude>
                                            <exclude>commons-logging:commons-logging</exclude>
                                            <exclude>commons-logging:commons-logging-api</exclude>
                                            <exclude>concurrent:concurrent</exclude>
                                            <exclude>dom4j:dom4j</exclude>
                                            <exclude>jacorb:jacorb</exclude>
                                            <exclude>javassist:javassist</exclude>
                                            <exclude>javax.activation:activation</exclude>
                                            <exclude>javax.activation:javax.activation-api</exclude>
                                            <exclude>javax.enterprise:cdi-api</exclude>
                                            <exclude>javax.inject:javax.inject</exclude>
                                            <exclude>javax.json:javax.json-api</exclude>
                                            <exclude>javax.persistence:javax.persistence-api</exclude>
                                            <exclude>javax.persistence:persistence-api</exclude>
                                            <exclude>javax.security.enterprise:javax.security.enterprise-api</exclude>
                                            <exclude>javax.servlet:servlet-api</exclude>
                                            <exclude>javax.transaction:jta</exclude>
                                            <exclude>javax.validation:validation-api</exclude>
                                            <exclude>javax.xml:jaxrpc-api</exclude>
                                            <exclude>javax.xml.bind:jaxb-api</exclude>
                                            <exclude>javax.xml.soap:saaj-api</exclude>
                                            <exclude>javax.xml.stream:stax-api</exclude>
                                            <exclude>jboss:jboss-logging-spi</exclude>
                                            <exclude>jboss:jboss-serialization</exclude>
                                            <exclude>jboss.web:el-api</exclude>
                                            <exclude>jboss.web:jsp-api</exclude>
                                            <exclude>jboss.web:servlet-api</exclude>
                                            <exclude>log4j:log4j</exclude>
                                            <exclude>net.sf.kxml:kxml2</exclude>
                                            <exclude>org.apache.geronimo.specs:geronimo-activation_1.1_spec</exclude>
                                            <exclude>org.apache.geronimo.specs:geronimo-jaxb_2.1_spec</exclude>
                                            <exclude>org.apache.geronimo.specs:geronimo-saaj_1.3_spec</exclude>
                                            <exclude>org.apache.geronimo.specs:geronimo-stax-api_1.0_spec</exclude>
                                            <exclude>org.apache.xalan:serializer</exclude>
                                            <exclude>org.apache.xalan:xalan</exclude>
                                            <!-- replaced by org.bouncycastle:*-jdk18on -->
                                            <exclude>org.bouncycastle:bcpg-jdk15on</exclude>
                                            <exclude>org.bouncycastle:bcprov-jdk15on</exclude>
                                            <exclude>org.bouncycastle:bcpkix-jdk15on</exclude>
                                            <exclude>org.bouncycastle:bcutil-jdk15on</exclude>
                                            <exclude>org.codehaus.jackson:jackson-core-asl</exclude>
                                            <exclude>org.codehaus.jackson:jackson-jaxrs</exclude>
                                            <exclude>org.codehaus.jackson:jackson-mapper-asl</exclude>
                                            <exclude>org.codehaus.jackson:jackson-xc</exclude>
                                            <exclude>org.glassfish:javax.json</exclude>
                                            <exclude>org.glassfish.soteria:javax.security.enterprise</exclude>
                                            <exclude>org.hibernate:ejb3-persistence</exclude>
                                            <exclude>org.hibernate.java-persistence:jpa-api</exclude>
                                            <!-- replaced by wildfly-naming-client -->
                                            <exclude>org.jboss:jboss-remote-naming</exclude>
                                            <!--<exclude>org.jboss:jboss-common-core</exclude>-->
                                            <exclude>org.jboss.integration:jboss-jca-spi</exclude>
                                            <exclude>org.jboss.interceptor:jboss-interceptor-api</exclude>
                                            <exclude>org.jboss.javaee:jboss-javaee</exclude>
                                            <exclude>org.jboss.javaee:jboss-ejb-api</exclude>
                                            <exclude>org.jboss.javaee:jboss-jacc-api</exclude>
                                            <exclude>org.jboss.javaee:jboss-jad-api</exclude>
                                            <exclude>org.jboss.javaee:jboss-jaspi-api</exclude>
                                            <exclude>org.jboss.javaee:jboss-jca-api</exclude>
                                            <exclude>org.jboss.javaee:jboss-jms-api</exclude>
                                            <exclude>org.jboss.javaee:servlet-api</exclude>
                                            <exclude>org.jboss.javaee:jsp-api</exclude>
                                            <exclude>org.jboss.javaee:jboss-transaction-api</exclude>
                                            <exclude>org.jboss.logging:jboss-logging-generator</exclude>
                                            <exclude>org.jboss.logging:jboss-logging-log4j</exclude>
                                            <exclude>org.jboss.logging:jboss-logging-jdk</exclude>
                                            <exclude>org.jboss.logging:jboss-logging-logmanager</exclude>
                                            <exclude>org.jboss.logging:jboss-logging-spi</exclude>
                                            <exclude>org.jboss.logging:jboss-logging-tools</exclude>
                                            <!-- replaced by io.netty:netty -->
                                            <exclude>org.jboss.netty:netty</exclude>
                                            <!-- replaced by io.netty:netty-all -->
                                            <exclude>io.netty:netty</exclude>
                                            <exclude>org.jboss.remoting3:jboss-remoting</exclude>
                                            <exclude>org.jboss.security:jbosssx</exclude>
                                            <!-- replaced by wildfly-elytron -->
                                            <exclude>org.jboss.sasl:jboss-sasl</exclude>
                                            <exclude>org.jboss.slf4j:slf4j-jboss-logging</exclude>
                                            <exclude>org.jboss.spec.javax.resource:jboss-connector-api_1.5_spec</exclude>
                                            <exclude>org.jboss.spec.javax.transaction:jboss-transaction-api_1.1_spec</exclude>
                                            <exclude>org.jboss.spec.javax.transaction:jboss-transaction-api_1.2_spec</exclude>
                                            <exclude>org.jboss.spec.javax.xml.soap:jboss-saaj-api_1.3_spec</exclude>
                                            <exclude>org.ops4j.base</exclude>
                                            <exclude>org.ops4j.pax.swissbox</exclude>
                                            <exclude>org.ops4j.pax.web</exclude>
                                            <exclude>org.slf4j:slf4j-nop</exclude>
                                            <exclude>org.slf4j:slf4j-jdk14</exclude>
                                            <exclude>org.slf4j:slf4j-log4j12</exclude>
                                            <exclude>org.slf4j:slf4j-log4j13</exclude>
                                            <!-- replaced by wildfly-elytron -->
                                            <exclude>org.wildfly.security:wildfly-security-manager</exclude>
                                            <exclude>oro:oro</exclude>
                                            <exclude>relaxngDatatype:relaxngDatatype</exclude>
                                            <exclude>stax:stax-api</exclude>
                                            <exclude>sun-jaxb:jaxb-api</exclude>
                                            <exclude>trove:trove</exclude>
                                            <exclude>woodstox:wstx-lgpl</exclude>
                                            <exclude>xml-apis:xml-apis</exclude>
                                        </excludes>
                                    </bannedDependencies>
                                    <dependencyConvergence></dependencyConvergence>
                                </rules>
                            </configuration>
                        </execution>
                        <execution>
                            <id>require-java11</id>
                            <goals>
                                <goal>enforce</goal>
                            </goals>
                            <phase>deploy</phase>
                            <configuration>
                                <rules>
                                    <requireJavaVersion>
                                        <version>[11,12)</version>
                                    </requireJavaVersion>
                                </rules>
                            </configuration>
                        </execution>
                    </executions>
                </plugin>
                <plugin>
                    <!--This plugin here is bogus, only here to make eclipse not break down and cry when it sees maven project.-->
                    <groupId>org.eclipse.m2e</groupId>
                    <artifactId>lifecycle-mapping</artifactId>
                    <version>1.0.0</version>
                    <configuration>
                        <lifecycleMappingMetadata>
                            <pluginExecutions>
                                <pluginExecution>
                                    <pluginExecutionFilter>
                                        <groupId>org.apache.maven.plugins</groupId>
                                        <artifactId>maven-dependency-plugin</artifactId>
                                        <versionRange>[2.1,)</versionRange>
                                        <goals>
                                            <goal>copy</goal>
                                            <goal>properties</goal>
                                            <goal>copy-dependencies</goal>
                                        </goals>
                                    </pluginExecutionFilter>
                                    <action>
                                        <ignore></ignore>
                                    </action>
                                </pluginExecution>
                                <pluginExecution>
                                    <pluginExecutionFilter>
                                        <groupId>org.apache.maven.plugins</groupId>
                                        <artifactId>maven-checkstyle-plugin</artifactId>
                                        <versionRange>[2.5,)</versionRange>
                                        <goals>
                                            <goal>checkstyle</goal>
                                        </goals>
                                    </pluginExecutionFilter>
                                    <action>
                                        <ignore></ignore>
                                    </action>
                                </pluginExecution>
                                <pluginExecution>
                                    <pluginExecutionFilter>
                                        <groupId>org.apache.maven.plugins</groupId>
                                        <artifactId>maven-clean-plugin</artifactId>
                                        <versionRange>[2.4.1,)</versionRange>
                                        <goals>
                                            <goal>clean</goal>
                                        </goals>
                                    </pluginExecutionFilter>
                                    <action>
                                        <ignore></ignore>
                                    </action>
                                </pluginExecution>
                                <pluginExecution>
                                    <pluginExecutionFilter>
                                        <groupId>org.apache.maven.plugins</groupId>
                                        <artifactId>maven-antrun-plugin</artifactId>
                                        <versionRange>[1.4,)</versionRange>
                                        <goals>
                                            <goal>run</goal>
                                        </goals>
                                    </pluginExecutionFilter>
                                    <action>
                                        <ignore></ignore>
                                    </action>
                                </pluginExecution>
                                <pluginExecution>
                                    <pluginExecutionFilter>
                                        <groupId>org.codehaus.mojo</groupId>
                                        <artifactId>javacc-maven-plugin</artifactId>
                                        <versionRange>[2.5,)</versionRange>
                                        <goals>
                                            <goal>jjtree</goal>
                                            <goal>javacc</goal>
                                            <goal>jjtree-javacc</goal>
                                        </goals>
                                    </pluginExecutionFilter>
                                    <action>
                                        <ignore></ignore>
                                    </action>
                                </pluginExecution>
                                <pluginExecution>
                                    <pluginExecutionFilter>
                                        <groupId>org.codehaus.mojo</groupId>
                                        <artifactId>xml-maven-plugin</artifactId>
                                        <versionRange>[1.0,)</versionRange>
                                        <goals>
                                            <goal>transform</goal>
                                        </goals>
                                    </pluginExecutionFilter>
                                    <action>
                                        <ignore></ignore>
                                    </action>
                                </pluginExecution>
                                <pluginExecution>
                                    <pluginExecutionFilter>
                                        <groupId>org.apache.maven.plugins</groupId>
                                        <artifactId>maven-help-plugin</artifactId>
                                        <versionRange>[2.1.1,)</versionRange>
                                        <goals>
                                            <goal>active-profiles</goal>
                                            <goal>effective-pom</goal>
                                            <goal>effective-settings</goal>
                                            <goal>system</goal>
                                        </goals>
                                    </pluginExecutionFilter>
                                    <action>
                                        <ignore></ignore>
                                    </action>
                                </pluginExecution>
                                <pluginExecution>
                                    <pluginExecutionFilter>
                                        <groupId>org.codehaus.mojo</groupId>
                                        <artifactId>keytool-maven-plugin</artifactId>
                                        <versionRange>[1.2,)</versionRange>
                                        <goals>
                                            <goal>clean</goal>
                                            <goal>genkey</goal>
                                            <goal>generateKeyPair</goal>
                                            <goal>generateSecretKey</goal>
                                        </goals>
                                    </pluginExecutionFilter>
                                    <action>
                                        <ignore></ignore>
                                    </action>
                                </pluginExecution>
                                <pluginExecution>
                                    <pluginExecutionFilter>
                                        <groupId>org.wildfly.build</groupId>
                                        <artifactId>wildfly-server-provisioning-maven-plugin</artifactId>
                                        <versionRange>[1.0.0.Alpha2,)</versionRange>
                                        <goals>
                                            <goal>build</goal>
                                        </goals>
                                    </pluginExecutionFilter>
                                    <action>
                                        <ignore></ignore>
                                    </action>
                                </pluginExecution>
                            </pluginExecutions>
                        </lifecycleMappingMetadata>
                    </configuration>
                </plugin>
                <plugin>
                    <groupId>org.codehaus.mojo</groupId>
                    <artifactId>xml-maven-plugin</artifactId>
                    <version>${version.xml.plugin}</version>
                </plugin>
                <plugin>
                    <groupId>org.apache.maven.plugins</groupId>
                    <artifactId>maven-help-plugin</artifactId>
                    <version>${version.help.plugin}</version>
                </plugin>
                <plugin>
                    <groupId>org.jboss.galleon</groupId>
                    <artifactId>galleon-maven-plugin</artifactId>
                    <version>${version.org.jboss.galleon}</version>
                </plugin>
                <plugin>
                    <groupId>org.wildfly.build</groupId>
                    <artifactId>wildfly-feature-pack-build-maven-plugin</artifactId>
                    <version>${version.org.wildfly.build-tools}</version>
                </plugin>
                <plugin>
                    <groupId>org.wildfly.build</groupId>
                    <artifactId>wildfly-server-provisioning-maven-plugin</artifactId>
                    <version>${version.org.wildfly.build-tools}</version>
                </plugin>
                <plugin>
                    <groupId>org.wildfly.galleon-plugins</groupId>
                    <artifactId>wildfly-galleon-maven-plugin</artifactId>
                    <version>${version.org.wildfly.galleon-plugins}</version>
                    <dependencies>
                        <!-- feature-spec-gen uses wildfly-embedded to generate the feature specs, hence the designated wildfly-embedded version must match the pack one -->
                        <dependency>
                            <groupId>org.wildfly.core</groupId>
                            <artifactId>wildfly-embedded</artifactId>
                            <version>${version.org.wildfly.core}</version>
                        </dependency>
                        <!-- If you add a dependency on wildfly-embedded you need to bring your own transitives -->
                        <dependency>
                            <groupId>org.wildfly.common</groupId>
                            <artifactId>wildfly-common</artifactId>
                            <version>${version.org.wildfly.common}</version>
                        </dependency>
                    </dependencies>
                </plugin>
                <plugin>
                    <groupId>org.apache.maven.plugins</groupId>
                    <artifactId>maven-verifier-plugin</artifactId>
                    <version>${version.verifier.plugin}</version>
                    <executions>
                        <execution>
                            <id>main</id>
                            <phase>verify</phase>
                            <goals>
                                <goal>verify</goal>
                            </goals>
                        </execution>
                    </executions>
                    <configuration>
                        <verificationFile>target/verifier/verifications.xml</verificationFile>
                    </configuration>
                </plugin>
                <plugin>
                    <groupId>org.wildfly.maven.plugins</groupId>
                    <artifactId>licenses-plugin</artifactId>
                    <version>${version.org.wildfly.maven.plugins}</version>
                </plugin>
                <plugin>
                    <groupId>org.asciidoctor</groupId>
                    <artifactId>asciidoctor-maven-plugin</artifactId>
                    <version>${version.asciidoctor.plugin}</version>
                    <configuration>
                        <sourceHighlighter>coderay</sourceHighlighter>
                        <attributes>
                            <icons>font</icons>
                            <pagenums></pagenums>
                            <version>${project.version}</version>
                            <idprefix></idprefix>
                            <idseparator>-</idseparator>
                            <allow-uri-read>true</allow-uri-read>
                            <wildflyVersion>13</wildflyVersion>
                            <revnumber>${project.version}</revnumber>
                            <revdate>${maven.build.timestamp}</revdate>
                            <organization>${project.organization.name}</organization>
                        </attributes>
                    </configuration>
                </plugin>
            </plugins>
        </pluginManagement>

        <plugins>
            <plugin>
                <groupId>org.apache.maven.plugins</groupId>
                <artifactId>maven-checkstyle-plugin</artifactId>
            </plugin>
            <plugin>
                <groupId>org.apache.maven.plugins</groupId>
                <artifactId>maven-surefire-plugin</artifactId>
                <executions>
                    <execution>
                        <!-- Surefire runs a 'default-test' execution by default.
                             Configure it here to use a property to set the phase for that execution.
                             Default value of the property is the normal 'test' phase
                             (see 'properties' declarations in this pom.)
                             Profiles can set the property to 'none' to disable this execution -->
                        <id>default-test</id>
                        <phase>${surefire.default-test.phase}</phase>
                    </execution>
                </executions>
            </plugin>
        </plugins>
    </build>

    <!-- Profiles -->
    <profiles>

        <profile>
            <id>ee8.build.profile</id>
            <activation>
                <property>
                    <name>!skip.ee8</name>
                </property>
            </activation>
            <modules>
                <!-- TODO once moved to jakarta.* move to main module set-->
                <module>batch-jberet</module>
                <!-- TODO once moved to jakarta.* move to main module set-->
                <module>bean-validation</module>
                <!-- TODO once moved to jakarta.* move to main module set-->
                <module>client/shade</module>
                <!-- TODO once moved to jakarta.* move to main module set-->
                <module>connector</module>
                <!-- TODO once moved to jakarta.* move to main module set-->
                <module>datasources-agroal</module>
                <!-- TODO once moved to jakarta.* move to main module set-->
                <module>ee</module>
                <!-- TODO once moved to jakarta.* move to main module set-->
                <module>ee-security</module>
                <!-- TODO once moved to jakarta.* move to main module set-->
                <module>ejb3</module>
                <!-- TODO once moved to jakarta.* move to main module set-->
                <module>iiop-openjdk</module>
                <!-- TODO once moved to jakarta.* move to main module set-->
                <module>jaxrs</module>
                <!-- TODO once moved to jakarta.* move to main module set-->
                <module>jsf</module>
                <!-- TODO once moved to jakarta.* move to main module set-->
                <module>mail</module>
                <!-- TODO once moved to jakarta.* move to main module set-->
                <module>messaging-activemq</module>
                <!-- TODO once moved to jakarta.* move to main module set-->
                <module>observability</module>
                <!-- TODO once moved to jakarta.* move to main module set-->
                <module>rts</module>
                <!-- TODO once moved to jakarta.* move to main module set-->
                <module>transactions</module>
                <!-- TODO once moved to jakarta.* move to main module set-->
                <module>undertow</module>
                <!-- TODO once moved to jakarta.* move to main module set-->
                <module>web-common</module>
                <!-- TODO once moved to jakarta.* move to main module set-->
                <module>webservices</module>
                <!-- TODO once moved to jakarta.* move to main module set-->
                <module>xts</module>
                <!-- TODO once moved to jakarta.* move to main module set-->
                <module>testsuite/shared</module>
            </modules>
        </profile>
        <profile>
            <id>jdk18</id>
            <activation>
                <jdk>[18,)</jdk>
            </activation>
            <properties>
                <modular.jdk.props>
                    -Djava.security.manager=allow
                </modular.jdk.props>
            </properties>
        </profile>
        <profile>
            <id>docs</id>
            <activation>
                <property>
                    <name>docs</name>
                </property>
            </activation>
            <modules>
                <module>docs</module>
            </modules>
        </profile>

        <!--
          Name: jpda
          Descr: Enable JPDA remote debuging
        -->
        <profile>
            <id>jpda</id>
            <activation>
                <property>
                    <name>jpda</name>
                </property>
            </activation>
            <properties>
                <surefire.jpda.args>-agentlib:jdwp=transport=dt_socket,address=*:8787,server=y,suspend=y</surefire.jpda.args>
            </properties>
        </profile>

        <profile>
            <id>ee9.test.profile</id>
            <activation>
                <property>
                    <name>ts.ee9</name>
                </property>
            </activation>
            <properties>
                <wildfly.build.output.dir>ee-9/dist/target/${server.output.dir.prefix}-preview-${server.output.dir.version}</wildfly.build.output.dir>
                <testsuite.ee.galleon.pack.artifactId>wildfly-preview-feature-pack</testsuite.ee.galleon.pack.artifactId>
                <!-- Disable the surefire tests (at least the default ones) for all modules except for
                     those where this profile turns them back on. -->
                <surefire.default-test.phase>none</surefire.default-test.phase>
            </properties>
        </profile>
        
        <profile>
            <id>bootable.ee9.test.profile</id>
            <activation>
                <property>
                    <name>ts.bootable.ee9</name>
                </property>
            </activation>
            <properties>
                <testsuite.ee.galleon.pack.artifactId>wildfly-preview-feature-pack</testsuite.ee.galleon.pack.artifactId>
                <!-- Disable the default surefire test execution for all modules except for
                     those where this profile turns them back on. -->
                <surefire.default-test.phase>none</surefire.default-test.phase>
            </properties>
        </profile>

        <profile>
            <id>layers.profile</id>
            <activation>
                <property>
                    <name>ts.layers</name>
                </property>
            </activation>
            <properties>
                <!-- Disable the default surefire test execution for all modules except for
                     those where this profile turns them back on. -->
                <surefire.default-test.phase>none</surefire.default-test.phase>
            </properties>
        </profile>

        <profile>
            <id>standalone.microprofile.profile</id>
            <activation>
                <property>
                    <name>ts.standalone.microprofile</name>
                </property>
            </activation>
            <properties>
                <!-- Disable the default surefire test execution for all modules except for
                     those where this profile turns them back on. -->
                <surefire.default-test.phase>none</surefire.default-test.phase>
            </properties>
        </profile>

        <profile>
            <id>elytron.profile</id>
            <activation>
                <property>
                    <name>elytron</name>
                </property>
            </activation>
            <properties>
                <!-- Disable the default surefire test execution for all modules except for
                     those where this profile turns them back on. -->
                <surefire.default-test.phase>none</surefire.default-test.phase>
            </properties>
        </profile>

        <profile>
            <id>security.manager.profile</id>
            <activation>
                <property>
                    <name>security.manager</name>
                </property>
            </activation>
            <properties>
                <!-- Disable the default surefire tests  for all modules except for
                     those where this profile turns them on. -->
                <surefire.default-test.phase>none</surefire.default-test.phase>
            </properties>
        </profile>

        <profile>
            <id>bootablejar.profile</id>
            <activation>
                <property>
                    <name>ts.bootable</name>
                </property>
            </activation>
            <properties>
                <!-- Disable the default surefire test execution for all modules except for
                     those where this profile turns them back on. -->
                <surefire.default-test.phase>none</surefire.default-test.phase>
            </properties>
        </profile>

        <profile>
            <id>victims-scan</id>
            <activation>
                <property>
                    <name>victims-scan</name>
                </property>
            </activation>
            <build>
                <plugins>
                    <plugin>
                        <groupId>org.apache.maven.plugins</groupId>
                        <artifactId>maven-enforcer-plugin</artifactId>
                        <version>${version.enforcer.plugin}</version>
                        <executions>
                            <execution>
                                <id>enforce-victims-rule</id>
                                <goals>
                                    <goal>enforce</goal>
                                </goals>
                                <configuration>
                                    <rules>
                                        <rule implementation="com.redhat.victims.VictimsRule">
                                            <metadata>warning</metadata>
                                            <fingerprint>fatal</fingerprint>
                                            <updates>daily</updates>
                                        </rule>
                                    </rules>
                                </configuration>
                            </execution>
                        </executions>
                        <dependencies>
                            <dependency>
                                <groupId>com.redhat.victims</groupId>
                                <artifactId>enforce-victims-rule</artifactId>
                                <version>1.3.4</version>
                            </dependency>
                        </dependencies>
                    </plugin>
                </plugins>
            </build>
        </profile>

        <!-- JaCoCo test coverage. Will set ${surefire.jacoco.args} to be used in Arquillian config and as surefire jvm argument. -->
        <profile>
            <id>ts.jacoco.profile</id>
            <activation>
                <property>
                    <name>coverage</name>
                </property>
            </activation>
            <build>
                <plugins>
                    <plugin>
                        <groupId>org.jacoco</groupId>
                        <artifactId>jacoco-maven-plugin</artifactId>
                        <version>${version.org.jacoco}</version>
                        <executions>
                            <execution>
                                <id>ts.jacoco-prepare</id>
                                <phase>process-test-classes</phase>
                                <goals>
                                    <goal>prepare-agent</goal>
                                </goals>
                                <configuration>
                                    <append>true</append>
                                    <destFile>target/jacoco.exec</destFile>
                                    <includes>
                                        <include>*</include>
                                    </includes>
                                    <excludes>
                                        <exclude>org.jboss.as.test.*</exclude>
                                    </excludes>
                                    <output>file</output>
                                    <propertyName>surefire.jacoco.args</propertyName>
                                </configuration>
                            </execution>
                        </executions>
                    </plugin>
                    <!-- Ant plugin. -->
                    <plugin>
                        <groupId>org.apache.maven.plugins</groupId>
                        <artifactId>maven-antrun-plugin</artifactId>
                        <executions>
                            <!-- DEBUG -->
                            <execution>
                                <id>ts.jacoco.debug</id>
                                <phase>post-integration-test</phase>
                                <goals>
                                    <goal>run</goal>
                                </goals>
                                <inherited>false</inherited>
                                <configuration>
                                    <target>
                                        <echo>Jacoco jvm args: ${surefire.jacoco.args}</echo>
                                    </target>
                                </configuration>
                            </execution>
                            <!-- Must be run using Ant due to https://sourceforge.net/tracker/?func=detail&aid=3474708&group_id=177969&atid=883354 -->
                            <!-- mvn antrun:run@ts.jacoco.report-ant -Dcoverage -Dtarget=report -Djboss.dist=$JBOSS_DIST -->
                            <execution>
                                <id>ts.jacoco.report-ant</id>
                                <phase>none</phase>
                                <goals>
                                    <goal>run</goal>
                                </goals>
                                <inherited>false</inherited>
                                <configuration>
                                    <target>
                                        <taskdef classname="org.jacoco.ant.ReportTask" name="report"></taskdef>
                                        <echo>Creating JaCoCo test coverage reports...</echo>
                                        <mkdir dir="${basedir}/target/coverage-report"></mkdir>
                                        <report>
                                            <executiondata>
                                                <fileset dir="${basedir}">
                                                    <include name="**/target/jacoco.exec"></include>
                                                </fileset>
                                            </executiondata>
                                            <structure name="WildFly project">
                                                <classfiles>
                                                    <fileset dir="${jboss.dist}/modules">
                                                        <include name="**/*.jar"></include>
                                                        <!-- Excludes solve "Can't add different class with same name: ..." -->
                                                        <exclude name="**/jaxb-jxc*.jar"></exclude>
                                                        <exclude name="**/jaxb-xjc*.jar"></exclude>
                                                        <exclude name="**/openjdk-orb*.jar"></exclude>
                                                        <exclude name="**/jboss-marshalling*.jar"></exclude>
                                                        <exclude name="**/hornetq-core-client*.jar"></exclude>
                                                        <exclude name="**/jipijapa-hibernate5*.jar"></exclude>
                                                        <exclude name="**/infinispan-commons*.jar"></exclude>
                                                        <exclude name="**/jboss-logmanager*.jar"></exclude>
                                                        <exclude name="**/wildfly-common*.jar"></exclude>
                                                        <exclude name="**/wildfly-elytron*.jar"></exclude>
                                                        <exclude name="**/jaxb*.jar"></exclude>
                                                        <exclude name="**/jaxb*.jar"></exclude>
                                                        <exclude name="**/jaxb*.jar"></exclude>
                                                    </fileset>
                                                </classfiles>
                                                <sourcefiles encoding="UTF-8">
                                                    <dirset dir="${basedir}">
                                                        <include name="**/src/main/java"/>
                                                    </dirset>
                                                </sourcefiles>
                                            </structure>
                                            <html destdir="${basedir}/target/coverage-report/html"></html>
                                            <xml destfile="${basedir}/target/coverage-report/coverage-report.xml"></xml>
                                            <csv destfile="${basedir}/target/coverage-report/coverage-report.csv"></csv>
                                        </report>
                                    </target>
                                </configuration>
                            </execution>
                        </executions>
                        <dependencies>
                            <dependency>
                                <groupId>org.jacoco</groupId>
                                <artifactId>org.jacoco.ant</artifactId>
                                <version>${version.org.jacoco}</version>
                            </dependency>
                        </dependencies>
                    </plugin>
                </plugins>
            </build>
        </profile>
        <profile>
            <!-- surefire.jacoco.args property needs to be set correctly, if coverage profile is not enabled -->
            <id>ts.jacoco.profile.not.enabled</id>
            <activation>
                <property>
                    <name>!coverage</name>
                </property>
            </activation>
            <properties>
                <surefire.jacoco.args></surefire.jacoco.args>
            </properties>
        </profile>
        <profile>
            <!-- this profile can be used to test component releases available in Nexus staging repositories -->
            <id>staged-releases</id>
            <properties>
                <jboss.staging.repository.group>true</jboss.staging.repository.group>
            </properties>
            <repositories>
                <repository>
                    <id>jboss-staging-repository-group</id>
                    <name>JBoss Staging Repository Group</name>
                    <url>https://repository.jboss.org/nexus/content/groups/staging/</url>
                    <layout>default</layout>
                </repository>
            </repositories>
            <pluginRepositories>
                <pluginRepository>
                    <id>jboss-staging-repository-group</id>
                    <name>JBoss Staging Repository Group</name>
                    <url>https://repository.jboss.org/nexus/content/groups/staging/</url>
                    <layout>default</layout>
                </pluginRepository>
            </pluginRepositories>
        </profile>

        <!-- Configures testsuite to use the non-default Galleon pack to provision EE content.
             This profile is meant to eliminate the need to use -D to see all three parts of the GAV
             in order to test provisioning using a different feature pack. -->
        <profile>
            <id>test.ee.galleon.pack.profile</id>
            <activation>
                <property>
                    <name>testsuite.ee.galleon.pack.artifactId</name>
                    <value>wildfly-ee-galleon-pack</value>
                </property>
            </activation>
            <properties>
                <testsuite.ee.galleon.pack.groupId>${ee.maven.groupId}</testsuite.ee.galleon.pack.groupId>
                <testsuite.ee.galleon.pack.version>${ee.maven.version}</testsuite.ee.galleon.pack.version>
            </properties>
        </profile>

        <!-- Disable standard compilation execution.
             Intended use is when a build has been performed with one JDK
             and then test executions are wanted with another JDK, and that
             'test' goal shouldn't be allowed to determine that things need
             recompilation. Just using the 'surefire:test' goal would have
             the same effect but seems to result in profile settings being
             ignored. -->
        <profile>
            <id>noCompile</id>
            <activation>
                <property>
                    <name>noCompile</name>
                </property>
            </activation>
            <build>
                <plugins>
                    <plugin>
                        <groupId>org.apache.maven.plugins</groupId>
                        <artifactId>maven-compiler-plugin</artifactId>
                        <configuration>
                            <skipMain>true</skipMain>
                            <skip>true</skip>
                        </configuration>
                    </plugin>
                </plugins>
            </build>
        </profile>
    </profiles>
</project><|MERGE_RESOLUTION|>--- conflicted
+++ resolved
@@ -365,17 +365,10 @@
         <version.io.smallrye.smallrye-mutiny-vertx>2.23.0</version.io.smallrye.smallrye-mutiny-vertx>
         <version.io.smallrye.smallrye-opentracing>3.0.0-RC1</version.io.smallrye.smallrye-opentracing>
         <version.io.smallrye.smallrye-reactive-messaging>4.0.0.RC1</version.io.smallrye.smallrye-reactive-messaging>
-<<<<<<< HEAD
-        <legacy.version.io.undertow>2.2.18.Final</legacy.version.io.undertow>
-        <version.io.undertow>2.3.0.Alpha1</version.io.undertow>
-        <legacy.version.io.undertow.jastow>2.0.11.Final</legacy.version.io.undertow.jastow>
-        <version.io.undertow.jastow>2.2.1.Final</version.io.undertow.jastow>
-=======
         <legacy.version.io.undertow>2.2.19.Final</legacy.version.io.undertow>
         <version.io.undertow>2.3.0.Alpha2</version.io.undertow>
-        <legacy.version.io.undertow.jastow>2.0.10.Final</legacy.version.io.undertow.jastow>
+        <legacy.version.io.undertow.jastow>2.0.11.Final</legacy.version.io.undertow.jastow>
         <version.io.undertow.jastow>2.2.2.Final</version.io.undertow.jastow>
->>>>>>> 7ffd588b
         <version.io.vertx.vertx>4.3.1</version.io.vertx.vertx>
         <version.io.vertx.vertx-kafka-client>${version.io.vertx.vertx}</version.io.vertx.vertx-kafka-client>
         <version.jakarta.activation.jakarta.activation-api>2.1.0</version.jakarta.activation.jakarta.activation-api>
