<?xml version="1.0" encoding="UTF-8"?>
<!--
  ~ Copyright The WildFly Authors
  ~ SPDX-License-Identifier: Apache-2.0
  -->
<project xmlns="http://maven.apache.org/POM/4.0.0" xmlns:xsi="http://www.w3.org/2001/XMLSchema-instance" xsi:schemaLocation="http://maven.apache.org/POM/4.0.0 http://maven.apache.org/xsd/maven-4.0.0.xsd">
    <modelVersion>4.0.0</modelVersion>

    <parent>
        <groupId>org.jboss</groupId>
        <artifactId>jboss-parent</artifactId>
        <version>39</version>
        <!-- The empty relativePath makes Maven lookup it in the repository. Missing tag default is ../pom.xml. -->
        <relativePath/>
    </parent>

    <groupId>org.wildfly</groupId>
    <artifactId>wildfly-parent</artifactId>
    <!--
        Maintain separation between the artifact id and the version to help prevent
        merge conflicts between commits changing the GA and those changing the V.
    -->
    <version>35.0.0.Beta1-SNAPSHOT</version>

    <packaging>pom</packaging>

    <name>WildFly: Parent Aggregator</name>
    <description>WildFly: Parent Aggregator</description>

    <licenses>
        <license>
            <name>Apache License 2.0</name>
            <url>http://repository.jboss.org/licenses/apache-2.0.txt</url>
            <distribution>repo</distribution>
        </license>
    </licenses>

    <modules>
        <module>appclient</module>
        <module>batch-jberet</module>
        <module>bean-validation</module>
        <module>boms/common-ee</module>
        <module>boms/common-expansion</module>
        <module>boms/legacy-ee</module>
        <module>boms/legacy-expansion</module>
        <module>boms/legacy-test</module>
        <module>boms/preview-ee</module>
        <module>boms/preview-expansion</module>
        <module>boms/preview-test</module>
        <module>boms/preview-test-expansion</module>
        <module>boms/standard-ee</module>
        <module>boms/standard-expansion</module>
        <module>boms/standard-test</module>
        <module>boms/standard-test-expansion</module>
        <module>boms/user</module>
        <module>build</module>
        <module>client/properties</module>
        <module>client/shade</module>
        <module>clustering</module>
        <module>concurrency/impl-30</module>
        <module>concurrency/spi</module>
        <module>connector</module>
        <module>datasources-agroal</module>
        <module>dist</module>
        <module>ee</module>
        <module>ee-build</module>
        <module>ee-dist</module>
        <module>ee-feature-pack</module>
        <module>ee-security</module>
        <module>ejb3</module>
        <module>elytron-oidc-client</module>
        <module>galleon-pack</module>
        <module>health</module>
        <module>iiop-openjdk</module>
        <module>jakarta-data</module>
        <module>jaxrs</module>
        <module>jdr</module>
        <module>jpa</module>
        <module>jsf</module>
        <module>mail</module>
        <module>legacy/jsr77</module>
        <module>legacy/keycloak</module>
        <module>legacy/opentracing-extension</module>
        <module>metrics</module>
        <module>messaging-activemq</module>
        <module>microprofile</module>
        <module>mod_cluster</module>
        <module>naming</module>
        <module>observability</module>
        <module>picketlink</module>
        <module>pojo</module>
        <module>preview</module>
        <module>release</module>
        <module>rts</module>
        <module>sar</module>
        <module>security</module>
        <module>system-jmx</module>
        <module>spec-api</module>
        <module>weld</module>
        <module>testsuite/test-feature-pack</module>
        <module>testsuite/shared</module>
        <module>testsuite</module>
        <module>transactions</module>
        <module>undertow</module>
        <module>webservices</module>
        <module>web-common</module>
        <module>xts</module>
    </modules>

    <scm>
        <connection>scm:git:${jboss.as.scm.connection}</connection>
        <developerConnection>scm:git:${jboss.as.scm.connection}</developerConnection>
        <url>${jboss.as.scm.url}</url>
    </scm>

    <properties>
        <!-- Release Info.
             Drives properties that end up in MANIFEST.mf files produced by this build
             and some are also used in the pom 'scm' element.
             Do not use these properties for other purpose.
        -->
        <jboss.as.release.codename>N/A</jboss.as.release.codename>
        <jboss.as.scm.connection>git@github.com:wildfly/wildfly.git</jboss.as.scm.connection>
        <jboss.as.scm.url>https://github.com/wildfly/wildfly</jboss.as.scm.url>

        <!-- Other release identification information that drives how the built server identifies itself -->
        <full.dist.product.release.name>WildFly</full.dist.product.release.name>
        <full.dist.product.slot>main</full.dist.product.slot>
        <full.dist.product.release.version>${project.version}</full.dist.product.release.version>
        <full.maven.groupId>${project.groupId}</full.maven.groupId>
        <full.maven.version>${project.version}</full.maven.version>
        <ee.dist.product.release.name>WildFly EE</ee.dist.product.release.name>
        <ee.dist.product.slot>${full.dist.product.slot}</ee.dist.product.slot>
        <ee.dist.product.release.version>${full.dist.product.release.version}</ee.dist.product.release.version>
        <ee.maven.groupId>${project.groupId}</ee.maven.groupId>
        <ee.maven.version>${project.version}</ee.maven.version>
        <product.docs.server.version>35</product.docs.server.version>
        <!-- A short variant of product.release.version used in 'startsWith' tests done by dist verification logic -->
        <verifier.product.release.version>${product.docs.server.version}.0</verifier.product.release.version>
        <!-- The Galleon channel for the minor version with which this branch is associated.  -->
        <galleon.minor.channel>${product.docs.server.version}.0</galleon.minor.channel>

        <!-- Galleon -->
        <galleon.fork.embedded>true</galleon.fork.embedded>
        <galleon.log.time>true</galleon.log.time>
        <galleon.offline>true</galleon.offline>

        <!-- Checkstyle configuration -->
        <linkXRef>false</linkXRef>

        <!--
            Build configuration.  Override JBoss Parent settings as necessary.
            For example: <version.surefire.plugin>2.11</version.surefire.plugin>
          -->
        <maven.min.version>3.6.0</maven.min.version>

        <!--
             To build, we require a Java 17 or higher compiler, but with a Java 17
             source and binary level.
             We allow builds with a compiler version higher than 17 to allow
             testing on later SE releases.

             But, if the 'deploy' phase is executed, we restrict to only SE 17.
             WildFly releases are built with SE 17.

             See this pom's maven-enforcer-plugin configuration for the rules
             that restrict the SE version used when building and deploying.
         -->
        <required.java.build.version>[17,)</required.java.build.version>
        <required.java.deploy.version>[17,18)</required.java.deploy.version>
        <maven.compiler.release>17</maven.compiler.release>
        <maven.compiler.target>${maven.compiler.release}</maven.compiler.target>
        <maven.compiler.source>${maven.compiler.release}</maven.compiler.source>

        <!-- TarArchiver behavior -->
        <assembly.tarLongFileMode>posix</assembly.tarLongFileMode>

        <!--
            Modularized JDK support. These are our recommended client-side JPMS settings.
            This list should only be modified if we are making a change to our general
            recommendation of what settings an external *client* application should use
            *in order to utilize our client-side libraries*. It is not meant to cover
            settings a client app might need to support it's own code.

            This list is not meant to control server-side JPMS settings.

            DO NOT add entries here just to support JPMS needs for specialized tests.
            The testsuite/pom.xml declares a 'modular.jdk.testsuite.args' property that
            defaults to ${modular.jdk.args}, i.e. this list. If particular tests need
            additional settings to support client-side behavior in their test code,
            then that property should be overridden in as fine-grained a location as
            practical, and no more coarse-grained than the global config of the pom
            for the maven module that includes the test.
         -->
        <modular.jdk.args>
            --add-exports=java.desktop/sun.awt=ALL-UNNAMED
            --add-exports=java.naming/com.sun.jndi.ldap=ALL-UNNAMED
            --add-exports=java.naming/com.sun.jndi.url.ldap=ALL-UNNAMED
            --add-exports=java.naming/com.sun.jndi.url.ldaps=ALL-UNNAMED
            --add-exports=jdk.naming.dns/com.sun.jndi.dns=ALL-UNNAMED
            --add-opens=java.base/java.io=ALL-UNNAMED
            --add-opens=java.base/java.lang=ALL-UNNAMED
            --add-opens=java.base/java.lang.invoke=ALL-UNNAMED
            --add-opens=java.base/java.lang.reflect=ALL-UNNAMED
            --add-opens=java.base/java.net=ALL-UNNAMED
            --add-opens=java.base/java.security=ALL-UNNAMED
            --add-opens=java.base/java.util=ALL-UNNAMED
            --add-opens=java.base/java.util.concurrent=ALL-UNNAMED
            --add-opens=java.management/javax.management=ALL-UNNAMED
            --add-opens=java.naming/javax.naming=ALL-UNNAMED
        </modular.jdk.args>
        <security.manager.props></security.manager.props>

        <!--
            See ChildFirstClassLoaderBuilder in model-test for the explanation of the org.jboss.model.test.cache.root and org.jboss.model.test.classpath.cache properties.
            If used in conjunction with org.jboss.model.test.classpath.cache -Dorg.jboss.model.test.cache.strict on the command line, transformers tests must
            propagate these to the test when run
         -->
        <!-- The name of the root checkout folder to create org.jboss.model.test.classpath.cache under for subsystem-test and core-model-test -->
        <org.jboss.model.test.cache.root>[pom.xml,testsuite]</org.jboss.model.test.cache.root>
        <!-- Location relative to root that will be used for the cached legacy classpaths used by subsystem-test and core-model-test-->
        <org.jboss.model.test.classpath.cache>target/model-test-classpath-cache</org.jboss.model.test.classpath.cache>

        <!-- Properties that drive the names of various directories produced by and used in the build -->
        <server.output.dir.prefix>wildfly</server.output.dir.prefix>
        <!-- Version suffix that is appended to directories. Default is the maven GAV version but this can be edited to use a short form version -->
        <server.output.dir.version>${project.version}</server.output.dir.version>

        <!-- Properties related to the directory from which testsuite modules that don't create their own dists
             should obtain the dist to test -->
        <!-- First, prefix to add to the standard maven child project whose output should be used.
             An empty value means no prefix.
             Custom test jobs can override this using -D, e.g. -Dtestsuite.default.build.project.prefix=ee- -->
        <testsuite.default.build.project.prefix></testsuite.default.build.project.prefix>
        <wildfly.build.output.dir>${testsuite.default.build.project.prefix}build/target/${server.output.dir.prefix}-${server.output.dir.version}</wildfly.build.output.dir>

        <!-- Protocol to use for communication with remote maven repositories.
             You can set to 'http' if you are using a maven proxy and 'https'
             interferes with that. Use 'https' for builds that will be released
             to non-snapshot public maven repos -->
        <maven.repository.protocol>https</maven.repository.protocol>
        <!-- The full remote maven repo URL; can be overridden via -D for special use cases -->
        <maven.repository.url>${maven.repository.protocol}://repository.jboss.org/nexus/content/groups/public/</maven.repository.url>

        <!-- Surefire args -->
        <surefire.extra.args></surefire.extra.args>
        <surefire.jpda.args></surefire.jpda.args>
        <surefire.non-modular.system.args>-ea -Duser.region=US -Duser.language=en ${surefire.jpda.args} ${surefire.extra.args} ${surefire.jacoco.args}</surefire.non-modular.system.args>
        <surefire.system.args>${modular.jdk.args} ${security.manager.props} ${surefire.non-modular.system.args}</surefire.system.args>
        <arquillian.servlet.protocol>Servlet 5.0</arquillian.servlet.protocol>
        <testLogToFile>true</testLogToFile>
        <maven.test.redirectTestOutputToFile>${testLogToFile}</maven.test.redirectTestOutputToFile>

        <!-- Galleon feature pack to use in testsuite provisioning executions that provide content
             that *could* be obtained solely from the wildfly-ee-galleon-pack or its dependencies.
             Test jobs can override this using -D to test using different feature pack.
        -->
        <testsuite.ee.galleon.pack.groupId>${full.maven.groupId}</testsuite.ee.galleon.pack.groupId>
        <testsuite.ee.galleon.pack.artifactId>wildfly-galleon-pack</testsuite.ee.galleon.pack.artifactId>
        <testsuite.ee.galleon.pack.version>${full.maven.version}</testsuite.ee.galleon.pack.version>
        <!-- Galleon feature pack to use in testsuite provisioning executions that provide content
             that *cannot* be obtained solely from the wildfly-ee-galleon-pack or its dependencies.
             Test jobs can override this using -D to test using a different feature pack.
        -->
        <testsuite.full.galleon.pack.groupId>${full.maven.groupId}</testsuite.full.galleon.pack.groupId>
        <testsuite.full.galleon.pack.artifactId>wildfly-galleon-pack</testsuite.full.galleon.pack.artifactId>
        <testsuite.full.galleon.pack.version>${full.maven.version}</testsuite.full.galleon.pack.version>
        <!-- Galleon feature pack to use in testsuite provisioning executions that install test-specific content.
             Profiles can set this to wildfly-test-feature-pack-preview when testing wildfly-preview.
        -->
        <testsuite.test.feature.pack.artifactId>wildfly-test-feature-pack</testsuite.test.feature.pack.artifactId>

        <!-- WildFly Channels based provisioning configuration.
             By default, if channels drive the provisioning we use the 'wildfly' channel.
             Profiles that focus on wildfly-preview or wildfly-ee can change that.
         -->
        <channels.maven.groupId>${project.groupId}.channels</channels.maven.groupId>
        <channels.maven.artifactId>wildfly</channels.maven.artifactId>
        <channels.maven.version>${full.maven.version}</channels.maven.version>


        <!-- Properties that set the phase used for different plugin executions.
             Profiles can override the values here to enable/disable executions.
             A value of 'none' disables the execution; to enable set the value to the
             normal phase for the goal.
             This setup allows the bulk of the execution configuration to be in the
             default build config (and thus shared in different profiles) while
             still being easily disabled in profiles where it is not wanted. -->
        <surefire.default-test.phase>test</surefire.default-test.phase>

        <!-- Base wildfly version used by testsuite/galleon/update test to install a server that gets updated to the SNAPSHOT version -->
        <wildfly.test.galleon.update.base.version>26.1.1.Final</wildfly.test.galleon.update.base.version>

        <!--
            Dependency version properties begin here. All other properties should be above.

            Properties are grouped by whether they solely relate to plugins, solely relate to test code,
            or impact production code.

            Each version property should be of the form "version.<groupId>".
            For example: <version.org.jboss.as>

            In cases where multiple artifacts use the same groupId but have different
            versions, add the artifactId or other qualifier to the property name.

            In cases where multiple artifacts use the same groupId but have different
            versions, add the artifactId or other qualifier to the property name.
            For example: <version.org.jboss.hal.release-stream>

            Version properties MUST be sorted alphabetically. Except...

            For properties only used for building or testing legacy code not used in
            standard WildFly or WildFly Preview, prefix the property name with 'legacy.'
            For properties only used for building WildFly Preview modules, prefix the property name with 'preview'.
            Place the prefixed property in the proper alphabetical location as if the prefix was not present.
            In the typical case where there's also the same property without a prefix, put the prefixed
            variants after the non-prefixed one.
        -->

        <!--
            *Plugin* Dependency versions. Please keep alphabetical.

            Properties for dependencies that are not *solely* related to plugins go in the sections below.

            This is not limited to plugin versions. Other artifacts that those plugins depend upon can go here
            if they are not otherwise used.
         -->
        <version.ant.junit>1.10.15</version.ant.junit>
        <version.asciidoctor.plugin>2.2.6</version.asciidoctor.plugin>
        <version.org.jacoco>0.8.12</version.org.jacoco>
        <version.org.jboss.galleon>6.0.2.Final</version.org.jboss.galleon>
        <version.org.jboss.wildscribe>3.1.0.Final</version.org.jboss.wildscribe>
        <version.org.owasp.dependency-check>10.0.2</version.org.owasp.dependency-check>
        <version.org.wildfly.bom-builder-plugin>2.0.8.Final</version.org.wildfly.bom-builder-plugin>
        <version.org.wildfly.checkstyle-config>1.0.8.Final</version.org.wildfly.checkstyle-config>
        <version.org.wildfly.common>1.6.0.Final</version.org.wildfly.common>
        <version.org.wildfly.galleon-plugins>7.3.1.Final</version.org.wildfly.galleon-plugins>
        <version.org.wildfly.glow>1.2.0.Beta2</version.org.wildfly.glow>
        <version.org.wildfly.licenses.plugin>2.4.1.Final</version.org.wildfly.licenses.plugin>
        <version.org.wildfly.plugin>5.1.0.Alpha2</version.org.wildfly.plugin>
        <version.org.wildfly.unstable.annotation.api>1.0.0.Final</version.org.wildfly.unstable.annotation.api>
        <version.org.wildfly.wildfly-channel-plugin>1.0.20</version.org.wildfly.wildfly-channel-plugin>
        <version.verifier.plugin>1.1</version.verifier.plugin>
        <version.xml.plugin>1.0.2</version.xml.plugin>

        <!--
            *Non-plugin* TEST CODE dependency versions. Please keep alphabetical.

            Properties for dependencies that solely relate to maven plugins go in the plugin section above.
            Properties for dependencies that relate to production code go in the production code section below.
         -->
        <version.com.beust>1.78</version.com.beust>
        <version.com.github.tomakehurst.wiremock>2.27.2</version.com.github.tomakehurst.wiremock>
        <version.org.wiremock>3.9.2</version.org.wiremock>
        <version.dom4j>2.1.4</version.dom4j>
        <version.httpunit>1.7.3</version.httpunit>
        <legacy.version.io.netty>4.0.19.Final</legacy.version.io.netty>
        <version.io.rest-assured>5.5.0</version.io.rest-assured>
        <version.org.keycloak.keycloak-services>23.0.7</version.org.keycloak.keycloak-services>
        <legacy.version.jakarta.enterprise>2.0.2</legacy.version.jakarta.enterprise>
        <legacy.version.jakarta.inject.jakarta.inject-api>1.0.5</legacy.version.jakarta.inject.jakarta.inject-api>
        <version.jaxen>1.1.6</version.jaxen>
        <version.jsoup>1.15.4</version.jsoup>
        <version.junit>4.13.2</version.junit>
        <version.org.apache.ds>2.0.0.AM26</version.org.apache.ds>
        <version.org.apache.groovy>4.0.24</version.org.apache.groovy>
        <version.org.awaitility.awaitility>4.0.3</version.org.awaitility.awaitility>
        <version.org.codehaus.plexus.plexus-utils>3.5.1</version.org.codehaus.plexus.plexus-utils>
        <version.org.eclipse.jetty>9.4.56.v20240826</version.org.eclipse.jetty>
        <version.org.hamcrest>2.2</version.org.hamcrest>
        <version.org.hamcrest.legacy>1.3</version.org.hamcrest.legacy>
        <version.org.javassist>3.29.2-GA</version.org.javassist>
        <version.org.jboss.arquillian.core>1.9.1.Final</version.org.jboss.arquillian.core>
        <version.org.jboss.arquillian.jakarta>10.0.0.Final</version.org.jboss.arquillian.jakarta>
        <version.org.jboss.arquillian.testcontainers>1.0.0.Alpha3</version.org.jboss.arquillian.testcontainers>
        <version.org.jboss.byteman>4.0.23</version.org.jboss.byteman>
        <version.org.jboss.logmanager.commons-logging-jboss-logmanager>1.0.3.Final</version.org.jboss.logmanager.commons-logging-jboss-logmanager>
        <!-- only needed here until wildfly-arquillian has this version properly synced with arquillian itself  -->
        <version.org.jboss.shrinkwrap.descriptors>2.0.0</version.org.jboss.shrinkwrap.descriptors>
        <!-- It's currently required to use 2.2.7. The wildfly-model-test and wildfly-subsystem-test dependencies bring
             in older versions of the org.apache.maven.resolver:* dependencies which are not compatible with newer
             versions of the Shrinkwrap Resolvers. -->
        <version.org.jboss.shrinkwrap.resolvers>2.2.7</version.org.jboss.shrinkwrap.resolvers>
        <version.org.jboss.shrinkwrap.shrinkwrap>1.2.6</version.org.jboss.shrinkwrap.shrinkwrap>
        <legacy.version.org.jboss.spec.javax.jms.jboss-jms-api_2.0_spec>2.0.0.Final</legacy.version.org.jboss.spec.javax.jms.jboss-jms-api_2.0_spec>
        <version.org.jboss.spec.javax.servlet.jboss-servlet-api_4.0_spec>2.0.0.Final</version.org.jboss.spec.javax.servlet.jboss-servlet-api_4.0_spec>
        <version.org.junit>5.10.5</version.org.junit>
        <version.org.keycloak>25.0.2</version.org.keycloak>
        <version.org.mockito>3.10.0</version.org.mockito>
        <version.org.syslog4j>0.9.30</version.org.syslog4j>
        <version.org.testcontainers>1.20.3</version.org.testcontainers>
        <version.org.testng>7.5.1</version.org.testng>
        <version.org.wildfly.arquillian>5.1.0.Beta7</version.org.wildfly.arquillian>
        <version.org.wildfly.extras.creaper>2.0.3</version.org.wildfly.extras.creaper>
        <legacy.version.org.wildfly.naming-client>1.0.17.Final</legacy.version.org.wildfly.naming-client>

        <!--
            *Non-plugin* PRODUCTION CODE dependency versions. Please keep alphabetical.

            Properties for dependencies that solely relate to maven plugins go in the plugin section above.
            Properties for dependencies that solely relate to tests go in the test code section above.
         -->
        <version.antlr>4.13.0</version.antlr>
        <version.com.carrotsearch.hppc>0.10.0</version.com.carrotsearch.hppc>
        <version.com.fasterxml.classmate>1.5.1</version.com.fasterxml.classmate>
        <version.com.fasterxml.jackson>2.18.1</version.com.fasterxml.jackson>
        <version.com.fasterxml.jackson.databind>${version.com.fasterxml.jackson}</version.com.fasterxml.jackson.databind>
        <version.com.fasterxml.jackson.jr.jackson-jr-objects>${version.com.fasterxml.jackson}</version.com.fasterxml.jackson.jr.jackson-jr-objects>
        <version.com.github.ben-manes.caffeine>3.1.8</version.com.github.ben-manes.caffeine>
        <version.com.github.fge.btf>1.2</version.com.github.fge.btf>
        <version.com.github.fge.jackson-coreutils>1.8</version.com.github.fge.jackson-coreutils>
        <version.com.github.fge.json-patch>1.9</version.com.github.fge.json-patch>
        <version.com.github.fge.msg-simple>1.1</version.com.github.fge.msg-simple>
        <version.com.github.luben.zstd-jni>1.5.6-7</version.com.github.luben.zstd-jni>
        <version.com.google.api.grpc>2.0.1</version.com.google.api.grpc>
        <version.com.google.code.gson>2.8.9</version.com.google.code.gson>
        <version.com.google.guava>33.0.0-jre</version.com.google.guava>
        <version.com.google.guava.failureaccess>1.0.2</version.com.google.guava.failureaccess>
        <version.com.google.protobuf>3.25.5</version.com.google.protobuf>
        <version.com.h2database>2.2.224</version.com.h2database>
        <version.com.ibm.async.asyncutil>0.1.0</version.com.ibm.async.asyncutil>
        <version.com.microsoft.azure>8.6.6</version.com.microsoft.azure>
        <version.com.nimbus.jose-jwt>9.37.3</version.com.nimbus.jose-jwt>
        <legacy.version.com.squareup.okhttp>3.14.9</legacy.version.com.squareup.okhttp>
        <legacy.version.com.squareup.okio>1.17.6</legacy.version.com.squareup.okio>
        <version.com.squareup.protoparser>4.0.3</version.com.squareup.protoparser>
        <version.com.sun.istack>4.1.2</version.com.sun.istack>
        <version.com.sun.xml.fastinfoset>2.1.1</version.com.sun.xml.fastinfoset>
        <version.com.sun.xml.messaging.saaj>3.0.0</version.com.sun.xml.messaging.saaj>
        <version.commons-beanutils>1.9.4</version.commons-beanutils>
        <version.commons-codec>1.17.1</version.commons-codec>
        <version.commons-collections>3.2.2</version.commons-collections>
        <version.commons-io>2.16.1</version.commons-io>
        <version.de.dentrassi.crypto>2.4.0</version.de.dentrassi.crypto>
        <version.gnu.getopt>1.0.13</version.gnu.getopt>
        <version.io.agroal>2.0</version.io.agroal>
<<<<<<< HEAD
        <version.io.grpc>1.68.0</version.io.grpc>
        <version.io.micrometer>1.12.4</version.io.micrometer>
        <version.io.netty>4.1.112.Final</version.io.netty>
=======
        <version.io.grpc>1.58.0</version.io.grpc>
        <version.io.micrometer>1.14.1</version.io.micrometer>
        <version.io.netty>4.1.115.Final</version.io.netty>
>>>>>>> 68122114
        <version.io.opentelemetry.opentelemetry>1.29.0</version.io.opentelemetry.opentelemetry>
        <version.io.opentelemetry.proto>0.20.0-alpha</version.io.opentelemetry.proto>
        <version.io.opentelemetry.opentelemetry-semconv>1.21.0-alpha</version.io.opentelemetry.opentelemetry-semconv>
        <version.io.perfmark>0.23.0</version.io.perfmark>
        <version.io.reactivex.rxjava2>2.2.21</version.io.reactivex.rxjava2>
        <version.io.reactivex.rxjava3>3.1.9</version.io.reactivex.rxjava3>
        <version.io.smallrye.open-api>3.10.0</version.io.smallrye.open-api>
        <version.io.smallrye.reactive-utils>2.6.0</version.io.smallrye.reactive-utils>
        <version.io.smallrye.smallrye-common>2.5.0</version.io.smallrye.smallrye-common>
        <version.io.smallrye.smallrye-config>3.9.1</version.io.smallrye.smallrye-config>
        <version.io.smallrye.smallrye-fault-tolerance>6.4.1</version.io.smallrye.smallrye-fault-tolerance>
        <version.io.smallrye.smallrye-health>4.0.4</version.io.smallrye.smallrye-health>
        <version.io.smallrye.smallrye-jwt>4.3.1</version.io.smallrye.smallrye-jwt>
        <version.io.smallrye.smallrye-mutiny>2.6.2</version.io.smallrye.smallrye-mutiny>
        <version.io.smallrye.smallrye-mutiny-vertx>3.13.2</version.io.smallrye.smallrye-mutiny-vertx>
        <version.io.smallrye.smallrye-mutiny-zero>1.1.0</version.io.smallrye.smallrye-mutiny-zero>
        <version.io.smallrye.smallrye-opentelemetry>2.6.0</version.io.smallrye.smallrye-opentelemetry>
        <version.io.smallrye.smallrye-reactive-messaging>4.24.0</version.io.smallrye.smallrye-reactive-messaging>
        <version.io.undertow.jastow>2.2.8.Final</version.io.undertow.jastow>
        <version.io.vertx.vertx>4.5.10</version.io.vertx.vertx>
        <version.io.vertx.vertx-kafka-client>4.4.9</version.io.vertx.vertx-kafka-client>
        <version.jakarta.activation.jakarta.activation-api>2.1.3</version.jakarta.activation.jakarta.activation-api>
        <version.jakarta.annotation.jakarta-annotation-api>2.1.1</version.jakarta.annotation.jakarta-annotation-api>
        <version.jakarta.batch.jakarta.batch-api>2.1.1</version.jakarta.batch.jakarta.batch-api>
        <version.jakarta.data.jakarta-data-api>1.0.1</version.jakarta.data.jakarta-data-api>
        <version.jakarta.ejb.jakarta-ejb-api>4.0.1</version.jakarta.ejb.jakarta-ejb-api>
        <version.jakarta.enterprise.concurrent.jakarta-enterprise.concurrent-api>3.0.3</version.jakarta.enterprise.concurrent.jakarta-enterprise.concurrent-api>
        <version.jakarta.enterprise>4.0.1</version.jakarta.enterprise>
        <version.jakarta.faces.jakarta-faces-api>4.0.1</version.jakarta.faces.jakarta-faces-api>
        <version.jakarta.faces>4.0.8</version.jakarta.faces>
        <version.jakarta.inject.jakarta.inject-api>2.0.1</version.jakarta.inject.jakarta.inject-api>
        <version.jakarta.jms.jakarta-jms-api>3.1.0</version.jakarta.jms.jakarta-jms-api>
        <version.jakarta.json.bind.api>3.0.1</version.jakarta.json.bind.api>
        <version.jakarta.mail-api>2.1.3</version.jakarta.mail-api>
        <version.jakarta.mvc.jakarta-mvc-api>2.1.0</version.jakarta.mvc.jakarta-mvc-api>
        <version.jakarta.persistence>3.1.0</version.jakarta.persistence>
        <version.jakarta.resource.jakarta-resource-api>2.1.0</version.jakarta.resource.jakarta-resource-api>
        <version.jakarta.security.enterprise>3.0.0</version.jakarta.security.enterprise>
        <version.jakarta.servlet.jakarta-servlet-api>6.0.0</version.jakarta.servlet.jakarta-servlet-api>
        <version.jakarta.servlet.jsp.jakarta-servlet-jsp-api>3.1.1</version.jakarta.servlet.jsp.jakarta-servlet-jsp-api>
        <version.jakarta.servlet.jsp.jstl.jakarta-servlet-jsp-jstl-api>3.0.2</version.jakarta.servlet.jsp.jstl.jakarta-servlet-jsp-jstl-api>
        <version.jakarta.transaction.jakarta-transaction-api>2.0.1</version.jakarta.transaction.jakarta-transaction-api>
        <version.jakarta.validation.jakarta-validation-api>3.0.2</version.jakarta.validation.jakarta-validation-api>
        <version.jakarta.websocket.jakarta-websocket-api>2.1.1</version.jakarta.websocket.jakarta-websocket-api>
        <version.jakarta.ws.rs.jakarta-ws-rs-api>3.1.0</version.jakarta.ws.rs.jakarta-ws-rs-api>
        <version.jakarta.xml.bind.jakarta-xml-bind-api>4.0.2</version.jakarta.xml.bind.jakarta-xml-bind-api>
        <version.jboss.jaxbintros>2.0.1</version.jboss.jaxbintros>
        <version.joda-time>2.12.7</version.joda-time>
        <version.net.jcip>1.0</version.net.jcip>
        <version.net.shibboleth.utilities.java-support>8.0.0</version.net.shibboleth.utilities.java-support>
        <version.org.apache.activemq.artemis>2.38.0</version.org.apache.activemq.artemis>
        <version.org.apache.activemq.artemis.native>2.0.0</version.org.apache.activemq.artemis.native>
        <version.org.apache.avro>1.12.0</version.org.apache.avro>
        <version.org.apache.cxf>4.0.5</version.org.apache.cxf>
        <version.org.apache.cxf.xjcplugins>4.0.0</version.org.apache.cxf.xjcplugins>
        <version.org.apache.httpcomponents.httpasyncclient>4.1.5</version.org.apache.httpcomponents.httpasyncclient>
        <version.org.apache.james.apache-mime4j>0.8.11</version.org.apache.james.apache-mime4j>
        <version.org.apache.kafka>3.9.0</version.org.apache.kafka>
        <version.org.apache.kafka.test-image>3.8.0</version.org.apache.kafka.test-image>
        <version.org.apache.lucene>9.11.1</version.org.apache.lucene>
        <version.org.apache.neethi>3.2.0</version.org.apache.neethi>
        <version.org.apache.qpid.proton>0.34.1</version.org.apache.qpid.proton>
        <version.org.apache.santuario>3.0.4</version.org.apache.santuario>
        <version.org.apache.velocity>2.3</version.org.apache.velocity>
        <version.org.apache.wss4j>3.0.3</version.org.apache.wss4j>
        <version.org.apache.ws.xmlschema>2.3.0</version.org.apache.ws.xmlschema>
        <version.org.bitbucket.jose4j>0.9.6</version.org.bitbucket.jose4j>
        <version.org.bytebuddy>1.14.18</version.org.bytebuddy>
        <version.org.codehaus.woodstox.stax2-api>4.2.2</version.org.codehaus.woodstox.stax2-api>
        <version.org.codehaus.woodstox.woodstox-core>7.0.0</version.org.codehaus.woodstox.woodstox-core>
        <version.org.cryptacular>1.2.5</version.org.cryptacular>
        <version.org.eclipse.angus.angus-activation>2.0.2</version.org.eclipse.angus.angus-activation>
        <version.org.eclipse.angus.angus-mail>2.0.3</version.org.eclipse.angus.angus-mail>
        <version.org.eclipse.jdt>3.32.0</version.org.eclipse.jdt>
        <version.org.eclipse.microprofile>6.1</version.org.eclipse.microprofile>
        <version.org.eclipse.microprofile.config.api>3.1</version.org.eclipse.microprofile.config.api>
        <version.org.eclipse.microprofile.fault-tolerance.api>4.0.2</version.org.eclipse.microprofile.fault-tolerance.api>
        <version.org.eclipse.microprofile.health.api>4.0.1</version.org.eclipse.microprofile.health.api>
        <version.org.eclipse.microprofile.jwt.api>2.1</version.org.eclipse.microprofile.jwt.api>
        <version.org.eclipse.microprofile.lra.api>2.0</version.org.eclipse.microprofile.lra.api>
        <version.org.eclipse.microprofile.openapi>3.1.2</version.org.eclipse.microprofile.openapi>
        <version.org.eclipse.microprofile.reactive-messaging.api>3.0.1</version.org.eclipse.microprofile.reactive-messaging.api>
        <version.org.eclipse.microprofile.reactive-streams-operators.api>3.0.1</version.org.eclipse.microprofile.reactive-streams-operators.api>
        <version.org.eclipse.microprofile.rest.client.api>3.0.1</version.org.eclipse.microprofile.rest.client.api>
        <version.org.eclipse.microprofile.telemetry>1.1</version.org.eclipse.microprofile.telemetry>
        <version.org.eclipse.persistence.eclipselink>4.0.4</version.org.eclipse.persistence.eclipselink>
        <version.org.eclipse.yasson>3.0.4</version.org.eclipse.yasson>
        <version.org.elasticsearch.client.rest-client>8.15.4</version.org.elasticsearch.client.rest-client>
        <version.org.glassfish.expressly>5.0.0</version.org.glassfish.expressly>
        <version.org.glassfish.jakarta.enterprise.concurrent>3.0.0</version.org.glassfish.jakarta.enterprise.concurrent>
        <version.org.glassfish.jaxb>4.0.5</version.org.glassfish.jaxb>
        <version.org.glassfish.jaxb.jaxb-xjc>${version.org.glassfish.jaxb}</version.org.glassfish.jaxb.jaxb-xjc>
        <version.org.glassfish.soteria>3.0.3</version.org.glassfish.soteria>
        <version.org.glassfish.web.jakarta.servlet.jsp.jstl>3.0.1-jbossorg-1</version.org.glassfish.web.jakarta.servlet.jsp.jstl>
        <version.org.hibernate.commons.annotations>7.0.3.Final</version.org.hibernate.commons.annotations>
        <version.org.hibernate>6.6.3.Final</version.org.hibernate>
        <version.org.hibernate.search>7.2.2.Final</version.org.hibernate.search>
        <version.org.hibernate.validator>8.0.1.Final</version.org.hibernate.validator>
        <version.org.hornetq>2.4.10.Final</version.org.hornetq>
        <version.org.infinispan>14.0.32.Final</version.org.infinispan>
        <version.org.infinispan.protostream>4.6.5.Final</version.org.infinispan.protostream>
        <version.org.jasypt>1.9.3</version.org.jasypt>
        <version.org.jberet>3.0.0.Final</version.org.jberet>
        <version.org.jboss.activemq.artemis.integration>2.0.3.Final</version.org.jboss.activemq.artemis.integration>
        <version.org.jboss.common.jboss-common-beans>2.0.1.Final</version.org.jboss.common.jboss-common-beans>
        <version.org.jboss.ejb-client>5.0.8.Final</version.org.jboss.ejb-client>
        <version.org.jboss.ejb3.ext-api>2.4.0.Final</version.org.jboss.ejb3.ext-api>
        <version.org.jboss.genericjms>3.0.0.Final</version.org.jboss.genericjms>
        <version.org.jboss.hal.console>3.7.5.Final</version.org.jboss.hal.console>
        <version.org.jboss.iiop-client>2.0.1.Final</version.org.jboss.iiop-client>
        <version.org.jboss.ironjacamar>3.0.10.Final</version.org.jboss.ironjacamar>
        <version.org.jboss.jboss-transaction-spi>8.0.0.Final</version.org.jboss.jboss-transaction-spi>
        <version.org.jboss.metadata>16.0.0.Final</version.org.jboss.metadata>
        <version.org.jboss.mod_cluster>2.0.4.Final</version.org.jboss.mod_cluster>
        <version.org.jboss.narayana>7.1.0.Final</version.org.jboss.narayana>
        <version.org.jboss.narayana.lra>0.0.9.Final</version.org.jboss.narayana.lra>
        <version.org.jboss.openjdk-orb>10.1.0.Final</version.org.jboss.openjdk-orb>
        <version.org.jboss.resteasy>6.2.11.Final</version.org.jboss.resteasy>
        <version.org.jboss.resteasy.extensions>2.0.1.Final</version.org.jboss.resteasy.extensions>
        <version.org.jboss.resteasy.microprofile>2.1.5.Final</version.org.jboss.resteasy.microprofile>
        <version.org.jboss.resteasy.spring>3.1.3.Final</version.org.jboss.resteasy.spring>
        <version.org.jboss.spec.jakarta.el.jboss-el-api_5.0_spec>4.0.1.Final</version.org.jboss.spec.jakarta.el.jboss-el-api_5.0_spec>
        <version.org.jboss.spec.jakarta.xml.soap.saaj-api_3.0_spec>1.0.0.Final</version.org.jboss.spec.jakarta.xml.soap.saaj-api_3.0_spec>
        <version.org.jboss.spec.jakarta.xml.ws.api_4.0_spec>1.0.0.Final</version.org.jboss.spec.jakarta.xml.ws.api_4.0_spec>
        <version.org.jboss.weld.weld>5.1.3.Final</version.org.jboss.weld.weld>
        <version.org.jboss.weld.weld-api>5.0.SP3</version.org.jboss.weld.weld-api>
        <version.org.jboss.ws.api>3.0.0.Final</version.org.jboss.ws.api>
        <version.org.jboss.ws.common>5.0.0.Final</version.org.jboss.ws.common>
        <version.org.jboss.ws.common.tools>2.1.0.Final</version.org.jboss.ws.common.tools>
        <version.org.jboss.ws.cxf>7.3.0.Final</version.org.jboss.ws.cxf>
        <version.org.jboss.ws.jaxws-undertow-httpspi>2.0.0.Final</version.org.jboss.ws.jaxws-undertow-httpspi>
        <version.org.jboss.ws.spi>5.0.0.Final</version.org.jboss.ws.spi>
        <version.org.jboss.xnio.netty.netty-xnio-transport>0.1.10.Final</version.org.jboss.xnio.netty.netty-xnio-transport>
        <version.org.jctools.jctools-core>4.0.5</version.org.jctools.jctools-core>
        <version.org.jgroups>5.2.29.Final</version.org.jgroups>
        <version.org.jgroups.aws>3.0.0.Final</version.org.jgroups.aws>
        <version.org.jgroups.azure>2.0.2.Final</version.org.jgroups.azure>
        <version.org.jgroups.kubernetes>2.0.2.Final</version.org.jgroups.kubernetes>
        <version.org.jipijapa>1.0.1.Final</version.org.jipijapa>
        <version.org.jvnet.staxex>2.1.0</version.org.jvnet.staxex>
        <version.org.keycloak.keycloak-saml-wildfly-subsystem>18.0.2</version.org.keycloak.keycloak-saml-wildfly-subsystem>
        <version.org.kohsuke.metainf-services>1.11</version.org.kohsuke.metainf-services>
        <version.org.lz4.lz4-java>1.8.0</version.org.lz4.lz4-java>
        <version.org.opensaml.opensaml>4.3.0</version.org.opensaml.opensaml>
        <version.org.ow2.asm>9.7.1</version.org.ow2.asm>
        <version.org.reactivestreams>1.0.4</version.org.reactivestreams>
        <version.org.wildfly.clustering>1.1.3.Final</version.org.wildfly.clustering>
        <version.org.wildfly.core>27.0.0.Beta3</version.org.wildfly.core>
        <version.org.wildfly.http-client>2.0.7.Final</version.org.wildfly.http-client>
        <version.org.wildfly.launcher>1.0.0.Beta3</version.org.wildfly.launcher>
        <version.org.wildfly.mvc.krazo>1.0.0.Final</version.org.wildfly.mvc.krazo>
        <version.org.wildfly.naming-client>2.0.1.Final</version.org.wildfly.naming-client>
        <version.org.wildfly.security.elytron-tests-common>2.4.2.Final</version.org.wildfly.security.elytron-tests-common>
        <version.org.wildfly.security.elytron-mp>2.0.0.Final</version.org.wildfly.security.elytron-mp>
        <version.org.wildfly.transaction.client>3.0.5.Final</version.org.wildfly.transaction.client>
        <preview.version.org.wildfly.wildfly-ee-9-deployment-transformer>2.0.0.Final</preview.version.org.wildfly.wildfly-ee-9-deployment-transformer>
        <version.software.amazon.awssdk>2.20.126</version.software.amazon.awssdk>
        <version.software.amazon.eventstream>1.0.1</version.software.amazon.eventstream>
        <version.org.xerial.snappy.snappy-java>1.1.10.5</version.org.xerial.snappy.snappy-java>
        <version.sun.jaxb>${version.org.glassfish.jaxb}</version.sun.jaxb>
        <version.wsdl4j>1.6.3</version.wsdl4j>
        <version.xml-resolver>1.2</version.xml-resolver>

    </properties>

    <dependencyManagement>
        <dependencies>

            <!-- Import the core parent to get all the managed dependencies from core -->
            <dependency>
                <groupId>org.wildfly.core</groupId>
                <artifactId>wildfly-core-parent</artifactId>
                <version>${version.org.wildfly.core}</version>
                <type>pom</type>
                <scope>import</scope>
            </dependency>

            <!-- Keep sorted -->

            <dependency>
                <groupId>${channels.maven.groupId}</groupId>
                <artifactId>wildfly</artifactId>
                <version>${full.maven.version}</version>
                <type>yaml</type>
                <classifier>manifest</classifier>
            </dependency>

            <dependency>
                <groupId>${ee.maven.groupId}</groupId>
                <artifactId>wildfly-common-ee-dependency-management</artifactId>
                <version>${ee.maven.version}</version>
                <type>pom</type>
            </dependency>

            <dependency>
                <groupId>${full.maven.groupId}</groupId>
                <artifactId>wildfly-common-expansion-dependency-management</artifactId>
                <version>${full.maven.version}</version>
                <type>pom</type>
            </dependency>

            <dependency>
                <groupId>${ee.maven.groupId}</groupId>
                <artifactId>wildfly-ee-build</artifactId>
                <version>${ee.maven.version}</version>
                <type>pom</type>
            </dependency>

            <dependency>
                <groupId>${channels.maven.groupId}</groupId>
                <artifactId>wildfly-ee</artifactId>
                <version>${ee.maven.version}</version>
                <type>yaml</type>
                <classifier>manifest</classifier>
            </dependency>

            <dependency>
                <groupId>${ee.maven.groupId}</groupId>
                <artifactId>wildfly-ee-dist</artifactId>
                <version>${ee.maven.version}</version>
                <type>pom</type>
            </dependency>

            <dependency>
                <groupId>${ee.maven.groupId}</groupId>
                <artifactId>wildfly-ee-feature-pack-galleon-local</artifactId>
                <version>${ee.maven.version}</version>
                <type>pom</type>
            </dependency>

            <dependency>
                <groupId>${ee.maven.groupId}</groupId>
                <artifactId>wildfly-ee-feature-pack-galleon-local</artifactId>
                <version>${ee.maven.version}</version>
                <type>zip</type>
            </dependency>

            <dependency>
                <groupId>${ee.maven.groupId}</groupId>
                <artifactId>wildfly-ee-feature-pack-galleon-shared</artifactId>
                <version>${ee.maven.version}</version>
                <type>pom</type>
            </dependency>

            <dependency>
                <groupId>${ee.maven.groupId}</groupId>
                <artifactId>wildfly-ee-feature-pack-galleon-shared</artifactId>
                <version>${ee.maven.version}</version>
                <type>zip</type>
            </dependency>

            <dependency>
                <groupId>${ee.maven.groupId}</groupId>
                <artifactId>wildfly-ee-galleon-pack</artifactId>
                <version>${ee.maven.version}</version>
                <type>pom</type>
            </dependency>

            <dependency>
                <groupId>${ee.maven.groupId}</groupId>
                <artifactId>wildfly-ee-galleon-pack</artifactId>
                <version>${ee.maven.version}</version>
                <type>zip</type>
            </dependency>

            <dependency>
                <groupId>${ee.maven.groupId}</groupId>
                <artifactId>wildfly-legacy-ee-bom</artifactId>
                <version>${ee.maven.version}</version>
                <type>pom</type>
            </dependency>

            <dependency>
                <groupId>${ee.maven.groupId}</groupId>
                <artifactId>wildfly-preview-build</artifactId>
                <version>${ee.maven.version}</version>
                <type>pom</type>
            </dependency>

            <dependency>
                <groupId>${channels.maven.groupId}</groupId>
                <artifactId>wildfly-preview</artifactId>
                <version>${ee.maven.version}</version>
                <type>yaml</type>
                <classifier>manifest</classifier>
            </dependency>

            <dependency>
                <groupId>${ee.maven.groupId}</groupId>
                <artifactId>wildfly-preview-dist</artifactId>
                <version>${ee.maven.version}</version>
                <type>pom</type>
            </dependency>

            <dependency>
                <groupId>${ee.maven.groupId}</groupId>
                <artifactId>wildfly-preview-ee-bom</artifactId>
                <version>${ee.maven.version}</version>
                <type>pom</type>
            </dependency>

            <dependency>
                <groupId>${ee.maven.groupId}</groupId>
                <artifactId>wildfly-preview-expansion-bom</artifactId>
                <version>${ee.maven.version}</version>
                <type>pom</type>
            </dependency>

            <dependency>
                <groupId>${ee.maven.groupId}</groupId>
                <artifactId>wildfly-preview-feature-pack</artifactId>
                <version>${ee.maven.version}</version>
                <type>pom</type>
            </dependency>

            <dependency>
                <groupId>${ee.maven.groupId}</groupId>
                <artifactId>wildfly-preview-feature-pack</artifactId>
                <version>${ee.maven.version}</version>
                <type>zip</type>
            </dependency>

            <dependency>
                <groupId>${ee.maven.groupId}</groupId>
                <artifactId>wildfly-preview-feature-pack-galleon-local</artifactId>
                <version>${ee.maven.version}</version>
                <type>pom</type>
            </dependency>

            <dependency>
                <groupId>${ee.maven.groupId}</groupId>
                <artifactId>wildfly-preview-feature-pack-galleon-local</artifactId>
                <version>${ee.maven.version}</version>
                <type>zip</type>
            </dependency>

            <dependency>
                <groupId>${ee.maven.groupId}</groupId>
                <artifactId>wildfly-standard-ee-bom</artifactId>
                <version>${ee.maven.version}</version>
                <type>pom</type>
            </dependency>

            <dependency>
                <groupId>${full.maven.groupId}</groupId>
                <artifactId>wildfly-standard-expansion-bom</artifactId>
                <version>${full.maven.version}</version>
                <type>pom</type>
            </dependency>

            <dependency>
                <groupId>${ee.maven.groupId}</groupId>
                <artifactId>wildfly-standard-test-bom</artifactId>
                <version>${ee.maven.version}</version>
                <type>pom</type>
            </dependency>

            <dependency>
                <groupId>${full.maven.groupId}</groupId>
                <artifactId>wildfly-build</artifactId>
                <version>${full.maven.version}</version>
                <type>pom</type>
            </dependency>

            <dependency>
                <groupId>${full.maven.groupId}</groupId>
                <artifactId>wildfly-dist</artifactId>
                <version>${full.maven.version}</version>
                <type>pom</type>
            </dependency>

            <dependency>
                <groupId>${full.maven.groupId}</groupId>
                <artifactId>wildfly-feature-pack-galleon-local</artifactId>
                <version>${full.maven.version}</version>
                <type>pom</type>
            </dependency>

            <dependency>
                <groupId>${full.maven.groupId}</groupId>
                <artifactId>wildfly-feature-pack-galleon-shared</artifactId>
                <version>${full.maven.version}</version>
                <type>pom</type>
            </dependency>

            <dependency>
                <groupId>${full.maven.groupId}</groupId>
                <artifactId>wildfly-galleon-pack</artifactId>
                <version>${full.maven.version}</version>
                <type>pom</type>
            </dependency>

            <dependency>
                <groupId>${full.maven.groupId}</groupId>
                <artifactId>wildfly-galleon-pack</artifactId>
                <version>${full.maven.version}</version>
                <type>zip</type>
            </dependency>

            <dependency>
                <groupId>${full.maven.groupId}</groupId>
                <artifactId>wildfly-legacy-expansion-bom</artifactId>
                <version>${full.maven.version}</version>
                <type>pom</type>
            </dependency>

            <dependency>
                <groupId>${full.maven.groupId}</groupId>
                <artifactId>wildfly-release</artifactId>
                <version>${full.maven.version}</version>
                <type>pom</type>
            </dependency>

            <dependency>
                <groupId>org.wildfly.checkstyle</groupId>
                <artifactId>wildfly-checkstyle-config</artifactId>
                <version>${version.org.wildfly.checkstyle-config}</version>
            </dependency>

            <dependency>
                <groupId>org.wildfly.galleon-plugins</groupId>
                <artifactId>wildfly-config-gen</artifactId>
                <version>${version.org.wildfly.galleon-plugins}</version>
                <exclusions>
                    <exclusion>
                        <groupId>*</groupId>
                        <artifactId>*</artifactId>
                    </exclusion>
                </exclusions>
            </dependency>

            <dependency>
                <groupId>org.wildfly.galleon-plugins</groupId>
                <artifactId>wildfly-galleon-plugins</artifactId>
                <version>${version.org.wildfly.galleon-plugins}</version>
                <exclusions>
                    <exclusion>
                        <groupId>org.jboss.galleon</groupId>
                        <artifactId>*</artifactId>
                    </exclusion>
                </exclusions>
            </dependency>
            <dependency>
                <groupId>org.keycloak</groupId>
                <artifactId>keycloak-services</artifactId>
                <version>${version.org.keycloak.keycloak-services}</version>
                <scope>test</scope>
            </dependency>

        </dependencies>

    </dependencyManagement>

    <repositories>
        <repository>
            <releases>
                <enabled>true</enabled>
                <updatePolicy>never</updatePolicy>
            </releases>
            <snapshots>
                <enabled>true</enabled>
                <updatePolicy>never</updatePolicy>
            </snapshots>
            <id>jboss-public-repository-group</id>
            <name>JBoss Public Repository Group</name>
            <url>${maven.repository.url}</url>
            <layout>default</layout>
        </repository>
    </repositories>

    <pluginRepositories>
        <pluginRepository>
            <releases>
                <enabled>true</enabled>
            </releases>
            <snapshots>
                <enabled>true</enabled>
            </snapshots>
            <id>jboss-public-repository-group</id>
            <name>JBoss Public Repository Group</name>
            <url>${maven.repository.url}</url>
        </pluginRepository>
    </pluginRepositories>

    <build>
        <pluginManagement>
            <plugins>
                <plugin>
                    <groupId>org.apache.maven.plugins</groupId>
                    <artifactId>maven-jar-plugin</artifactId>
                    <version>${version.jar.plugin}</version>
                    <configuration>
                        <archive>
                            <manifestEntries>
                                <Scm-Url>${jboss.as.scm.url}</Scm-Url>
                                <JBossAS-Release-Version>${project.version}</JBossAS-Release-Version>
                                <JBossAS-Release-Codename>${jboss.as.release.codename}</JBossAS-Release-Codename>
                            </manifestEntries>
                        </archive>
                        <!-- Do not package the generated logging properties as the generated binaries will be packaged -->
                        <!-- These files are not required at runtime -->
                        <excludes>
                            <exclude>**/*.i18n.properties</exclude>
                            <exclude>**/*.i18n_*.properties</exclude>
                        </excludes>
                    </configuration>
                </plugin>
                <plugin>
                    <groupId>org.apache.maven.plugins</groupId>
                    <artifactId>maven-surefire-plugin</artifactId>
                    <version>${version.surefire.plugin}</version>
                    <configuration>
                        <redirectTestOutputToFile>${maven.test.redirectTestOutputToFile}</redirectTestOutputToFile>
                        <enableAssertions>true</enableAssertions>
                        <systemPropertyVariables>
                            <org.jboss.model.test.cache.root>${org.jboss.model.test.cache.root}</org.jboss.model.test.cache.root>
                            <org.jboss.model.test.classpath.cache>${org.jboss.model.test.classpath.cache}</org.jboss.model.test.classpath.cache>
                            <org.jboss.model.test.cache.strict>true</org.jboss.model.test.cache.strict>
                            <!--<org.jboss.model.test.maven.repository.urls>${org.jboss.model.test.maven.repository.urls}</org.jboss.model.test.maven.repository.urls>-->
                            <java.util.logging.manager>org.jboss.logmanager.LogManager</java.util.logging.manager>
                            <jdk.xml.enableTemplatesImplDeserialization>true</jdk.xml.enableTemplatesImplDeserialization>
                        </systemPropertyVariables>
                        <argLine>${surefire.system.args}</argLine>
                    </configuration>
                </plugin>
                <plugin>
                    <groupId>org.apache.maven.plugins</groupId>
                    <artifactId>maven-javadoc-plugin</artifactId>
                    <configuration>
                        <doclint>none</doclint>
                    </configuration>
                </plugin>
                <!-- Checkstyle -->
                <plugin>
                    <groupId>org.apache.maven.plugins</groupId>
                    <artifactId>maven-checkstyle-plugin</artifactId>
                    <version>${version.checkstyle.plugin}</version>
                    <executions>
                        <execution>
                            <id>check-style</id>
                            <phase>compile</phase>
                            <goals>
                                <goal>checkstyle</goal>
                            </goals>
                        </execution>
                    </executions>
                    <dependencies>
                        <dependency>
                            <groupId>org.wildfly.checkstyle</groupId>
                            <artifactId>wildfly-checkstyle-config</artifactId>
                            <version>${version.org.wildfly.checkstyle-config}</version>
                        </dependency>
                    </dependencies>
                    <configuration>
                        <configLocation>wildfly-checkstyle/checkstyle.xml</configLocation>
                        <consoleOutput>true</consoleOutput>
                        <failsOnError>true</failsOnError>
                        <includeTestSourceDirectory>true</includeTestSourceDirectory>
                        <excludes>**/*$logger.java,**/*$bundle.java,**/*$___Marshaller_*.java,**/*SerializationContextInitializerImpl.java</excludes>
                        <suppressionsLocation>checkstyle-suppressions.xml</suppressionsLocation>
                        <useFile></useFile>
                    </configuration>
                </plugin>

                <!-- Ban bad dependencies and require Java 11 for deploying -->
                <plugin>
                    <groupId>org.apache.maven.plugins</groupId>
                    <artifactId>maven-enforcer-plugin</artifactId>
                    <version>${version.enforcer.plugin}</version>
                    <executions>
                        <execution>
                            <id>ban-bad-dependencies</id>
                            <goals>
                                <goal>enforce</goal>
                            </goals>
                            <configuration>
                                <rules>
                                    <bannedDependencies>
                                        <searchTransitive>true</searchTransitive>
                                        <excludes>
                                            <exclude>args4j:args4j</exclude>
                                            <exclude>biz.aQute:bnd</exclude>
                                            <exclude>ch.qos.reload4j:reload4j</exclude>
                                            <exclude>com.google.gwt.inject:gin</exclude>
                                            <exclude>com.google.inject:guice</exclude>
                                            <exclude>com.gwtplatform:gwtp-all</exclude>
                                            <exclude>com.sun.activation:javax.activation</exclude>
                                            <exclude>com.sun.mail:javax.mail</exclude>
                                            <exclude>com.sun.xml.bind:jaxb-core</exclude>
                                            <exclude>com.sun.xml.bind:jaxb-impl</exclude>
                                            <exclude>com.sun.xml.bind:jaxb-xjc</exclude>
                                            <exclude>commons-httpclient:commons-httpclient</exclude>
                                            <exclude>commons-logging:commons-logging</exclude>
                                            <exclude>commons-logging:commons-logging-api</exclude>
                                            <exclude>concurrent:concurrent</exclude>
                                            <exclude>dom4j:dom4j</exclude>
                                            <exclude>jacorb:jacorb</exclude>
                                            <exclude>javassist:javassist</exclude>
                                            <exclude>javax.activation:activation</exclude>
                                            <exclude>javax.activation:javax.activation-api</exclude>
                                            <exclude>javax.enterprise:cdi-api</exclude>
                                            <exclude>javax.inject:javax.inject</exclude>
                                            <exclude>javax.json:javax.json-api</exclude>
                                            <exclude>javax.persistence:javax.persistence-api</exclude>
                                            <exclude>javax.persistence:persistence-api</exclude>
                                            <exclude>javax.security.enterprise:javax.security.enterprise-api</exclude>
                                            <exclude>javax.servlet:servlet-api</exclude>
                                            <exclude>javax.transaction:jta</exclude>
                                            <exclude>javax.validation:validation-api</exclude>
                                            <exclude>javax.xml:jaxrpc-api</exclude>
                                            <exclude>javax.xml.bind:jaxb-api</exclude>
                                            <exclude>javax.xml.soap:saaj-api</exclude>
                                            <exclude>javax.xml.stream:stax-api</exclude>
                                            <exclude>jboss:jboss-logging-spi</exclude>
                                            <exclude>jboss:jboss-serialization</exclude>
                                            <exclude>jboss.web:el-api</exclude>
                                            <exclude>jboss.web:jsp-api</exclude>
                                            <exclude>jboss.web:servlet-api</exclude>
                                            <exclude>log4j:log4j</exclude>
                                            <exclude>net.sf.kxml:kxml2</exclude>
                                            <exclude>org.apache.geronimo.specs:geronimo-activation_1.1_spec</exclude>
                                            <exclude>org.apache.geronimo.specs:geronimo-jaxb_2.1_spec</exclude>
                                            <exclude>org.apache.geronimo.specs:geronimo-saaj_1.3_spec</exclude>
                                            <exclude>org.apache.geronimo.specs:geronimo-stax-api_1.0_spec</exclude>
                                            <exclude>org.apache.xalan:serializer</exclude>
                                            <exclude>org.apache.xalan:xalan</exclude>
                                            <!-- replaced by org.bouncycastle:*-jdk18on -->
                                            <exclude>org.bouncycastle:bcpg-jdk15on</exclude>
                                            <exclude>org.bouncycastle:bcprov-jdk15on</exclude>
                                            <exclude>org.bouncycastle:bcpkix-jdk15on</exclude>
                                            <exclude>org.bouncycastle:bcutil-jdk15on</exclude>
                                            <exclude>org.codehaus.jackson:jackson-core-asl</exclude>
                                            <exclude>org.codehaus.jackson:jackson-jaxrs</exclude>
                                            <exclude>org.codehaus.jackson:jackson-mapper-asl</exclude>
                                            <exclude>org.codehaus.jackson:jackson-xc</exclude>
                                            <exclude>org.glassfish:javax.json</exclude>
                                            <exclude>org.glassfish.soteria:javax.security.enterprise</exclude>
                                            <exclude>org.hibernate:ejb3-persistence</exclude>
                                            <exclude>org.hibernate.java-persistence:jpa-api</exclude>
                                            <!-- replaced by wildfly-naming-client -->
                                            <exclude>org.jboss:jboss-remote-naming</exclude>
                                            <!--<exclude>org.jboss:jboss-common-core</exclude>-->
                                            <exclude>org.jboss.integration:jboss-jca-spi</exclude>
                                            <exclude>org.jboss.interceptor:jboss-interceptor-api</exclude>
                                            <exclude>org.jboss.javaee:jboss-javaee</exclude>
                                            <exclude>org.jboss.javaee:jboss-jacc-api</exclude>
                                            <exclude>org.jboss.javaee:jboss-jad-api</exclude>
                                            <exclude>org.jboss.javaee:jboss-jaspi-api</exclude>
                                            <exclude>org.jboss.javaee:jboss-jca-api</exclude>
                                            <exclude>org.jboss.javaee:jboss-jms-api</exclude>
                                            <exclude>org.jboss.javaee:servlet-api</exclude>
                                            <exclude>org.jboss.javaee:jsp-api</exclude>
                                            <exclude>org.jboss.javaee:jboss-transaction-api</exclude>
                                            <exclude>org.jboss.logging:jboss-logging-generator</exclude>
                                            <exclude>org.jboss.logging:jboss-logging-log4j</exclude>
                                            <exclude>org.jboss.logging:jboss-logging-jdk</exclude>
                                            <exclude>org.jboss.logging:jboss-logging-logmanager</exclude>
                                            <exclude>org.jboss.logging:jboss-logging-spi</exclude>
                                            <exclude>org.jboss.logging:jboss-logging-tools</exclude>
                                            <!-- replaced by io.netty:netty -->
                                            <exclude>org.jboss.netty:netty</exclude>
                                            <!-- replaced by io.netty:netty-all -->
                                            <exclude>io.netty:netty</exclude>
                                            <exclude>org.jboss.remoting3:jboss-remoting</exclude>
                                            <exclude>org.jboss.security:jbosssx</exclude>
                                            <!-- replaced by wildfly-elytron -->
                                            <exclude>org.jboss.sasl:jboss-sasl</exclude>
                                            <exclude>org.jboss.slf4j:slf4j-jboss-logging</exclude>
                                            <exclude>org.jboss.spec.javax.resource:jboss-connector-api_1.5_spec</exclude>
                                            <exclude>org.jboss.spec.javax.transaction:jboss-transaction-api_1.1_spec</exclude>
                                            <exclude>org.jboss.spec.javax.transaction:jboss-transaction-api_1.2_spec</exclude>
                                            <exclude>org.jboss.spec.javax.xml.soap:jboss-saaj-api_1.3_spec</exclude>
                                            <exclude>org.ops4j.base</exclude>
                                            <exclude>org.ops4j.pax.swissbox</exclude>
                                            <exclude>org.ops4j.pax.web</exclude>
                                            <exclude>org.slf4j:slf4j-nop</exclude>
                                            <exclude>org.slf4j:slf4j-jdk14</exclude>
                                            <exclude>org.slf4j:slf4j-log4j12</exclude>
                                            <exclude>org.slf4j:slf4j-log4j13</exclude>
                                            <!-- replaced by wildfly-elytron -->
                                            <exclude>org.wildfly.security:wildfly-security-manager</exclude>
                                            <exclude>oro:oro</exclude>
                                            <exclude>relaxngDatatype:relaxngDatatype</exclude>
                                            <exclude>stax:stax-api</exclude>
                                            <exclude>sun-jaxb:jaxb-api</exclude>
                                            <exclude>trove:trove</exclude>
                                            <exclude>woodstox:wstx-lgpl</exclude>
                                            <exclude>xml-apis:xml-apis</exclude>
                                            <!-- Jandex moved to SmallRye -->
                                            <exclude>org.jboss:jandex</exclude>
                                        </excludes>
                                    </bannedDependencies>
                                    <dependencyConvergence></dependencyConvergence>
                                </rules>
                            </configuration>
                        </execution>
                        <execution>
                            <id>require-java17-build</id>
                            <goals>
                                <goal>enforce</goal>
                            </goals>
                            <phase>compile</phase>
                            <configuration>
                                <rules>
                                    <requireJavaVersion>
                                        <version>${required.java.build.version}</version>
                                    </requireJavaVersion>
                                </rules>
                            </configuration>
                        </execution>
                        <execution>
                            <id>require-java17-deploy</id>
                            <goals>
                                <goal>enforce</goal>
                            </goals>
                            <phase>deploy</phase>
                            <configuration>
                                <rules>
                                    <requireJavaVersion>
                                        <version>${required.java.deploy.version}</version>
                                    </requireJavaVersion>
                                </rules>
                            </configuration>
                        </execution>
                    </executions>
                </plugin>
                <plugin>
                    <!--This plugin here is bogus, only here to make eclipse not break down and cry when it sees maven project.-->
                    <groupId>org.eclipse.m2e</groupId>
                    <artifactId>lifecycle-mapping</artifactId>
                    <version>1.0.0</version>
                    <configuration>
                        <lifecycleMappingMetadata>
                            <pluginExecutions>
                                <pluginExecution>
                                    <pluginExecutionFilter>
                                        <groupId>org.apache.maven.plugins</groupId>
                                        <artifactId>maven-dependency-plugin</artifactId>
                                        <versionRange>[2.1,)</versionRange>
                                        <goals>
                                            <goal>copy</goal>
                                            <goal>properties</goal>
                                            <goal>copy-dependencies</goal>
                                        </goals>
                                    </pluginExecutionFilter>
                                    <action>
                                        <ignore></ignore>
                                    </action>
                                </pluginExecution>
                                <pluginExecution>
                                    <pluginExecutionFilter>
                                        <groupId>org.apache.maven.plugins</groupId>
                                        <artifactId>maven-checkstyle-plugin</artifactId>
                                        <versionRange>[2.5,)</versionRange>
                                        <goals>
                                            <goal>checkstyle</goal>
                                        </goals>
                                    </pluginExecutionFilter>
                                    <action>
                                        <ignore></ignore>
                                    </action>
                                </pluginExecution>
                                <pluginExecution>
                                    <pluginExecutionFilter>
                                        <groupId>org.apache.maven.plugins</groupId>
                                        <artifactId>maven-clean-plugin</artifactId>
                                        <versionRange>[2.4.1,)</versionRange>
                                        <goals>
                                            <goal>clean</goal>
                                        </goals>
                                    </pluginExecutionFilter>
                                    <action>
                                        <ignore></ignore>
                                    </action>
                                </pluginExecution>
                                <pluginExecution>
                                    <pluginExecutionFilter>
                                        <groupId>org.apache.maven.plugins</groupId>
                                        <artifactId>maven-antrun-plugin</artifactId>
                                        <versionRange>[1.4,)</versionRange>
                                        <goals>
                                            <goal>run</goal>
                                        </goals>
                                    </pluginExecutionFilter>
                                    <action>
                                        <ignore></ignore>
                                    </action>
                                </pluginExecution>
                                <pluginExecution>
                                    <pluginExecutionFilter>
                                        <groupId>org.codehaus.mojo</groupId>
                                        <artifactId>javacc-maven-plugin</artifactId>
                                        <versionRange>[2.5,)</versionRange>
                                        <goals>
                                            <goal>jjtree</goal>
                                            <goal>javacc</goal>
                                            <goal>jjtree-javacc</goal>
                                        </goals>
                                    </pluginExecutionFilter>
                                    <action>
                                        <ignore></ignore>
                                    </action>
                                </pluginExecution>
                                <pluginExecution>
                                    <pluginExecutionFilter>
                                        <groupId>org.codehaus.mojo</groupId>
                                        <artifactId>xml-maven-plugin</artifactId>
                                        <versionRange>[1.0,)</versionRange>
                                        <goals>
                                            <goal>transform</goal>
                                        </goals>
                                    </pluginExecutionFilter>
                                    <action>
                                        <ignore></ignore>
                                    </action>
                                </pluginExecution>
                                <pluginExecution>
                                    <pluginExecutionFilter>
                                        <groupId>org.apache.maven.plugins</groupId>
                                        <artifactId>maven-help-plugin</artifactId>
                                        <versionRange>[2.1.1,)</versionRange>
                                        <goals>
                                            <goal>active-profiles</goal>
                                            <goal>effective-pom</goal>
                                            <goal>effective-settings</goal>
                                            <goal>system</goal>
                                        </goals>
                                    </pluginExecutionFilter>
                                    <action>
                                        <ignore></ignore>
                                    </action>
                                </pluginExecution>
                                <pluginExecution>
                                    <pluginExecutionFilter>
                                        <groupId>org.codehaus.mojo</groupId>
                                        <artifactId>keytool-maven-plugin</artifactId>
                                        <versionRange>[1.2,)</versionRange>
                                        <goals>
                                            <goal>clean</goal>
                                            <goal>genkey</goal>
                                            <goal>generateKeyPair</goal>
                                            <goal>generateSecretKey</goal>
                                        </goals>
                                    </pluginExecutionFilter>
                                    <action>
                                        <ignore></ignore>
                                    </action>
                                </pluginExecution>
                                <pluginExecution>
                                    <pluginExecutionFilter>
                                        <groupId>org.wildfly.build</groupId>
                                        <artifactId>wildfly-server-provisioning-maven-plugin</artifactId>
                                        <versionRange>[1.0.0.Alpha2,)</versionRange>
                                        <goals>
                                            <goal>build</goal>
                                        </goals>
                                    </pluginExecutionFilter>
                                    <action>
                                        <ignore></ignore>
                                    </action>
                                </pluginExecution>
                            </pluginExecutions>
                        </lifecycleMappingMetadata>
                    </configuration>
                </plugin>
                <plugin>
                    <groupId>org.codehaus.mojo</groupId>
                    <artifactId>xml-maven-plugin</artifactId>
                    <version>${version.xml.plugin}</version>
                </plugin>
                <plugin>
                    <groupId>org.apache.maven.plugins</groupId>
                    <artifactId>maven-help-plugin</artifactId>
                    <version>${version.help.plugin}</version>
                </plugin>
                <plugin>
                    <groupId>org.jboss.galleon</groupId>
                    <artifactId>galleon-maven-plugin</artifactId>
                    <version>${version.org.jboss.galleon}</version>
                </plugin>
                <plugin>
                    <groupId>org.wildfly.galleon-plugins</groupId>
                    <artifactId>wildfly-galleon-maven-plugin</artifactId>
                    <version>${version.org.wildfly.galleon-plugins}</version>
                    <dependencies>
                        <!-- feature-spec-gen uses wildfly-embedded to generate the feature specs, hence the designated wildfly-embedded version must match the pack one -->
                        <dependency>
                            <groupId>org.wildfly.core</groupId>
                            <artifactId>wildfly-embedded</artifactId>
                            <version>${version.org.wildfly.core}</version>
                        </dependency>
                        <!-- If you add a dependency on wildfly-embedded you need to bring your own transitives -->
                        <dependency>
                            <groupId>org.wildfly.common</groupId>
                            <artifactId>wildfly-common</artifactId>
                            <version>${version.org.wildfly.common}</version>
                        </dependency>
                    </dependencies>
                </plugin>
                <plugin>
                    <groupId>org.wildfly.unstable.api.annotation</groupId>
                    <artifactId>unstable-api-annotation-classpath-indexer-plugin</artifactId>
                    <version>${version.org.wildfly.unstable.annotation.api}</version>
                    <executions>
                        <execution>
                            <id>scan-experimental-annotations</id>
                            <phase>compile</phase>
                            <goals>
                                <goal>index-unstable-api-annotations</goal>
                            </goals>
                        </execution>
                    </executions>
                </plugin>
                <plugin>
                    <groupId>org.apache.maven.plugins</groupId>
                    <artifactId>maven-verifier-plugin</artifactId>
                    <version>${version.verifier.plugin}</version>
                    <executions>
                        <execution>
                            <id>main</id>
                            <phase>verify</phase>
                            <goals>
                                <goal>verify</goal>
                            </goals>
                        </execution>
                    </executions>
                    <configuration>
                        <verificationFile>target/verifier/verifications.xml</verificationFile>
                    </configuration>
                </plugin>
                <plugin>
                    <groupId>org.wildfly.maven.plugins</groupId>
                    <artifactId>licenses-plugin</artifactId>
                    <version>${version.org.wildfly.licenses.plugin}</version>
                </plugin>
                <plugin>
                    <groupId>org.asciidoctor</groupId>
                    <artifactId>asciidoctor-maven-plugin</artifactId>
                    <version>${version.asciidoctor.plugin}</version>
                    <configuration>
                        <attributes>
                            <source-highlighter>coderay</source-highlighter>
                            <icons>font</icons>
                            <pagenums></pagenums>
                            <version>${project.version}</version>
                            <idprefix></idprefix>
                            <idseparator>-</idseparator>
                            <allow-uri-read>true</allow-uri-read>
                            <wildflyVersion>${product.docs.server.version}</wildflyVersion>
                            <revnumber>${project.version}</revnumber>
                            <revdate>${maven.build.timestamp}</revdate>
                            <organization>${project.organization.name}</organization>
                        </attributes>
                    </configuration>
                </plugin>
                <plugin>
                    <groupId>org.wildfly.glow</groupId>
                    <artifactId>wildfly-glow-arquillian-plugin</artifactId>
                    <version>${version.org.wildfly.glow}</version>
                </plugin>
                <plugin>
                    <groupId>org.wildfly</groupId>
                    <artifactId>wildfly-channel-maven-plugin</artifactId>
                    <version>${version.org.wildfly.wildfly-channel-plugin}</version>
                </plugin>
            </plugins>
        </pluginManagement>

        <plugins>
            <plugin>
                <groupId>org.apache.maven.plugins</groupId>
                <artifactId>maven-checkstyle-plugin</artifactId>
            </plugin>
            <plugin>
                <groupId>org.apache.maven.plugins</groupId>
                <artifactId>maven-surefire-plugin</artifactId>
                <executions>
                    <execution>
                        <!-- Surefire runs a 'default-test' execution by default.
                             Configure it here to use a property to set the phase for that execution.
                             Default value of the property is the normal 'test' phase
                             (see 'properties' declarations in this pom.)
                             Profiles can set the property to 'none' to disable this execution -->
                        <id>default-test</id>
                        <phase>${surefire.default-test.phase}</phase>
                    </execution>
                </executions>
            </plugin>
        </plugins>
    </build>

    <!-- Profiles -->
    <profiles>
        <profile>
            <id>quick-build</id>
            <activation>
                <property>
                    <name>quickly</name>
                </property>
            </activation>
            <properties>
                <skipTests>true</skipTests>
                <skipITs>true</skipITs>
                <maven.javadoc.skip>true</maven.javadoc.skip>
                <checkstyle.skip>true</checkstyle.skip>
                <enforcer.skip>true</enforcer.skip>
                <license.skip>true</license.skip>
            </properties>
            <build>
                <defaultGoal>clean install</defaultGoal>
            </build>
        </profile>

        <profile>
            <id>normal-build</id>
            <activation>
                <property>
                    <name>!quickly</name>
                </property>
            </activation>
            <modules>
                <module>testsuite/test-feature-pack-preview</module>
            </modules>
        </profile>

        <profile>
            <id>jdk18</id>
            <activation>
                <jdk>[18,)</jdk>
            </activation>
            <properties>
                <security.manager.props>
                    -Djava.security.manager=allow
                </security.manager.props>
            </properties>
        </profile>
        <profile>
            <id>jdk23</id>
            <activation>
                <jdk>[23,)</jdk>
            </activation>
            <build>
                <plugins>
                    <plugin>
                        <groupId>org.apache.maven.plugins</groupId>
                        <artifactId>maven-compiler-plugin</artifactId>
                        <configuration>
                            <compilerArgs combine.children="append">
                                <!-- SE 23+ requires explicit config to turn on annotation processing -->
                                <arg>-proc:full</arg>
                            </compilerArgs>
                        </configuration>
                    </plugin>
                </plugins>
            </build>
        </profile>
        <profile>
            <id>docs</id>
            <activation>
                <property>
                    <name>docs</name>
                </property>
            </activation>
            <modules>
                <module>docs</module>
            </modules>
        </profile>

        <profile>
            <id>dependency-check</id>
            <activation>
                <property>
                    <name>dependency-check</name>
                </property>
            </activation>
            <build>
                <plugins>
                    <plugin>
                      <groupId>org.owasp</groupId>
                      <artifactId>dependency-check-maven</artifactId>
                      <version>${version.org.owasp.dependency-check}</version>
                      <configuration>
                          <nvdApiServerId>nvd</nvdApiServerId>
                          <suppressionFile>./sca-overrides/owasp-suppressions.xml</suppressionFile>
                      </configuration>
                      <executions>
                          <execution>
                              <goals>
                                  <goal>aggregate</goal>
                              </goals>
                          </execution>
                      </executions>
                    </plugin>
                </plugins>
            </build>
        </profile>

        <!--
          Name: jpda
          Descr: Enable JPDA remote debuging
        -->
        <profile>
            <id>jpda</id>
            <activation>
                <property>
                    <name>jpda</name>
                </property>
            </activation>
            <properties>
                <surefire.jpda.args>-agentlib:jdwp=transport=dt_socket,address=*:8787,server=y,suspend=y</surefire.jpda.args>
            </properties>
        </profile>

        <profile>
            <!-- Use the latest version of the standard channels when provisioning. -->
            <id>latest.standard.channels.profile</id>
            <activation><property><name>latest.standard.channels</name></property></activation>
            <properties>
                <!-- Allow online provisioning so wildfly-maven-plugin can resolve the latest manifests -->
                <galleon.offline>false</galleon.offline>
                <!-- The wildfly-maven-plugin 'provision' mojo will provision using a channel
                     if a wildfly.channels pom property is set.

                     Here we don't specify the channel version, so wildfly-maven-plugin will use the latest.
                     (See 'internal.channel.profile' where we specify the version.)
                -->
                <wildfly.channels>${channels.maven.groupId}:${channels.maven.artifactId}</wildfly.channels>
            </properties>
            <build>
                <plugins>
                    <plugin>
                        <groupId>org.wildfly.plugins</groupId>
                        <artifactId>wildfly-maven-plugin</artifactId>
                        <version>${version.org.wildfly.plugin}</version>
                        <configuration>
                            <channels>
                                <channel>
                                    <manifest>
                                        <groupId>${channels.maven.groupId}</groupId>
                                        <artifactId>wildfly-ee</artifactId>
                                    </manifest>
                                </channel>
                                <channel>
                                    <manifest>
                                        <groupId>${channels.maven.groupId}</groupId>
                                        <artifactId>wildfly</artifactId>
                                    </manifest>
                                </channel>
                            </channels>
                        </configuration>
                    </plugin>
                </plugins>
            </build>
        </profile>

        <profile>
            <!-- Use the channels specified by the user-provided external.wildfly.channels property
                 when provisioning. -->
            <id>external.channel.profile</id>
            <activation><property><name>external.wildfly.channels</name></property></activation>
            <properties>
                <!-- The wildfly-maven-plugin 'provision' mojo will provision using a channel
                     if a wildfly.channels pom property is set.

                     Note the user could just directly do -Dwildfly-channels=xxx and get
                     the same effect, but we use this indirection to leave open the possibility
                     to have other ways of setting the property, without having to deal with
                     users having learned to directly use -Dwildfly.channels.
                 -->
                <wildfly.channels>${external.wildfly.channels}</wildfly.channels>
            </properties>
        </profile>

        <profile>
            <!-- Use the internally-created channel when provisioning -->
            <id>internal.channel.profile</id>
            <activation><property><name>internal.wildfly.channels</name></property></activation>
            <properties>
                <!-- The wildfly-maven-plugin 'provision' mojo will provision using a channel
                     if a wildfly.channels pom property is set.

                     Here we fully specify the channel GAV. The value of ${channels.maven.version}
                     is expected to be the project.version of the relevant feature pack being
                     built during this build.
                -->
                <wildfly.channels>${channels.maven.groupId}:${channels.maven.artifactId}:${channels.maven.version}</wildfly.channels>
            </properties>
        </profile>

        <profile>
            <id>preview.test.profile</id>
            <activation>
                <property>
                    <name>ts.preview</name>
                </property>
            </activation>
            <properties>
                <wildfly.build.output.dir>preview/dist/target/${server.output.dir.prefix}-preview-${server.output.dir.version}</wildfly.build.output.dir>
                <testsuite.ee.galleon.pack.artifactId>wildfly-preview-feature-pack</testsuite.ee.galleon.pack.artifactId>
                <testsuite.full.galleon.pack.artifactId>wildfly-preview-feature-pack</testsuite.full.galleon.pack.artifactId>
                <testsuite.test.feature.pack.artifactId>wildfly-test-feature-pack-preview</testsuite.test.feature.pack.artifactId>
                <!-- If we are using channel-driven provisioning, use the wildfly-preview channel -->
                <channel.maven.artifactId>wildfly-preview</channel.maven.artifactId>
                <!-- Disable the surefire tests (at least the default ones) for all modules except for
                     those where this profile turns them back on. -->
                <surefire.default-test.phase>none</surefire.default-test.phase>
            </properties>
        </profile>

        <profile>
            <id>bootable.preview.test.profile</id>
            <activation>
                <property>
                    <name>ts.bootable.preview</name>
                </property>
            </activation>
            <properties>
                <testsuite.ee.galleon.pack.artifactId>wildfly-preview-feature-pack</testsuite.ee.galleon.pack.artifactId>
                <testsuite.full.galleon.pack.artifactId>wildfly-preview-feature-pack</testsuite.full.galleon.pack.artifactId>
                <!-- Disable the default surefire test execution for all modules except for
                     those where this profile turns them back on. -->
                <surefire.default-test.phase>none</surefire.default-test.phase>
            </properties>
        </profile>

        <profile>
            <id>layers.profile</id>
            <activation>
                <property>
                    <name>ts.layers</name>
                </property>
            </activation>
            <properties>
                <!-- Disable the default surefire test execution for all modules except for
                     those where this profile turns them back on. -->
                <surefire.default-test.phase>none</surefire.default-test.phase>
            </properties>
        </profile>

        <profile>
            <id>standalone.microprofile.profile</id>
            <activation>
                <property>
                    <name>ts.standalone.microprofile</name>
                </property>
            </activation>
            <properties>
                <!-- Disable the default surefire test execution for all modules except for
                     those where this profile turns them back on. -->
                <surefire.default-test.phase>none</surefire.default-test.phase>
            </properties>
        </profile>

        <profile>
            <id>security.manager.profile</id>
            <activation>
                <property>
                    <name>security.manager</name>
                </property>
            </activation>
            <properties>
                <!-- Disable the default surefire tests  for all modules except for
                     those where this profile turns them on. -->
                <surefire.default-test.phase>none</surefire.default-test.phase>
            </properties>
        </profile>

        <profile>
            <id>bootablejar.profile</id>
            <activation>
                <property>
                    <name>ts.bootable</name>
                </property>
            </activation>
            <properties>
                <!-- Disable the default surefire test execution for all modules except for
                     those where this profile turns them back on. -->
                <surefire.default-test.phase>none</surefire.default-test.phase>
            </properties>
        </profile>

        <!-- JaCoCo test coverage. Will set ${surefire.jacoco.args} to be used in Arquillian config and as surefire jvm argument. -->
        <profile>
            <id>ts.jacoco.profile</id>
            <activation>
                <property>
                    <name>coverage</name>
                </property>
            </activation>
            <build>
                <plugins>
                    <plugin>
                        <groupId>org.jacoco</groupId>
                        <artifactId>jacoco-maven-plugin</artifactId>
                        <version>${version.org.jacoco}</version>
                        <executions>
                            <execution>
                                <id>ts.jacoco-prepare</id>
                                <phase>process-test-classes</phase>
                                <goals>
                                    <goal>prepare-agent</goal>
                                </goals>
                                <configuration>
                                    <append>true</append>
                                    <destFile>target/jacoco.exec</destFile>
                                    <includes>
                                        <include>*</include>
                                    </includes>
                                    <excludes>
                                        <exclude>org.jboss.as.test.*</exclude>
                                    </excludes>
                                    <output>file</output>
                                    <propertyName>surefire.jacoco.args</propertyName>
                                </configuration>
                            </execution>
                        </executions>
                    </plugin>
                    <!-- Ant plugin. -->
                    <plugin>
                        <groupId>org.apache.maven.plugins</groupId>
                        <artifactId>maven-antrun-plugin</artifactId>
                        <executions>
                            <!-- DEBUG -->
                            <execution>
                                <id>ts.jacoco.debug</id>
                                <phase>post-integration-test</phase>
                                <goals>
                                    <goal>run</goal>
                                </goals>
                                <inherited>false</inherited>
                                <configuration>
                                    <target>
                                        <echo>Jacoco jvm args: ${surefire.jacoco.args}</echo>
                                    </target>
                                </configuration>
                            </execution>
                            <!-- Must be run using Ant due to https://sourceforge.net/tracker/?func=detail&aid=3474708&group_id=177969&atid=883354 -->
                            <!-- mvn antrun:run@ts.jacoco.report-ant -Dcoverage -Dtarget=report -Djboss.dist=$JBOSS_DIST -->
                            <execution>
                                <id>ts.jacoco.report-ant</id>
                                <phase>none</phase>
                                <goals>
                                    <goal>run</goal>
                                </goals>
                                <inherited>false</inherited>
                                <configuration>
                                    <target>
                                        <taskdef classname="org.jacoco.ant.ReportTask" name="report"></taskdef>
                                        <echo>Creating JaCoCo test coverage reports...</echo>
                                        <mkdir dir="${basedir}/target/coverage-report"></mkdir>
                                        <report>
                                            <executiondata>
                                                <fileset dir="${basedir}">
                                                    <include name="**/target/jacoco.exec"></include>
                                                </fileset>
                                            </executiondata>
                                            <structure name="WildFly project">
                                                <classfiles>
                                                    <fileset dir="${jboss.dist}/modules">
                                                        <include name="**/*.jar"></include>
                                                        <!-- Excludes solve "Can't add different class with same name: ..." -->
                                                        <exclude name="**/openjdk-orb*.jar"></exclude>
                                                        <exclude name="**/jboss-marshalling*.jar"></exclude>
                                                        <exclude name="**/hornetq-core-client*.jar"></exclude>
                                                        <exclude name="**/jipijapa-hibernate5*.jar"></exclude>
                                                        <exclude name="**/infinispan-commons*.jar"></exclude>
                                                        <exclude name="**/jboss-logmanager*.jar"></exclude>
                                                        <exclude name="**/wildfly-common*.jar"></exclude>
                                                        <exclude name="**/wildfly-elytron*.jar"></exclude>
                                                        <exclude name="**/jaxb*.jar"></exclude>
                                                        <exclude name="**/h2-*.jar"></exclude>
                                                        <exclude name="**/snakeyaml-*.jar"></exclude>
                                                        <exclude name="**/yasson-*.jar"></exclude>
                                                        <exclude name="**/bcprov-*.jar"></exclude>
                                                        <exclude name="**/lucene-*.jar"></exclude>
                                                        <exclude name="**/log4j-api-*.jar"></exclude>
                                                        <exclude name="**/vertx-core-*.jar"></exclude>
                                                        <exclude name="**/opentelemetry-sdk-common-*.jar"></exclude>
                                                    </fileset>
                                                </classfiles>
                                                <sourcefiles encoding="UTF-8">
                                                    <dirset dir="${basedir}">
                                                        <include name="**/src/main/java"/>
                                                    </dirset>
                                                </sourcefiles>
                                            </structure>
                                            <html destdir="${basedir}/target/coverage-report/html"></html>
                                            <xml destfile="${basedir}/target/coverage-report/coverage-report.xml"></xml>
                                            <csv destfile="${basedir}/target/coverage-report/coverage-report.csv"></csv>
                                        </report>
                                    </target>
                                </configuration>
                            </execution>
                        </executions>
                        <dependencies>
                            <dependency>
                                <groupId>org.jacoco</groupId>
                                <artifactId>org.jacoco.ant</artifactId>
                                <version>${version.org.jacoco}</version>
                            </dependency>
                        </dependencies>
                    </plugin>
                </plugins>
            </build>
        </profile>
        <profile>
            <!-- surefire.jacoco.args property needs to be set correctly, if coverage profile is not enabled -->
            <id>ts.jacoco.profile.not.enabled</id>
            <activation>
                <property>
                    <name>!coverage</name>
                </property>
            </activation>
            <properties>
                <surefire.jacoco.args></surefire.jacoco.args>
            </properties>
        </profile>
        <profile>
            <!-- this profile can be used to test component releases available in Nexus staging repositories -->
            <id>staged-releases</id>
            <properties>
                <jboss.staging.repository.group>true</jboss.staging.repository.group>
            </properties>
            <repositories>
                <repository>
                    <id>jboss-staging-repository-group</id>
                    <name>JBoss Staging Repository Group</name>
                    <url>https://repository.jboss.org/nexus/content/groups/staging/</url>
                    <layout>default</layout>
                </repository>
            </repositories>
            <pluginRepositories>
                <pluginRepository>
                    <id>jboss-staging-repository-group</id>
                    <name>JBoss Staging Repository Group</name>
                    <url>https://repository.jboss.org/nexus/content/groups/staging/</url>
                    <layout>default</layout>
                </pluginRepository>
            </pluginRepositories>
        </profile>

        <!-- Configures testsuite to use the non-default Galleon pack to provision EE content.
             This profile is meant to eliminate the need to use -D to see all three parts of the GAV
             in order to test provisioning using a different feature pack. -->
        <profile>
            <id>test.ee.galleon.pack.profile</id>
            <activation>
                <property>
                    <name>testsuite.ee.galleon.pack.artifactId</name>
                    <value>wildfly-ee-galleon-pack</value>
                </property>
            </activation>
            <properties>
                <testsuite.ee.galleon.pack.groupId>${ee.maven.groupId}</testsuite.ee.galleon.pack.groupId>
                <testsuite.ee.galleon.pack.version>${ee.maven.version}</testsuite.ee.galleon.pack.version>
                <!-- If we are using channel-driven provisioning, use the wildfly-ee channel -->
                <channel.maven.artifactId>wildfly-ee</channel.maven.artifactId>
                <channel.maven.version>${ee.maven.version}</channel.maven.version>
            </properties>
        </profile>

        <!-- Disable standard compilation execution.
             Intended use is when a build has been performed with one JDK
             and then test executions are wanted with another JDK, and that
             'test' goal shouldn't be allowed to determine that things need
             recompilation. Just using the 'surefire:test' goal would have
             the same effect but seems to result in profile settings being
             ignored. -->
        <profile>
            <id>noCompile</id>
            <activation>
                <property>
                    <name>noCompile</name>
                </property>
            </activation>
            <properties>
                <!-- Allow SE 11 and later. We don't actually compile, so we just need
                     to be able to execute tests using supported-at-runtime SE versions -->
                <required.java.build.version>[11,)</required.java.build.version>
            </properties>
            <build>
                <plugins>
                    <plugin>
                        <groupId>org.apache.maven.plugins</groupId>
                        <artifactId>maven-compiler-plugin</artifactId>
                        <configuration>
                            <skipMain>true</skipMain>
                            <skip>true</skip>
                        </configuration>
                    </plugin>
                </plugins>
            </build>
        </profile>
    </profiles>
</project><|MERGE_RESOLUTION|>--- conflicted
+++ resolved
@@ -434,15 +434,11 @@
         <version.de.dentrassi.crypto>2.4.0</version.de.dentrassi.crypto>
         <version.gnu.getopt>1.0.13</version.gnu.getopt>
         <version.io.agroal>2.0</version.io.agroal>
-<<<<<<< HEAD
         <version.io.grpc>1.68.0</version.io.grpc>
         <version.io.micrometer>1.12.4</version.io.micrometer>
         <version.io.netty>4.1.112.Final</version.io.netty>
-=======
-        <version.io.grpc>1.58.0</version.io.grpc>
         <version.io.micrometer>1.14.1</version.io.micrometer>
         <version.io.netty>4.1.115.Final</version.io.netty>
->>>>>>> 68122114
         <version.io.opentelemetry.opentelemetry>1.29.0</version.io.opentelemetry.opentelemetry>
         <version.io.opentelemetry.proto>0.20.0-alpha</version.io.opentelemetry.proto>
         <version.io.opentelemetry.opentelemetry-semconv>1.21.0-alpha</version.io.opentelemetry.opentelemetry-semconv>
