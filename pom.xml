--- conflicted
+++ resolved
@@ -516,14 +516,8 @@
         <version.org.lz4.lz4-java>1.8.0</version.org.lz4.lz4-java>
         <version.org.opensaml.opensaml>4.3.0</version.org.opensaml.opensaml>
         <version.org.ow2.asm>9.7.1</version.org.ow2.asm>
-        <version.org.reactivestreams>1.0.4</version.org.reactivestreams>
-<<<<<<< HEAD
-        <version.org.wildfly.clustering>5.0.2.Final</version.org.wildfly.clustering>
+        <version.org.wildfly.clustering>5.0.3.Final</version.org.wildfly.clustering>
         <version.org.wildfly.core>27.0.0.Beta7</version.org.wildfly.core>
-=======
-        <version.org.wildfly.clustering>5.0.3.Final</version.org.wildfly.clustering>
-        <version.org.wildfly.core>27.0.0.Beta6</version.org.wildfly.core>
->>>>>>> b5fc1494
         <version.org.wildfly.http-client>2.0.7.Final</version.org.wildfly.http-client>
         <version.org.wildfly.launcher>1.0.0.Final</version.org.wildfly.launcher>
         <version.org.wildfly.mvc.krazo>1.0.0.Final</version.org.wildfly.mvc.krazo>
