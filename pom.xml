<?xml version="1.0" encoding="UTF-8"?>
<!--
  ~ Copyright The WildFly Authors
  ~ SPDX-License-Identifier: Apache-2.0
  -->
<project xmlns="http://maven.apache.org/POM/4.0.0" xmlns:xsi="http://www.w3.org/2001/XMLSchema-instance" xsi:schemaLocation="http://maven.apache.org/POM/4.0.0 http://maven.apache.org/xsd/maven-4.0.0.xsd">
    <modelVersion>4.0.0</modelVersion>

    <parent>
        <groupId>org.jboss</groupId>
        <artifactId>jboss-parent</artifactId>
        <version>47</version>
        <!-- The empty relativePath makes Maven lookup it in the repository. Missing tag default is ../pom.xml. -->
        <relativePath/>
    </parent>

    <groupId>org.wildfly</groupId>
    <artifactId>wildfly-parent</artifactId>
    <!--
        Maintain separation between the artifact id and the version to help prevent
        merge conflicts between commits changing the GA and those changing the V.
    -->
    <version>37.0.0.Beta1-SNAPSHOT</version>

    <packaging>pom</packaging>

    <name>WildFly: Parent Aggregator</name>
    <description>WildFly: Parent Aggregator</description>

    <licenses>
        <license>
            <name>Apache License 2.0</name>
            <url>http://repository.jboss.org/licenses/apache-2.0.txt</url>
            <distribution>repo</distribution>
        </license>
    </licenses>

    <scm>
        <connection>scm:git:${jboss.as.scm.connection}</connection>
        <developerConnection>scm:git:${jboss.as.scm.connection}</developerConnection>
        <url>${jboss.as.scm.url}</url>
    </scm>

    <properties>
        <!-- Release Info.
             Drives properties that end up in MANIFEST.mf files produced by this build
             and some are also used in the pom 'scm' element.
             Do not use these properties for other purpose.
        -->
        <jboss.as.release.codename>N/A</jboss.as.release.codename>
        <jboss.as.scm.connection>git@github.com:wildfly/wildfly.git</jboss.as.scm.connection>
        <jboss.as.scm.url>https://github.com/wildfly/wildfly</jboss.as.scm.url>

        <!-- Other release identification information that drives how the built server identifies itself -->
        <full.dist.product.release.name>WildFly</full.dist.product.release.name>
        <full.dist.product.slot>main</full.dist.product.slot>
        <full.dist.product.release.version>${project.version}</full.dist.product.release.version>
        <full.maven.groupId>${project.groupId}</full.maven.groupId>
        <full.maven.version>${project.version}</full.maven.version>
        <ee.dist.product.release.name>WildFly EE</ee.dist.product.release.name>
        <ee.dist.product.slot>${full.dist.product.slot}</ee.dist.product.slot>
        <ee.dist.product.release.version>${full.dist.product.release.version}</ee.dist.product.release.version>
        <ee.maven.groupId>${project.groupId}</ee.maven.groupId>
        <ee.maven.version>${project.version}</ee.maven.version>
        <product.docs.server.version>36</product.docs.server.version>
        <!-- The Galleon channel for the minor version with which this branch is associated.  -->
        <galleon.minor.channel>${product.docs.server.version}.0</galleon.minor.channel>

        <!-- Galleon -->
        <galleon.fork.embedded>true</galleon.fork.embedded>
        <galleon.log.time>true</galleon.log.time>
        <galleon.offline>true</galleon.offline>

        <!-- Checkstyle configuration -->
        <linkXRef>false</linkXRef>

        <!--
            Build configuration.  Override JBoss Parent settings as necessary.
            For example: <version.surefire.plugin>2.11</version.surefire.plugin>
          -->
        <maven.min.version>3.6.0</maven.min.version>

        <!--
             To build, we require a Java 17 or higher compiler, but with a Java 17
             source and binary level.
             We allow builds with a compiler version higher than 17 to allow
             testing on later SE releases.

             But, if the 'deploy' phase is executed, we restrict to only SE 17.
             WildFly releases are built with SE 17.

             See this pom's maven-enforcer-plugin configuration for the rules
             that restrict the SE version used when building and deploying.
         -->
        <required.java.build.version>[17,)</required.java.build.version>
        <required.java.deploy.version>[17,18)</required.java.deploy.version>
        <maven.compiler.release>17</maven.compiler.release>
        <maven.compiler.target>${maven.compiler.release}</maven.compiler.target>
        <maven.compiler.source>${maven.compiler.release}</maven.compiler.source>

        <!-- TarArchiver behavior -->
        <assembly.tarLongFileMode>posix</assembly.tarLongFileMode>

        <!--
            Modularized JDK support. These are our recommended client-side JPMS settings.
            This list should only be modified if we are making a change to our general
            recommendation of what settings an external *client* application should use
            *in order to utilize our client-side libraries*. It is not meant to cover
            settings a client app might need to support it's own code.

            This list is not meant to control server-side JPMS settings.

            DO NOT add entries here just to support JPMS needs for specialized tests.
            The testsuite/pom.xml declares a 'modular.jdk.testsuite.args' property that
            defaults to ${modular.jdk.args}, i.e. this list. If particular tests need
            additional settings to support client-side behavior in their test code,
            then that property should be overridden in as fine-grained a location as
            practical, and no more coarse-grained than the global config of the pom
            for the maven module that includes the test.
         -->
        <modular.jdk.args>
            --add-exports=java.desktop/sun.awt=ALL-UNNAMED
            --add-exports=java.naming/com.sun.jndi.ldap=ALL-UNNAMED
            --add-exports=java.naming/com.sun.jndi.url.ldap=ALL-UNNAMED
            --add-exports=java.naming/com.sun.jndi.url.ldaps=ALL-UNNAMED
            --add-exports=jdk.naming.dns/com.sun.jndi.dns=ALL-UNNAMED
            --add-opens=java.base/java.io=ALL-UNNAMED
            --add-opens=java.base/java.lang=ALL-UNNAMED
            --add-opens=java.base/java.lang.invoke=ALL-UNNAMED
            --add-opens=java.base/java.lang.reflect=ALL-UNNAMED
            --add-opens=java.base/java.net=ALL-UNNAMED
            --add-opens=java.base/java.security=ALL-UNNAMED
            --add-opens=java.base/java.util=ALL-UNNAMED
            --add-opens=java.base/java.util.concurrent=ALL-UNNAMED
            --add-opens=java.management/javax.management=ALL-UNNAMED
            --add-opens=java.naming/javax.naming=ALL-UNNAMED
        </modular.jdk.args>

        <!--
            See ChildFirstClassLoaderBuilder in model-test for the explanation of the org.jboss.model.test.cache.root and org.jboss.model.test.classpath.cache properties.
            If used in conjunction with org.jboss.model.test.classpath.cache -Dorg.jboss.model.test.cache.strict on the command line, transformers tests must
            propagate these to the test when run
         -->
        <!-- The name of the root checkout folder to create org.jboss.model.test.classpath.cache under for subsystem-test and core-model-test -->
        <org.jboss.model.test.cache.root>[pom.xml,testsuite]</org.jboss.model.test.cache.root>
        <!-- Location relative to root that will be used for the cached legacy classpaths used by subsystem-test and core-model-test-->
        <org.jboss.model.test.classpath.cache>target/model-test-classpath-cache</org.jboss.model.test.classpath.cache>

        <!-- Properties that drive the names of various directories produced by and used in the build -->
        <server.output.dir.prefix>wildfly</server.output.dir.prefix>
        <!-- Version suffix that is appended to directories. Default is the maven GAV version but this can be edited to use a short form version -->
        <server.output.dir.version>${project.version}</server.output.dir.version>

        <!-- Properties related to the directory from which testsuite modules that don't create their own dists
             should obtain the dist to test -->
        <!-- First, prefix to add to the standard maven child project whose output should be used.
             An empty value means no prefix.
             Custom test jobs can override this using -D, e.g. -Dtestsuite.default.build.project.prefix=ee- -->
        <testsuite.default.build.project.prefix></testsuite.default.build.project.prefix>
        <wildfly.build.output.dir>${testsuite.default.build.project.prefix}build/target/${server.output.dir.prefix}-${server.output.dir.version}</wildfly.build.output.dir>

        <!-- Protocol to use for communication with remote maven repositories.
             You can set to 'http' if you are using a maven proxy and 'https'
             interferes with that. Use 'https' for builds that will be released
             to non-snapshot public maven repos -->
        <maven.repository.protocol>https</maven.repository.protocol>
        <!-- The full remote maven repo URL; can be overridden via -D for special use cases -->
        <maven.repository.url>${maven.repository.protocol}://repository.jboss.org/nexus/content/groups/public/</maven.repository.url>

        <!-- Surefire args -->
        <surefire.extra.args></surefire.extra.args>
        <surefire.jpda.args></surefire.jpda.args>
        <surefire.non-modular.system.args>-ea -Duser.region=US -Duser.language=en ${surefire.jpda.args} ${surefire.extra.args} ${surefire.jacoco.args}</surefire.non-modular.system.args>
        <surefire.system.args>${modular.jdk.args} ${surefire.non-modular.system.args}</surefire.system.args>
        <arquillian.servlet.protocol>Servlet 5.0</arquillian.servlet.protocol>
        <testLogToFile>true</testLogToFile>
        <maven.test.redirectTestOutputToFile>${testLogToFile}</maven.test.redirectTestOutputToFile>

        <!-- Galleon feature pack to use in testsuite provisioning executions that provide content
             that *could* be obtained solely from the wildfly-ee-galleon-pack or its dependencies.
             Test jobs can override this using -D to test using different feature pack.
        -->
        <testsuite.ee.galleon.pack.groupId>${full.maven.groupId}</testsuite.ee.galleon.pack.groupId>
        <testsuite.ee.galleon.pack.artifactId>wildfly-galleon-pack</testsuite.ee.galleon.pack.artifactId>
        <testsuite.ee.galleon.pack.version>${full.maven.version}</testsuite.ee.galleon.pack.version>
        <!-- Galleon feature pack to use in testsuite provisioning executions that provide content
             that *cannot* be obtained solely from the wildfly-ee-galleon-pack or its dependencies.
             Test jobs can override this using -D to test using a different feature pack.
        -->
        <testsuite.full.galleon.pack.groupId>${full.maven.groupId}</testsuite.full.galleon.pack.groupId>
        <testsuite.full.galleon.pack.artifactId>wildfly-galleon-pack</testsuite.full.galleon.pack.artifactId>
        <testsuite.full.galleon.pack.version>${full.maven.version}</testsuite.full.galleon.pack.version>
        <!-- Galleon feature pack to use in testsuite provisioning executions that install test-specific content.
             Profiles can set this to wildfly-test-feature-pack-preview when testing wildfly-preview.
        -->
        <testsuite.test.feature.pack.artifactId>wildfly-test-feature-pack</testsuite.test.feature.pack.artifactId>

        <!-- WildFly Channels based provisioning configuration.
             By default, if channels drive the provisioning we use the 'wildfly' channel.
             Profiles that focus on wildfly-preview or wildfly-ee can change that.
         -->
        <channels.maven.groupId>${project.groupId}.channels</channels.maven.groupId>
        <channels.maven.artifactId>wildfly</channels.maven.artifactId>
        <channels.maven.version>${full.maven.version}</channels.maven.version>


        <!-- Properties that set the phase used for different plugin executions.
             Profiles can override the values here to enable/disable executions.
             A value of 'none' disables the execution; to enable set the value to the
             normal phase for the goal.
             This setup allows the bulk of the execution configuration to be in the
             default build config (and thus shared in different profiles) while
             still being easily disabled in profiles where it is not wanted. -->
        <surefire.default-test.phase>test</surefire.default-test.phase>

        <!-- Base wildfly version used by testsuite/galleon/update test to install a server that gets updated to the SNAPSHOT version -->
        <wildfly.test.galleon.update.base.version>26.1.1.Final</wildfly.test.galleon.update.base.version>

        <!--
            Dependency version properties begin here. All other properties should be above.

            Properties are grouped by whether they solely relate to plugins, solely relate to test code,
            or impact production code.

            Each version property should be of the form "version.<groupId>".
            For example: <version.org.jboss.as>

            In cases where multiple artifacts use the same groupId but have different
            versions, add the artifactId or other qualifier to the property name.

            In cases where multiple artifacts use the same groupId but have different
            versions, add the artifactId or other qualifier to the property name.
            For example: <version.org.jboss.hal.release-stream>

            Version properties MUST be sorted alphabetically. Except...

            For properties only used for building or testing legacy code not used in
            standard WildFly or WildFly Preview, prefix the property name with 'legacy.'
            For properties only used for building WildFly Preview modules, prefix the property name with 'preview'.
            Place the prefixed property in the proper alphabetical location as if the prefix was not present.
            In the typical case where there's also the same property without a prefix, put the prefixed
            variants after the non-prefixed one.
        -->

        <!--
            *Plugin* Dependency versions. Please keep alphabetical.

            Properties for dependencies that are not *solely* related to plugins go in the sections below.

            This is not limited to plugin versions. Other artifacts that those plugins depend upon can go here
            if they are not otherwise used.
         -->
        <version.ant.junit>1.10.15</version.ant.junit>
        <version.asciidoctor.plugin>2.2.6</version.asciidoctor.plugin>
        <version.org.jacoco>0.8.12</version.org.jacoco>
        <version.org.jboss.galleon>6.0.4.Final</version.org.jboss.galleon>
        <version.org.jboss.wildscribe>3.1.0.Final</version.org.jboss.wildscribe>
        <version.org.owasp.dependency-check>12.1.0</version.org.owasp.dependency-check>
        <version.org.wildfly.bom-builder-plugin>2.0.8.Final</version.org.wildfly.bom-builder-plugin>
        <version.org.wildfly.checkstyle-config>1.0.8.Final</version.org.wildfly.checkstyle-config>
        <version.org.wildfly.common>1.6.0.Final</version.org.wildfly.common>
        <version.org.wildfly.galleon-plugins>7.3.1.Final</version.org.wildfly.galleon-plugins>
        <version.org.wildfly.glow>1.4.1.Final</version.org.wildfly.glow>
        <version.org.wildfly.licenses.plugin>2.4.2.Final</version.org.wildfly.licenses.plugin>
        <version.org.wildfly.plugin>5.1.0.Final</version.org.wildfly.plugin>
        <version.org.wildfly.unstable.annotation.api>1.0.2.Final</version.org.wildfly.unstable.annotation.api>
        <version.org.wildfly.wildfly-channel-plugin>1.0.25</version.org.wildfly.wildfly-channel-plugin>
        <version.verifier.plugin>1.1</version.verifier.plugin>
        <version.xml.plugin>1.0.2</version.xml.plugin>

        <!--
            *Non-plugin* TEST CODE dependency versions. Please keep alphabetical.

            Properties for dependencies that solely relate to maven plugins go in the plugin section above.
            Properties for dependencies that relate to production code go in the production code section below.
         -->
        <version.com.beust>1.78</version.com.beust>
        <version.org.wiremock>3.10.0</version.org.wiremock>
        <version.dom4j>2.1.4</version.dom4j>
        <version.httpunit>1.7.3</version.httpunit>
        <legacy.version.io.netty>4.0.19.Final</legacy.version.io.netty>
        <version.io.rest-assured>5.5.5</version.io.rest-assured>
        <legacy.version.jakarta.enterprise>2.0.2</legacy.version.jakarta.enterprise>
        <legacy.version.jakarta.inject.jakarta.inject-api>1.0.5</legacy.version.jakarta.inject.jakarta.inject-api>
        <version.jakarta.mvc>2.1.0</version.jakarta.mvc>
        <version.jaxen>1.1.6</version.jaxen>
        <version.jsoup>1.15.4</version.jsoup>
        <version.junit>4.13.2</version.junit>
        <version.org.apache.ds>2.0.0.AM26</version.org.apache.ds>
        <version.org.apache.groovy>4.0.27</version.org.apache.groovy>
        <version.org.assertj>3.26.3</version.org.assertj>
        <version.org.awaitility.awaitility>4.0.3</version.org.awaitility.awaitility>
        <version.org.codehaus.plexus.plexus-utils>3.5.1</version.org.codehaus.plexus.plexus-utils>
        <version.org.eclipse.jetty>11.0.25</version.org.eclipse.jetty>
        <version.org.eclipse.krazo>3.0.1</version.org.eclipse.krazo>
        <version.org.hamcrest>2.2</version.org.hamcrest>
        <version.org.hamcrest.legacy>1.3</version.org.hamcrest.legacy>
        <version.org.htmlunit>4.10.0</version.org.htmlunit>
        <version.org.javassist>3.29.2-GA</version.org.javassist>
        <version.org.jboss.arquillian.core>1.9.4.Final</version.org.jboss.arquillian.core>
        <version.org.jboss.arquillian.jakarta>10.0.0.Final</version.org.jboss.arquillian.jakarta>
        <version.org.jboss.arquillian.testcontainers>1.0.0.Alpha3</version.org.jboss.arquillian.testcontainers>
        <version.org.jboss.byteman>4.0.25</version.org.jboss.byteman>
        <version.org.jboss.logmanager.commons-logging-jboss-logmanager>1.0.3.Final</version.org.jboss.logmanager.commons-logging-jboss-logmanager>
        <!-- only needed here until wildfly-arquillian has this version properly synced with arquillian itself  -->
        <version.org.jboss.shrinkwrap.descriptors>2.0.0</version.org.jboss.shrinkwrap.descriptors>
        <!-- It's currently required to use 2.2.7. The wildfly-model-test and wildfly-subsystem-test dependencies bring
             in older versions of the org.apache.maven.resolver:* dependencies which are not compatible with newer
             versions of the Shrinkwrap Resolvers. -->
        <version.org.jboss.shrinkwrap.resolvers>2.2.7</version.org.jboss.shrinkwrap.resolvers>
        <version.org.jboss.shrinkwrap.shrinkwrap>1.2.6</version.org.jboss.shrinkwrap.shrinkwrap>
        <legacy.version.org.jboss.spec.javax.jms.jboss-jms-api_2.0_spec>2.0.0.Final</legacy.version.org.jboss.spec.javax.jms.jboss-jms-api_2.0_spec>
        <version.org.jboss.spec.javax.servlet.jboss-servlet-api_4.0_spec>2.0.0.Final</version.org.jboss.spec.javax.servlet.jboss-servlet-api_4.0_spec>
        <version.org.junit>5.10.5</version.org.junit>
        <version.org.keycloak>25.0.6</version.org.keycloak>
        <version.org.mockito>5.14.2</version.org.mockito>
        <version.org.syslog4j>0.9.30</version.org.syslog4j>
        <version.org.testcontainers>1.20.6</version.org.testcontainers>
        <version.org.testng>7.8.0</version.org.testng>
        <!-- The MicroProfile REST Client TCK requires a newer version of TestNG. The version is explicitly overridden
             on the dependency on the MicroProfile REST Client TCK POM.
         -->
        <version.org.testng.mp.rest.client>7.10.2</version.org.testng.mp.rest.client>
        <version.org.wildfly.arquillian>5.1.0.Beta11</version.org.wildfly.arquillian>
        <version.org.wildfly.extras.creaper>2.0.3</version.org.wildfly.extras.creaper>
        <legacy.version.org.wildfly.naming-client>1.0.17.Final</legacy.version.org.wildfly.naming-client>

        <!--
            *Non-plugin* PRODUCTION CODE dependency versions. Please keep alphabetical.

            Properties for dependencies that solely relate to maven plugins go in the plugin section above.
            Properties for dependencies that solely relate to tests go in the test code section above.
         -->
        <version.antlr>4.13.0</version.antlr>
        <version.com.carrotsearch.hppc>0.10.0</version.com.carrotsearch.hppc>
        <version.com.fasterxml.classmate>1.5.1</version.com.fasterxml.classmate>
        <version.com.fasterxml.jackson>2.18.4</version.com.fasterxml.jackson>
        <version.com.fasterxml.jackson.databind>${version.com.fasterxml.jackson}</version.com.fasterxml.jackson.databind>
        <version.com.fasterxml.jackson.jr.jackson-jr-objects>${version.com.fasterxml.jackson}</version.com.fasterxml.jackson.jr.jackson-jr-objects>
        <version.com.github.ben-manes.caffeine>3.2.0</version.com.github.ben-manes.caffeine>
        <version.com.github.fge.btf>1.2</version.com.github.fge.btf>
        <version.com.github.fge.jackson-coreutils>1.8</version.com.github.fge.jackson-coreutils>
        <version.com.github.fge.json-patch>1.9</version.com.github.fge.json-patch>
        <version.com.github.fge.msg-simple>1.1</version.com.github.fge.msg-simple>
        <version.com.github.luben.zstd-jni>1.5.7-3</version.com.github.luben.zstd-jni>
        <version.com.google.api.grpc>2.0.1</version.com.google.api.grpc>
        <version.com.google.code.gson>2.8.9</version.com.google.code.gson>
        <version.com.google.guava>33.0.0-jre</version.com.google.guava>
        <version.com.google.guava.failureaccess>1.0.3</version.com.google.guava.failureaccess>
        <version.com.google.protobuf>4.28.3</version.com.google.protobuf>
        <version.com.h2database>2.2.224</version.com.h2database>
        <version.com.ibm.async.asyncutil>0.1.0</version.com.ibm.async.asyncutil>
        <version.com.microsoft.azure>8.6.6</version.com.microsoft.azure>
        <version.com.nimbus.jose-jwt>9.37.3</version.com.nimbus.jose-jwt>
        <legacy.version.com.squareup.okhttp>3.14.9</legacy.version.com.squareup.okhttp>
        <legacy.version.com.squareup.okio>1.17.6</legacy.version.com.squareup.okio>
        <version.com.squareup.protoparser>4.0.3</version.com.squareup.protoparser>
        <version.com.sun.istack>4.1.2</version.com.sun.istack>
        <version.com.sun.xml.fastinfoset>2.1.1</version.com.sun.xml.fastinfoset>
        <version.com.sun.xml.messaging.saaj>3.0.0</version.com.sun.xml.messaging.saaj>
        <version.commons-beanutils>1.11.0</version.commons-beanutils>
        <version.commons-codec>1.17.2</version.commons-codec>
        <version.commons-collections>3.2.2</version.commons-collections>
        <version.commons-io>2.16.1</version.commons-io>
        <version.de.dentrassi.crypto>2.4.0</version.de.dentrassi.crypto>
        <version.gnu.getopt>1.0.13</version.gnu.getopt>
        <version.io.agroal>2.0</version.io.agroal>
        <version.io.github.resilience4j>2.2.0</version.io.github.resilience4j>
        <version.io.grpc>1.70.0</version.io.grpc>
<<<<<<< HEAD
        <version.io.micrometer>1.14.6</version.io.micrometer>
        <version.io.netty>4.1.122.Final</version.io.netty>
=======
        <version.io.micrometer>1.15.0</version.io.micrometer>
        <version.io.netty>4.1.121.Final</version.io.netty>
>>>>>>> b8ee270f
        <version.io.opentelemetry.instrumentation>2.8.0</version.io.opentelemetry.instrumentation>
        <version.io.opentelemetry.opentelemetry-semconv>1.25.0-alpha</version.io.opentelemetry.opentelemetry-semconv>
        <version.io.opentelemetry.opentelemetry>1.42.1</version.io.opentelemetry.opentelemetry>
        <version.io.opentelemetry.proto>1.3.2-alpha</version.io.opentelemetry.proto>
        <version.io.perfmark>0.23.0</version.io.perfmark>
        <version.io.prometheus>1.3.3</version.io.prometheus>
        <version.io.reactivex.rxjava2>2.2.21</version.io.reactivex.rxjava2>
        <version.io.reactivex.rxjava3>3.1.10</version.io.reactivex.rxjava3>
        <version.io.smallrye.open-api>4.0.9</version.io.smallrye.open-api>
        <version.io.smallrye.reactive-utils>2.6.0</version.io.smallrye.reactive-utils>
        <version.io.smallrye.smallrye-common>2.12.0</version.io.smallrye.smallrye-common>
        <version.io.smallrye.smallrye-config>3.12.4</version.io.smallrye.smallrye-config>
        <version.io.smallrye.smallrye-fault-tolerance>6.9.1</version.io.smallrye.smallrye-fault-tolerance>
        <version.io.smallrye.smallrye-health>4.2.0</version.io.smallrye.smallrye-health>
        <version.io.smallrye.smallrye-jwt>4.3.1</version.io.smallrye.smallrye-jwt>
        <version.io.smallrye.smallrye-mutiny>2.7.0</version.io.smallrye.smallrye-mutiny>
        <version.io.smallrye.smallrye-mutiny-vertx>3.17.1</version.io.smallrye.smallrye-mutiny-vertx>
        <version.io.smallrye.smallrye-mutiny-zero>1.1.1</version.io.smallrye.smallrye-mutiny-zero>
        <version.io.smallrye.smallrye-opentelemetry>2.9.2</version.io.smallrye.smallrye-opentelemetry>
        <version.io.smallrye.smallrye-reactive-messaging>4.25.0</version.io.smallrye.smallrye-reactive-messaging>
        <version.io.undertow.jastow>2.2.8.Final</version.io.undertow.jastow>
        <version.io.vertx.vertx>4.5.15</version.io.vertx.vertx>
        <version.io.vertx.vertx-kafka-client>4.4.9</version.io.vertx.vertx-kafka-client>
        <version.jakarta.activation.jakarta.activation-api>2.1.3</version.jakarta.activation.jakarta.activation-api>
        <version.jakarta.annotation.jakarta-annotation-api>2.1.1</version.jakarta.annotation.jakarta-annotation-api>
        <version.jakarta.batch.jakarta.batch-api>2.1.1</version.jakarta.batch.jakarta.batch-api>
        <version.jakarta.data.jakarta-data-api>1.0.1</version.jakarta.data.jakarta-data-api>
        <version.jakarta.ejb.jakarta-ejb-api>4.0.1</version.jakarta.ejb.jakarta-ejb-api>
        <version.jakarta.enterprise.concurrent.jakarta-enterprise.concurrent-api>3.0.3</version.jakarta.enterprise.concurrent.jakarta-enterprise.concurrent-api>
        <version.jakarta.enterprise>4.0.1</version.jakarta.enterprise>
        <version.jakarta.faces.jakarta-faces-api>4.0.1</version.jakarta.faces.jakarta-faces-api>
        <version.jakarta.faces>4.0.11</version.jakarta.faces>
        <version.jakarta.inject.jakarta.inject-api>2.0.1</version.jakarta.inject.jakarta.inject-api>
        <version.jakarta.jms.jakarta-jms-api>3.1.0</version.jakarta.jms.jakarta-jms-api>
        <version.jakarta.json.bind.api>3.0.1</version.jakarta.json.bind.api>
        <version.jakarta.mail-api>2.1.3</version.jakarta.mail-api>
        <version.jakarta.mvc.jakarta-mvc-api>2.1.0</version.jakarta.mvc.jakarta-mvc-api>
        <version.jakarta.persistence>3.1.0</version.jakarta.persistence>
        <version.jakarta.resource.jakarta-resource-api>2.1.0</version.jakarta.resource.jakarta-resource-api>
        <version.jakarta.security.enterprise>3.0.0</version.jakarta.security.enterprise>
        <version.jakarta.servlet.jakarta-servlet-api>6.0.0</version.jakarta.servlet.jakarta-servlet-api>
        <version.jakarta.servlet.jsp.jakarta-servlet-jsp-api>3.1.1</version.jakarta.servlet.jsp.jakarta-servlet-jsp-api>
        <version.jakarta.servlet.jsp.jstl.jakarta-servlet-jsp-jstl-api>3.0.2</version.jakarta.servlet.jsp.jstl.jakarta-servlet-jsp-jstl-api>
        <version.jakarta.transaction.jakarta-transaction-api>2.0.1</version.jakarta.transaction.jakarta-transaction-api>
        <version.jakarta.validation.jakarta-validation-api>3.0.2</version.jakarta.validation.jakarta-validation-api>
        <version.jakarta.websocket.jakarta-websocket-api>2.1.1</version.jakarta.websocket.jakarta-websocket-api>
        <version.jakarta.ws.rs.jakarta-ws-rs-api>3.1.0</version.jakarta.ws.rs.jakarta-ws-rs-api>
        <version.jakarta.xml.bind.jakarta-xml-bind-api>4.0.2</version.jakarta.xml.bind.jakarta-xml-bind-api>
        <version.jboss.jaxbintros>2.0.1</version.jboss.jaxbintros>
        <version.joda-time>2.12.7</version.joda-time>
        <version.net.jcip>1.0</version.net.jcip>
        <version.net.shibboleth.utilities.java-support>8.0.0</version.net.shibboleth.utilities.java-support>
        <version.org.apache.activemq.artemis>2.41.0</version.org.apache.activemq.artemis>
        <version.org.apache.activemq.artemis.native>2.0.0</version.org.apache.activemq.artemis.native>
        <version.org.apache.avro>1.12.0</version.org.apache.avro>
        <version.org.apache.cxf>4.0.6</version.org.apache.cxf>
        <version.org.apache.cxf.xjcplugins>4.0.1</version.org.apache.cxf.xjcplugins>
        <version.org.apache.httpcomponents.httpasyncclient>4.1.5</version.org.apache.httpcomponents.httpasyncclient>
        <version.org.apache.james.apache-mime4j>0.8.12</version.org.apache.james.apache-mime4j>
        <version.org.apache.kafka>3.9.0</version.org.apache.kafka>
        <version.org.apache.kafka.test-image>3.8.0</version.org.apache.kafka.test-image>
        <version.org.apache.lucene>9.11.1</version.org.apache.lucene>
        <version.org.apache.neethi>3.2.1</version.org.apache.neethi>
        <version.org.apache.qpid.proton>0.34.1</version.org.apache.qpid.proton>
        <version.org.apache.santuario>3.0.6</version.org.apache.santuario>
        <version.org.apache.velocity>2.4.1</version.org.apache.velocity>
        <version.org.apache.wss4j>3.0.4</version.org.apache.wss4j>
        <version.org.apache.ws.xmlschema>2.3.0</version.org.apache.ws.xmlschema>
        <version.org.bitbucket.jose4j>0.9.6</version.org.bitbucket.jose4j>
        <version.org.bytebuddy>1.15.11</version.org.bytebuddy>
        <version.org.codehaus.woodstox.stax2-api>4.2.2</version.org.codehaus.woodstox.stax2-api>
        <version.org.codehaus.woodstox.woodstox-core>7.0.0</version.org.codehaus.woodstox.woodstox-core>
        <version.org.cryptacular>1.2.5</version.org.cryptacular>
        <version.org.eclipse.angus.angus-activation>2.0.2</version.org.eclipse.angus.angus-activation>
        <version.org.eclipse.angus.angus-mail>2.0.3</version.org.eclipse.angus.angus-mail>
        <version.org.eclipse.jdt>3.33.0</version.org.eclipse.jdt>
        <version.org.eclipse.microprofile>7.0</version.org.eclipse.microprofile>
        <version.org.eclipse.microprofile.config.api>3.1</version.org.eclipse.microprofile.config.api>
        <version.org.eclipse.microprofile.fault-tolerance.api>4.1.2</version.org.eclipse.microprofile.fault-tolerance.api>
        <version.org.eclipse.microprofile.health.api>4.0.1</version.org.eclipse.microprofile.health.api>
        <version.org.eclipse.microprofile.jwt.api>2.1</version.org.eclipse.microprofile.jwt.api>
        <version.org.eclipse.microprofile.lra.api>2.0.1</version.org.eclipse.microprofile.lra.api>
        <version.org.eclipse.microprofile.openapi>4.0.2</version.org.eclipse.microprofile.openapi>
        <version.org.eclipse.microprofile.reactive-messaging.api>3.0.1</version.org.eclipse.microprofile.reactive-messaging.api>
        <version.org.eclipse.microprofile.reactive-streams-operators.api>3.0.1</version.org.eclipse.microprofile.reactive-streams-operators.api>
        <version.org.eclipse.microprofile.rest.client.api>4.0</version.org.eclipse.microprofile.rest.client.api>
        <version.org.eclipse.microprofile.telemetry>2.0.1</version.org.eclipse.microprofile.telemetry>
        <version.org.eclipse.persistence.eclipselink>4.0.6</version.org.eclipse.persistence.eclipselink>
        <version.org.eclipse.yasson>3.0.4</version.org.eclipse.yasson>
        <version.org.elasticsearch.client.rest-client>8.15.4</version.org.elasticsearch.client.rest-client>
        <version.org.glassfish.expressly>5.0.0</version.org.glassfish.expressly>
        <version.org.glassfish.jakarta.enterprise.concurrent>3.0.1</version.org.glassfish.jakarta.enterprise.concurrent>
        <version.org.glassfish.jaxb>4.0.5</version.org.glassfish.jaxb>
        <version.org.glassfish.jaxb.jaxb-xjc>${version.org.glassfish.jaxb}</version.org.glassfish.jaxb.jaxb-xjc>
        <version.org.glassfish.soteria>3.0.3</version.org.glassfish.soteria>
        <version.org.glassfish.web.jakarta.servlet.jsp.jstl>3.0.1-jbossorg-1</version.org.glassfish.web.jakarta.servlet.jsp.jstl>
        <version.org.hibernate.commons.annotations>7.0.3.Final</version.org.hibernate.commons.annotations>
        <version.org.hibernate>6.6.17.Final</version.org.hibernate>
        <version.org.hibernate.search>7.2.3.Final</version.org.hibernate.search>
        <version.org.hibernate.validator>8.0.2.Final</version.org.hibernate.validator>
        <version.org.hornetq>2.4.11.Final</version.org.hornetq>
        <version.org.infinispan>15.2.1.Final</version.org.infinispan>
        <version.org.jasypt>1.9.3</version.org.jasypt>
        <version.org.jberet>3.1.0.Final</version.org.jberet>
        <version.org.jboss.activemq.artemis.integration>2.0.3.Final</version.org.jboss.activemq.artemis.integration>
        <version.org.jboss.common.jboss-common-beans>2.0.1.Final</version.org.jboss.common.jboss-common-beans>
        <version.org.jboss.ejb-client>5.0.8.Final</version.org.jboss.ejb-client>
        <version.org.jboss.ejb3.ext-api>2.4.0.Final</version.org.jboss.ejb3.ext-api>
        <version.org.jboss.genericjms>3.0.0.Final</version.org.jboss.genericjms>
        <version.org.jboss.hal.console>3.7.11.Final</version.org.jboss.hal.console>
        <version.org.jboss.iiop-client>2.0.1.Final</version.org.jboss.iiop-client>
        <version.org.jboss.ironjacamar>3.0.13.Final</version.org.jboss.ironjacamar>
        <version.org.jboss.jboss-transaction-spi>8.0.0.Final</version.org.jboss.jboss-transaction-spi>
        <version.org.jboss.metadata>16.1.0.Final</version.org.jboss.metadata>
        <version.org.jboss.mod_cluster>2.1.0.Final</version.org.jboss.mod_cluster>
        <version.org.jboss.narayana>7.2.2.Final</version.org.jboss.narayana>
        <version.org.jboss.narayana.lra>1.0.0.Final</version.org.jboss.narayana.lra>
        <version.org.jboss.openjdk-orb>10.1.1.Final</version.org.jboss.openjdk-orb>
        <version.org.jboss.resteasy>6.2.12.Final</version.org.jboss.resteasy>
        <version.org.jboss.resteasy.extensions>2.0.1.Final</version.org.jboss.resteasy.extensions>
        <version.org.jboss.resteasy.microprofile>3.0.1.Final</version.org.jboss.resteasy.microprofile>
        <version.org.jboss.resteasy.spring>3.2.0.Final</version.org.jboss.resteasy.spring>
        <version.org.jboss.spec.jakarta.el.jboss-el-api_5.0_spec>4.0.1.Final</version.org.jboss.spec.jakarta.el.jboss-el-api_5.0_spec>
        <version.org.jboss.spec.jakarta.xml.soap.saaj-api_3.0_spec>1.0.0.Final</version.org.jboss.spec.jakarta.xml.soap.saaj-api_3.0_spec>
        <version.org.jboss.spec.jakarta.xml.ws.api_4.0_spec>1.0.0.Final</version.org.jboss.spec.jakarta.xml.ws.api_4.0_spec>
        <version.org.jboss.universe.community>1.2.0.Final</version.org.jboss.universe.community>
        <version.org.jboss.universe.producer.wildfly>1.3.14.Final</version.org.jboss.universe.producer.wildfly>
        <version.org.jboss.weld.weld>5.1.6.Final</version.org.jboss.weld.weld>
        <version.org.jboss.weld.weld-api>5.0.SP3</version.org.jboss.weld.weld-api>
        <version.org.jboss.ws.api>3.0.0.Final</version.org.jboss.ws.api>
        <version.org.jboss.ws.common>5.1.0.Final</version.org.jboss.ws.common>
        <version.org.jboss.ws.common.tools>2.1.0.Final</version.org.jboss.ws.common.tools>
        <version.org.jboss.ws.cxf>7.3.3.Final</version.org.jboss.ws.cxf>
        <version.org.jboss.ws.jaxws-undertow-httpspi>2.0.0.Final</version.org.jboss.ws.jaxws-undertow-httpspi>
        <version.org.jboss.ws.spi>5.0.0.Final</version.org.jboss.ws.spi>
        <version.org.jboss.xnio.netty.netty-xnio-transport>0.1.10.Final</version.org.jboss.xnio.netty.netty-xnio-transport>
        <version.org.jctools.jctools-core>4.0.5</version.org.jctools.jctools-core>
        <version.org.jgroups>5.4.6.Final</version.org.jgroups>
        <version.org.jgroups.aws>3.0.1.Final</version.org.jgroups.aws>
        <version.org.jgroups.azure>2.0.2.Final</version.org.jgroups.azure>
        <version.org.jgroups.kubernetes>2.0.2.Final</version.org.jgroups.kubernetes>
        <version.org.jipijapa>1.0.1.Final</version.org.jipijapa>
        <version.org.jvnet.staxex>2.1.0</version.org.jvnet.staxex>
        <version.org.keycloak.keycloak-saml-wildfly-subsystem>18.0.2</version.org.keycloak.keycloak-saml-wildfly-subsystem>
        <version.org.kohsuke.metainf-services>1.11</version.org.kohsuke.metainf-services>
        <version.org.lz4.lz4-java>1.8.0</version.org.lz4.lz4-java>
        <version.org.opensaml.opensaml>4.3.2</version.org.opensaml.opensaml>
        <version.org.ow2.asm>9.7.1</version.org.ow2.asm>
        <version.org.reactivestreams>1.0.4</version.org.reactivestreams>
        <version.org.wildfly.clustering>7.0.0.Final</version.org.wildfly.clustering>
        <version.org.wildfly.core>29.0.0.Beta3</version.org.wildfly.core>
        <version.org.wildfly.http-client>2.1.1.Final</version.org.wildfly.http-client>
        <version.org.wildfly.launcher>1.0.2.Final</version.org.wildfly.launcher>
        <version.org.wildfly.mvc.krazo>1.0.1.Final</version.org.wildfly.mvc.krazo>
        <version.org.wildfly.vertx>1.0.2.Final</version.org.wildfly.vertx>
        <version.org.wildfly.naming-client>2.0.1.Final</version.org.wildfly.naming-client>
        <version.org.wildfly.security.elytron-tests-common>2.4.2.Final</version.org.wildfly.security.elytron-tests-common>
        <version.org.wildfly.security.elytron-mp>2.0.0.Final</version.org.wildfly.security.elytron-mp>
        <version.org.wildfly.transaction.client>3.0.5.Final</version.org.wildfly.transaction.client>
        <preview.version.org.wildfly.wildfly-ee-9-deployment-transformer>2.0.0.Final</preview.version.org.wildfly.wildfly-ee-9-deployment-transformer>
        <version.software.amazon.awssdk>2.30.32</version.software.amazon.awssdk>
        <version.software.amazon.eventstream>1.0.1</version.software.amazon.eventstream>
        <version.org.xerial.snappy.snappy-java>1.1.10.5</version.org.xerial.snappy.snappy-java>
        <version.sun.jaxb>${version.org.glassfish.jaxb}</version.sun.jaxb>
        <version.wsdl4j>1.6.3</version.wsdl4j>
        <version.xml-resolver>1.2</version.xml-resolver>

    </properties>

    <dependencyManagement>
        <dependencies>

            <!-- Import the core parent to get all the managed dependencies from core -->
            <dependency>
                <groupId>org.wildfly.core</groupId>
                <artifactId>wildfly-core-parent</artifactId>
                <version>${version.org.wildfly.core}</version>
                <type>pom</type>
                <scope>import</scope>
            </dependency>

            <!-- Keep sorted -->

            <dependency>
                <groupId>${channels.maven.groupId}</groupId>
                <artifactId>wildfly</artifactId>
                <version>${full.maven.version}</version>
                <type>yaml</type>
                <classifier>manifest</classifier>
            </dependency>

            <dependency>
                <groupId>${ee.maven.groupId}</groupId>
                <artifactId>wildfly-common-ee-dependency-management</artifactId>
                <version>${ee.maven.version}</version>
                <type>pom</type>
            </dependency>

            <dependency>
                <groupId>${full.maven.groupId}</groupId>
                <artifactId>wildfly-common-expansion-dependency-management</artifactId>
                <version>${full.maven.version}</version>
                <type>pom</type>
            </dependency>

            <dependency>
                <groupId>${ee.maven.groupId}</groupId>
                <artifactId>wildfly-ee-build</artifactId>
                <version>${ee.maven.version}</version>
                <type>pom</type>
            </dependency>

            <dependency>
                <groupId>${channels.maven.groupId}</groupId>
                <artifactId>wildfly-ee</artifactId>
                <version>${ee.maven.version}</version>
                <type>yaml</type>
                <classifier>manifest</classifier>
            </dependency>

            <dependency>
                <groupId>${ee.maven.groupId}</groupId>
                <artifactId>wildfly-ee-dist</artifactId>
                <version>${ee.maven.version}</version>
                <type>pom</type>
            </dependency>

            <dependency>
                <groupId>${ee.maven.groupId}</groupId>
                <artifactId>wildfly-ee-feature-pack-galleon-local</artifactId>
                <version>${ee.maven.version}</version>
                <type>pom</type>
            </dependency>

            <dependency>
                <groupId>${ee.maven.groupId}</groupId>
                <artifactId>wildfly-ee-feature-pack-galleon-local</artifactId>
                <version>${ee.maven.version}</version>
                <type>zip</type>
            </dependency>

            <dependency>
                <groupId>${ee.maven.groupId}</groupId>
                <artifactId>wildfly-ee-feature-pack-galleon-shared</artifactId>
                <version>${ee.maven.version}</version>
                <type>pom</type>
            </dependency>

            <dependency>
                <groupId>${ee.maven.groupId}</groupId>
                <artifactId>wildfly-ee-feature-pack-galleon-shared</artifactId>
                <version>${ee.maven.version}</version>
                <type>zip</type>
            </dependency>

            <dependency>
                <groupId>${ee.maven.groupId}</groupId>
                <artifactId>wildfly-ee-galleon-pack</artifactId>
                <version>${ee.maven.version}</version>
                <type>pom</type>
            </dependency>

            <dependency>
                <groupId>${ee.maven.groupId}</groupId>
                <artifactId>wildfly-ee-galleon-pack</artifactId>
                <version>${ee.maven.version}</version>
                <type>zip</type>
            </dependency>

            <dependency>
                <groupId>${ee.maven.groupId}</groupId>
                <artifactId>wildfly-legacy-ee-bom</artifactId>
                <version>${ee.maven.version}</version>
                <type>pom</type>
            </dependency>

            <dependency>
                <groupId>${ee.maven.groupId}</groupId>
                <artifactId>wildfly-preview-build</artifactId>
                <version>${ee.maven.version}</version>
                <type>pom</type>
            </dependency>

            <dependency>
                <groupId>${channels.maven.groupId}</groupId>
                <artifactId>wildfly-preview</artifactId>
                <version>${ee.maven.version}</version>
                <type>yaml</type>
                <classifier>manifest</classifier>
            </dependency>

            <dependency>
                <groupId>${ee.maven.groupId}</groupId>
                <artifactId>wildfly-preview-dist</artifactId>
                <version>${ee.maven.version}</version>
                <type>pom</type>
            </dependency>

            <dependency>
                <groupId>${ee.maven.groupId}</groupId>
                <artifactId>wildfly-preview-ee-bom</artifactId>
                <version>${ee.maven.version}</version>
                <type>pom</type>
            </dependency>

            <dependency>
                <groupId>${ee.maven.groupId}</groupId>
                <artifactId>wildfly-preview-expansion-bom</artifactId>
                <version>${ee.maven.version}</version>
                <type>pom</type>
            </dependency>

            <dependency>
                <groupId>${ee.maven.groupId}</groupId>
                <artifactId>wildfly-preview-feature-pack</artifactId>
                <version>${ee.maven.version}</version>
                <type>pom</type>
            </dependency>

            <dependency>
                <groupId>${ee.maven.groupId}</groupId>
                <artifactId>wildfly-preview-feature-pack</artifactId>
                <version>${ee.maven.version}</version>
                <type>zip</type>
            </dependency>

            <dependency>
                <groupId>${ee.maven.groupId}</groupId>
                <artifactId>wildfly-preview-feature-pack-galleon-local</artifactId>
                <version>${ee.maven.version}</version>
                <type>pom</type>
            </dependency>

            <dependency>
                <groupId>${ee.maven.groupId}</groupId>
                <artifactId>wildfly-preview-feature-pack-galleon-local</artifactId>
                <version>${ee.maven.version}</version>
                <type>zip</type>
            </dependency>

            <dependency>
                <groupId>${ee.maven.groupId}</groupId>
                <artifactId>wildfly-preview-test-bom</artifactId>
                <version>${ee.maven.version}</version>
                <type>pom</type>
            </dependency>

            <dependency>
                <groupId>${ee.maven.groupId}</groupId>
                <artifactId>wildfly-preview-test-expansion-bom</artifactId>
                <version>${ee.maven.version}</version>
                <type>pom</type>
            </dependency>

            <dependency>
                <groupId>${ee.maven.groupId}</groupId>
                <artifactId>wildfly-standard-ee-bom</artifactId>
                <version>${ee.maven.version}</version>
                <type>pom</type>
            </dependency>

            <dependency>
                <groupId>${full.maven.groupId}</groupId>
                <artifactId>wildfly-standard-expansion-bom</artifactId>
                <version>${full.maven.version}</version>
                <type>pom</type>
            </dependency>

            <dependency>
                <groupId>${ee.maven.groupId}</groupId>
                <artifactId>wildfly-standard-test-bom</artifactId>
                <version>${ee.maven.version}</version>
                <type>pom</type>
            </dependency>

            <dependency>
                <groupId>${full.maven.groupId}</groupId>
                <artifactId>wildfly-build</artifactId>
                <version>${full.maven.version}</version>
                <type>pom</type>
            </dependency>

            <dependency>
                <groupId>${full.maven.groupId}</groupId>
                <artifactId>wildfly-dist</artifactId>
                <version>${full.maven.version}</version>
                <type>pom</type>
            </dependency>

            <dependency>
                <groupId>${full.maven.groupId}</groupId>
                <artifactId>wildfly-feature-pack-galleon-local</artifactId>
                <version>${full.maven.version}</version>
                <type>pom</type>
            </dependency>

            <dependency>
                <groupId>${full.maven.groupId}</groupId>
                <artifactId>wildfly-feature-pack-galleon-shared</artifactId>
                <version>${full.maven.version}</version>
                <type>pom</type>
            </dependency>

            <dependency>
                <groupId>${full.maven.groupId}</groupId>
                <artifactId>wildfly-galleon-pack</artifactId>
                <version>${full.maven.version}</version>
                <type>pom</type>
            </dependency>

            <dependency>
                <groupId>${full.maven.groupId}</groupId>
                <artifactId>wildfly-galleon-pack</artifactId>
                <version>${full.maven.version}</version>
                <type>zip</type>
            </dependency>

            <dependency>
                <groupId>${full.maven.groupId}</groupId>
                <artifactId>wildfly-legacy-expansion-bom</artifactId>
                <version>${full.maven.version}</version>
                <type>pom</type>
            </dependency>

            <dependency>
                <groupId>${full.maven.groupId}</groupId>
                <artifactId>wildfly-release</artifactId>
                <version>${full.maven.version}</version>
                <type>pom</type>
            </dependency>

            <dependency>
                <groupId>${full.maven.groupId}</groupId>
                <artifactId>wildfly-standard-test-expansion-bom</artifactId>
                <version>${full.maven.version}</version>
                <type>pom</type>
            </dependency>

            <dependency>
                <groupId>org.wildfly.checkstyle</groupId>
                <artifactId>wildfly-checkstyle-config</artifactId>
                <version>${version.org.wildfly.checkstyle-config}</version>
            </dependency>

            <dependency>
                <groupId>org.wildfly.galleon-plugins</groupId>
                <artifactId>wildfly-config-gen</artifactId>
                <version>${version.org.wildfly.galleon-plugins}</version>
                <exclusions>
                    <exclusion>
                        <groupId>*</groupId>
                        <artifactId>*</artifactId>
                    </exclusion>
                </exclusions>
            </dependency>

            <dependency>
                <groupId>org.wildfly.galleon-plugins</groupId>
                <artifactId>wildfly-galleon-plugins</artifactId>
                <version>${version.org.wildfly.galleon-plugins}</version>
                <exclusions>
                    <exclusion>
                        <groupId>org.jboss.galleon</groupId>
                        <artifactId>*</artifactId>
                    </exclusion>
                </exclusions>
            </dependency>
            <dependency>
                <groupId>org.keycloak</groupId>
                <artifactId>keycloak-services</artifactId>
                <version>${version.org.keycloak}</version>
                <scope>test</scope>
            </dependency>

            <dependency>
                <groupId>org.jboss.universe</groupId>
                <artifactId>community-universe</artifactId>
                <version>${version.org.jboss.universe.community}</version>
            </dependency>
            <dependency>
                <groupId>org.jboss.universe.producer</groupId>
                <artifactId>wildfly-producers</artifactId>
                <version>${version.org.jboss.universe.producer.wildfly}</version>
            </dependency>
        </dependencies>

    </dependencyManagement>

    <repositories>
        <repository>
            <releases>
                <enabled>true</enabled>
                <updatePolicy>never</updatePolicy>
            </releases>
            <snapshots>
                <enabled>true</enabled>
                <updatePolicy>never</updatePolicy>
            </snapshots>
            <id>jboss-public-repository-group</id>
            <name>JBoss Public Repository Group</name>
            <url>${maven.repository.url}</url>
            <layout>default</layout>
        </repository>
    </repositories>

    <pluginRepositories>
        <pluginRepository>
            <releases>
                <enabled>true</enabled>
            </releases>
            <snapshots>
                <enabled>true</enabled>
            </snapshots>
            <id>jboss-public-repository-group</id>
            <name>JBoss Public Repository Group</name>
            <url>${maven.repository.url}</url>
        </pluginRepository>
    </pluginRepositories>

    <build>
        <pluginManagement>
            <plugins>
                <plugin>
                    <groupId>org.apache.maven.plugins</groupId>
                    <artifactId>maven-jar-plugin</artifactId>
                    <version>${version.jar.plugin}</version>
                    <configuration>
                        <archive>
                            <manifestEntries>
                                <Scm-Url>${jboss.as.scm.url}</Scm-Url>
                                <JBossAS-Release-Version>${project.version}</JBossAS-Release-Version>
                                <JBossAS-Release-Codename>${jboss.as.release.codename}</JBossAS-Release-Codename>
                            </manifestEntries>
                        </archive>
                        <!-- Do not package the generated logging properties as the generated binaries will be packaged -->
                        <!-- These files are not required at runtime -->
                        <excludes>
                            <exclude>**/*.i18n.properties</exclude>
                            <exclude>**/*.i18n_*.properties</exclude>
                        </excludes>
                    </configuration>
                </plugin>
                <plugin>
                    <groupId>org.apache.maven.plugins</groupId>
                    <artifactId>maven-surefire-plugin</artifactId>
                    <version>${version.surefire.plugin}</version>
                    <configuration>
                        <redirectTestOutputToFile>${maven.test.redirectTestOutputToFile}</redirectTestOutputToFile>
                        <enableAssertions>true</enableAssertions>
                        <systemPropertyVariables>
                            <org.jboss.model.test.cache.root>${org.jboss.model.test.cache.root}</org.jboss.model.test.cache.root>
                            <org.jboss.model.test.classpath.cache>${org.jboss.model.test.classpath.cache}</org.jboss.model.test.classpath.cache>
                            <org.jboss.model.test.cache.strict>true</org.jboss.model.test.cache.strict>
                            <!--<org.jboss.model.test.maven.repository.urls>${org.jboss.model.test.maven.repository.urls}</org.jboss.model.test.maven.repository.urls>-->
                            <java.util.logging.manager>org.jboss.logmanager.LogManager</java.util.logging.manager>
                            <jdk.xml.enableTemplatesImplDeserialization>true</jdk.xml.enableTemplatesImplDeserialization>
                        </systemPropertyVariables>
                        <argLine>${surefire.system.args}</argLine>
                    </configuration>
                </plugin>
                <plugin>
                    <groupId>org.apache.maven.plugins</groupId>
                    <artifactId>maven-javadoc-plugin</artifactId>
                    <configuration>
                        <doclint>none</doclint>
                    </configuration>
                </plugin>
                <!-- Checkstyle -->
                <plugin>
                    <groupId>org.apache.maven.plugins</groupId>
                    <artifactId>maven-checkstyle-plugin</artifactId>
                    <version>${version.checkstyle.plugin}</version>
                    <executions>
                        <execution>
                            <id>check-style</id>
                            <phase>compile</phase>
                            <goals>
                                <goal>checkstyle</goal>
                            </goals>
                        </execution>
                    </executions>
                    <dependencies>
                        <dependency>
                            <groupId>org.wildfly.checkstyle</groupId>
                            <artifactId>wildfly-checkstyle-config</artifactId>
                            <version>${version.org.wildfly.checkstyle-config}</version>
                        </dependency>
                    </dependencies>
                    <configuration>
                        <configLocation>wildfly-checkstyle/checkstyle.xml</configLocation>
                        <consoleOutput>true</consoleOutput>
                        <failsOnError>true</failsOnError>
                        <includeTestSourceDirectory>true</includeTestSourceDirectory>
                        <excludes>**/*$logger.java,**/*$bundle.java,**/*$___Marshaller_*.java,**/*SerializationContextInitializerImpl.java</excludes>
                        <suppressionsLocation>checkstyle-suppressions.xml</suppressionsLocation>
                        <useFile></useFile>
                    </configuration>
                </plugin>

                <!-- Ban bad dependencies and require Java 11 for deploying -->
                <plugin>
                    <groupId>org.apache.maven.plugins</groupId>
                    <artifactId>maven-enforcer-plugin</artifactId>
                    <version>${version.enforcer.plugin}</version>
                    <executions>
                        <execution>
                            <id>ban-bad-dependencies</id>
                            <goals>
                                <goal>enforce</goal>
                            </goals>
                            <configuration>
                                <rules>
                                    <bannedDependencies>
                                        <searchTransitive>true</searchTransitive>
                                        <excludes>
                                            <exclude>args4j:args4j</exclude>
                                            <exclude>biz.aQute:bnd</exclude>
                                            <exclude>ch.qos.reload4j:reload4j</exclude>
                                            <exclude>com.google.gwt.inject:gin</exclude>
                                            <exclude>com.google.inject:guice</exclude>
                                            <exclude>com.gwtplatform:gwtp-all</exclude>
                                            <exclude>com.sun.activation:javax.activation</exclude>
                                            <exclude>com.sun.mail:javax.mail</exclude>
                                            <exclude>com.sun.xml.bind:jaxb-core</exclude>
                                            <exclude>com.sun.xml.bind:jaxb-impl</exclude>
                                            <exclude>com.sun.xml.bind:jaxb-xjc</exclude>
                                            <exclude>commons-httpclient:commons-httpclient</exclude>
                                            <exclude>commons-logging:commons-logging</exclude>
                                            <exclude>commons-logging:commons-logging-api</exclude>
                                            <exclude>concurrent:concurrent</exclude>
                                            <exclude>dom4j:dom4j</exclude>
                                            <exclude>jacorb:jacorb</exclude>
                                            <exclude>javassist:javassist</exclude>
                                            <exclude>javax.activation:activation</exclude>
                                            <exclude>javax.activation:javax.activation-api</exclude>
                                            <exclude>javax.enterprise:cdi-api</exclude>
                                            <exclude>javax.inject:javax.inject</exclude>
                                            <exclude>javax.json:javax.json-api</exclude>
                                            <exclude>javax.persistence:javax.persistence-api</exclude>
                                            <exclude>javax.persistence:persistence-api</exclude>
                                            <exclude>javax.security.enterprise:javax.security.enterprise-api</exclude>
                                            <exclude>javax.servlet:servlet-api</exclude>
                                            <exclude>javax.transaction:jta</exclude>
                                            <exclude>javax.validation:validation-api</exclude>
                                            <exclude>javax.xml:jaxrpc-api</exclude>
                                            <exclude>javax.xml.bind:jaxb-api</exclude>
                                            <exclude>javax.xml.soap:saaj-api</exclude>
                                            <exclude>javax.xml.stream:stax-api</exclude>
                                            <exclude>jboss:jboss-logging-spi</exclude>
                                            <exclude>jboss:jboss-serialization</exclude>
                                            <exclude>jboss.web:el-api</exclude>
                                            <exclude>jboss.web:jsp-api</exclude>
                                            <exclude>jboss.web:servlet-api</exclude>
                                            <exclude>log4j:log4j</exclude>
                                            <exclude>net.sf.kxml:kxml2</exclude>
                                            <exclude>org.apache.geronimo.specs:geronimo-activation_1.1_spec</exclude>
                                            <exclude>org.apache.geronimo.specs:geronimo-jaxb_2.1_spec</exclude>
                                            <exclude>org.apache.geronimo.specs:geronimo-saaj_1.3_spec</exclude>
                                            <exclude>org.apache.geronimo.specs:geronimo-stax-api_1.0_spec</exclude>
                                            <exclude>org.apache.xalan:serializer</exclude>
                                            <exclude>org.apache.xalan:xalan</exclude>
                                            <!-- replaced by org.bouncycastle:*-jdk18on -->
                                            <exclude>org.bouncycastle:bcpg-jdk15on</exclude>
                                            <exclude>org.bouncycastle:bcprov-jdk15on</exclude>
                                            <exclude>org.bouncycastle:bcpkix-jdk15on</exclude>
                                            <exclude>org.bouncycastle:bcutil-jdk15on</exclude>
                                            <exclude>org.codehaus.jackson:jackson-core-asl</exclude>
                                            <exclude>org.codehaus.jackson:jackson-jaxrs</exclude>
                                            <exclude>org.codehaus.jackson:jackson-mapper-asl</exclude>
                                            <exclude>org.codehaus.jackson:jackson-xc</exclude>
                                            <exclude>org.glassfish:javax.json</exclude>
                                            <exclude>org.glassfish.soteria:javax.security.enterprise</exclude>
                                            <exclude>org.hibernate:ejb3-persistence</exclude>
                                            <exclude>org.hibernate.java-persistence:jpa-api</exclude>
                                            <!-- replaced by wildfly-naming-client -->
                                            <exclude>org.jboss:jboss-remote-naming</exclude>
                                            <!--<exclude>org.jboss:jboss-common-core</exclude>-->
                                            <exclude>org.jboss.integration:jboss-jca-spi</exclude>
                                            <exclude>org.jboss.interceptor:jboss-interceptor-api</exclude>
                                            <exclude>org.jboss.javaee:jboss-javaee</exclude>
                                            <exclude>org.jboss.javaee:jboss-jacc-api</exclude>
                                            <exclude>org.jboss.javaee:jboss-jad-api</exclude>
                                            <exclude>org.jboss.javaee:jboss-jaspi-api</exclude>
                                            <exclude>org.jboss.javaee:jboss-jca-api</exclude>
                                            <exclude>org.jboss.javaee:jboss-jms-api</exclude>
                                            <exclude>org.jboss.javaee:servlet-api</exclude>
                                            <exclude>org.jboss.javaee:jsp-api</exclude>
                                            <exclude>org.jboss.javaee:jboss-transaction-api</exclude>
                                            <exclude>org.jboss.logging:jboss-logging-generator</exclude>
                                            <exclude>org.jboss.logging:jboss-logging-log4j</exclude>
                                            <exclude>org.jboss.logging:jboss-logging-jdk</exclude>
                                            <exclude>org.jboss.logging:jboss-logging-logmanager</exclude>
                                            <exclude>org.jboss.logging:jboss-logging-spi</exclude>
                                            <exclude>org.jboss.logging:jboss-logging-tools</exclude>
                                            <!-- replaced by io.netty:netty -->
                                            <exclude>org.jboss.netty:netty</exclude>
                                            <!-- replaced by io.netty:netty-all -->
                                            <exclude>io.netty:netty</exclude>
                                            <exclude>org.jboss.remoting3:jboss-remoting</exclude>
                                            <exclude>org.jboss.security:jbosssx</exclude>
                                            <!-- replaced by wildfly-elytron -->
                                            <exclude>org.jboss.sasl:jboss-sasl</exclude>
                                            <exclude>org.jboss.slf4j:slf4j-jboss-logging</exclude>
                                            <exclude>org.jboss.spec.javax.resource:jboss-connector-api_1.5_spec</exclude>
                                            <exclude>org.jboss.spec.javax.transaction:jboss-transaction-api_1.1_spec</exclude>
                                            <exclude>org.jboss.spec.javax.transaction:jboss-transaction-api_1.2_spec</exclude>
                                            <exclude>org.jboss.spec.javax.xml.soap:jboss-saaj-api_1.3_spec</exclude>
                                            <exclude>org.ops4j.base</exclude>
                                            <exclude>org.ops4j.pax.swissbox</exclude>
                                            <exclude>org.ops4j.pax.web</exclude>
                                            <exclude>org.slf4j:slf4j-nop</exclude>
                                            <exclude>org.slf4j:slf4j-jdk14</exclude>
                                            <exclude>org.slf4j:slf4j-log4j12</exclude>
                                            <exclude>org.slf4j:slf4j-log4j13</exclude>
                                            <!-- replaced by wildfly-elytron -->
                                            <exclude>org.wildfly.security:wildfly-security-manager</exclude>
                                            <exclude>oro:oro</exclude>
                                            <exclude>relaxngDatatype:relaxngDatatype</exclude>
                                            <exclude>stax:stax-api</exclude>
                                            <exclude>sun-jaxb:jaxb-api</exclude>
                                            <exclude>trove:trove</exclude>
                                            <exclude>woodstox:wstx-lgpl</exclude>
                                            <exclude>xml-apis:xml-apis</exclude>
                                            <!-- Jandex moved to SmallRye -->
                                            <exclude>org.jboss:jandex</exclude>
                                            <!-- We don't want the shaded jar that shades external artifacts -->
                                            <exclude>org.wildfly.security:wildfly-elytron</exclude>
                                        </excludes>
                                    </bannedDependencies>
                                    <dependencyConvergence></dependencyConvergence>
                                </rules>
                            </configuration>
                        </execution>
                        <execution>
                            <id>require-java17-build</id>
                            <goals>
                                <goal>enforce</goal>
                            </goals>
                            <phase>compile</phase>
                            <configuration>
                                <rules>
                                    <requireJavaVersion>
                                        <version>${required.java.build.version}</version>
                                    </requireJavaVersion>
                                </rules>
                            </configuration>
                        </execution>
                        <execution>
                            <id>require-java17-deploy</id>
                            <goals>
                                <goal>enforce</goal>
                            </goals>
                            <phase>deploy</phase>
                            <configuration>
                                <rules>
                                    <requireJavaVersion>
                                        <version>${required.java.deploy.version}</version>
                                    </requireJavaVersion>
                                </rules>
                            </configuration>
                        </execution>
                    </executions>
                </plugin>
                <plugin>
                    <!--This plugin here is bogus, only here to make eclipse not break down and cry when it sees maven project.-->
                    <groupId>org.eclipse.m2e</groupId>
                    <artifactId>lifecycle-mapping</artifactId>
                    <version>1.0.0</version>
                    <configuration>
                        <lifecycleMappingMetadata>
                            <pluginExecutions>
                                <pluginExecution>
                                    <pluginExecutionFilter>
                                        <groupId>org.apache.maven.plugins</groupId>
                                        <artifactId>maven-dependency-plugin</artifactId>
                                        <versionRange>[2.1,)</versionRange>
                                        <goals>
                                            <goal>copy</goal>
                                            <goal>properties</goal>
                                            <goal>copy-dependencies</goal>
                                        </goals>
                                    </pluginExecutionFilter>
                                    <action>
                                        <ignore></ignore>
                                    </action>
                                </pluginExecution>
                                <pluginExecution>
                                    <pluginExecutionFilter>
                                        <groupId>org.apache.maven.plugins</groupId>
                                        <artifactId>maven-checkstyle-plugin</artifactId>
                                        <versionRange>[2.5,)</versionRange>
                                        <goals>
                                            <goal>checkstyle</goal>
                                        </goals>
                                    </pluginExecutionFilter>
                                    <action>
                                        <ignore></ignore>
                                    </action>
                                </pluginExecution>
                                <pluginExecution>
                                    <pluginExecutionFilter>
                                        <groupId>org.apache.maven.plugins</groupId>
                                        <artifactId>maven-clean-plugin</artifactId>
                                        <versionRange>[2.4.1,)</versionRange>
                                        <goals>
                                            <goal>clean</goal>
                                        </goals>
                                    </pluginExecutionFilter>
                                    <action>
                                        <ignore></ignore>
                                    </action>
                                </pluginExecution>
                                <pluginExecution>
                                    <pluginExecutionFilter>
                                        <groupId>org.apache.maven.plugins</groupId>
                                        <artifactId>maven-antrun-plugin</artifactId>
                                        <versionRange>[1.4,)</versionRange>
                                        <goals>
                                            <goal>run</goal>
                                        </goals>
                                    </pluginExecutionFilter>
                                    <action>
                                        <ignore></ignore>
                                    </action>
                                </pluginExecution>
                                <pluginExecution>
                                    <pluginExecutionFilter>
                                        <groupId>org.codehaus.mojo</groupId>
                                        <artifactId>javacc-maven-plugin</artifactId>
                                        <versionRange>[2.5,)</versionRange>
                                        <goals>
                                            <goal>jjtree</goal>
                                            <goal>javacc</goal>
                                            <goal>jjtree-javacc</goal>
                                        </goals>
                                    </pluginExecutionFilter>
                                    <action>
                                        <ignore></ignore>
                                    </action>
                                </pluginExecution>
                                <pluginExecution>
                                    <pluginExecutionFilter>
                                        <groupId>org.codehaus.mojo</groupId>
                                        <artifactId>xml-maven-plugin</artifactId>
                                        <versionRange>[1.0,)</versionRange>
                                        <goals>
                                            <goal>transform</goal>
                                        </goals>
                                    </pluginExecutionFilter>
                                    <action>
                                        <ignore></ignore>
                                    </action>
                                </pluginExecution>
                                <pluginExecution>
                                    <pluginExecutionFilter>
                                        <groupId>org.apache.maven.plugins</groupId>
                                        <artifactId>maven-help-plugin</artifactId>
                                        <versionRange>[2.1.1,)</versionRange>
                                        <goals>
                                            <goal>active-profiles</goal>
                                            <goal>effective-pom</goal>
                                            <goal>effective-settings</goal>
                                            <goal>system</goal>
                                        </goals>
                                    </pluginExecutionFilter>
                                    <action>
                                        <ignore></ignore>
                                    </action>
                                </pluginExecution>
                                <pluginExecution>
                                    <pluginExecutionFilter>
                                        <groupId>org.codehaus.mojo</groupId>
                                        <artifactId>keytool-maven-plugin</artifactId>
                                        <versionRange>[1.2,)</versionRange>
                                        <goals>
                                            <goal>clean</goal>
                                            <goal>genkey</goal>
                                            <goal>generateKeyPair</goal>
                                            <goal>generateSecretKey</goal>
                                        </goals>
                                    </pluginExecutionFilter>
                                    <action>
                                        <ignore></ignore>
                                    </action>
                                </pluginExecution>
                                <pluginExecution>
                                    <pluginExecutionFilter>
                                        <groupId>org.wildfly.build</groupId>
                                        <artifactId>wildfly-server-provisioning-maven-plugin</artifactId>
                                        <versionRange>[1.0.0.Alpha2,)</versionRange>
                                        <goals>
                                            <goal>build</goal>
                                        </goals>
                                    </pluginExecutionFilter>
                                    <action>
                                        <ignore></ignore>
                                    </action>
                                </pluginExecution>
                            </pluginExecutions>
                        </lifecycleMappingMetadata>
                    </configuration>
                </plugin>
                <plugin>
                    <groupId>org.codehaus.mojo</groupId>
                    <artifactId>xml-maven-plugin</artifactId>
                    <version>${version.xml.plugin}</version>
                </plugin>
                <plugin>
                    <groupId>org.apache.maven.plugins</groupId>
                    <artifactId>maven-help-plugin</artifactId>
                    <version>${version.help.plugin}</version>
                </plugin>
                <plugin>
                    <groupId>org.jboss.galleon</groupId>
                    <artifactId>galleon-maven-plugin</artifactId>
                    <version>${version.org.jboss.galleon}</version>
                </plugin>
                <plugin>
                    <groupId>org.wildfly.galleon-plugins</groupId>
                    <artifactId>wildfly-galleon-maven-plugin</artifactId>
                    <version>${version.org.wildfly.galleon-plugins}</version>
                    <dependencies>
                        <!-- feature-spec-gen uses wildfly-embedded to generate the feature specs, hence the designated wildfly-embedded version must match the pack one -->
                        <dependency>
                            <groupId>org.wildfly.core</groupId>
                            <artifactId>wildfly-embedded</artifactId>
                            <version>${version.org.wildfly.core}</version>
                        </dependency>
                        <!-- If you add a dependency on wildfly-embedded you need to bring your own transitives -->
                        <dependency>
                            <groupId>org.wildfly.common</groupId>
                            <artifactId>wildfly-common</artifactId>
                            <version>${version.org.wildfly.common}</version>
                        </dependency>
                    </dependencies>
                </plugin>
                <plugin>
                    <groupId>org.wildfly.unstable.api.annotation</groupId>
                    <artifactId>unstable-api-annotation-classpath-indexer-plugin</artifactId>
                    <version>${version.org.wildfly.unstable.annotation.api}</version>
                    <executions>
                        <execution>
                            <id>scan-experimental-annotations</id>
                            <phase>compile</phase>
                            <goals>
                                <goal>index-unstable-api-annotations</goal>
                            </goals>
                        </execution>
                    </executions>
                </plugin>
                <plugin>
                    <groupId>org.apache.maven.plugins</groupId>
                    <artifactId>maven-verifier-plugin</artifactId>
                    <version>${version.verifier.plugin}</version>
                    <executions>
                        <execution>
                            <id>main</id>
                            <phase>verify</phase>
                            <goals>
                                <goal>verify</goal>
                            </goals>
                        </execution>
                    </executions>
                    <configuration>
                        <verificationFile>target/verifier/verifications.xml</verificationFile>
                    </configuration>
                </plugin>
                <plugin>
                    <groupId>org.wildfly.maven.plugins</groupId>
                    <artifactId>licenses-plugin</artifactId>
                    <version>${version.org.wildfly.licenses.plugin}</version>
                </plugin>
                <plugin>
                    <groupId>org.asciidoctor</groupId>
                    <artifactId>asciidoctor-maven-plugin</artifactId>
                    <version>${version.asciidoctor.plugin}</version>
                    <configuration>
                        <attributes>
                            <source-highlighter>coderay</source-highlighter>
                            <icons>font</icons>
                            <pagenums></pagenums>
                            <version>${project.version}</version>
                            <idprefix></idprefix>
                            <idseparator>-</idseparator>
                            <allow-uri-read>true</allow-uri-read>
                            <wildflyVersion>${product.docs.server.version}</wildflyVersion>
                            <revnumber>${project.version}</revnumber>
                            <revdate>${maven.build.timestamp}</revdate>
                            <organization>${project.organization.name}</organization>
                        </attributes>
                    </configuration>
                </plugin>
                <plugin>
                    <groupId>org.wildfly.glow</groupId>
                    <artifactId>wildfly-glow-arquillian-plugin</artifactId>
                    <version>${version.org.wildfly.glow}</version>
                </plugin>
                <plugin>
                    <groupId>org.wildfly</groupId>
                    <artifactId>wildfly-channel-maven-plugin</artifactId>
                    <version>${version.org.wildfly.wildfly-channel-plugin}</version>
                    <configuration>
                        <doNotDowngrade>true</doNotDowngrade>
                        <ignoreStreams>org.apache.maven:*,org.apache.maven.resolver:*,org.codehaus.plexus:*</ignoreStreams>
                        <injectRepositories>false</injectRepositories>
                        <ignorePropertiesPrefixedWith>legacy.</ignorePropertiesPrefixedWith>
                    </configuration>
                </plugin>
            </plugins>
        </pluginManagement>

        <plugins>
            <plugin>
                <groupId>org.apache.maven.plugins</groupId>
                <artifactId>maven-checkstyle-plugin</artifactId>
            </plugin>
            <plugin>
                <groupId>org.apache.maven.plugins</groupId>
                <artifactId>maven-surefire-plugin</artifactId>
                <executions>
                    <execution>
                        <!-- Surefire runs a 'default-test' execution by default.
                             Configure it here to use a property to set the phase for that execution.
                             Default value of the property is the normal 'test' phase
                             (see 'properties' declarations in this pom.)
                             Profiles can set the property to 'none' to disable this execution -->
                        <id>default-test</id>
                        <phase>${surefire.default-test.phase}</phase>
                    </execution>
                </executions>
            </plugin>
        </plugins>
    </build>

    <!-- Profiles -->
    <profiles>

        <profile>
            <id>base.build</id>
            <activation>
                <property>
                    <name>!no.base.build</name>
                </property>
            </activation>
            <modules>
                <module>appclient</module>
                <module>batch-jberet</module>
                <module>bean-validation</module>
                <module>boms/common-ee</module>
                <module>boms/legacy-ee</module>
                <module>boms/legacy-test</module>
                <module>boms/standard-ee</module>
                <module>boms/standard-test</module>
                <module>boms/user</module>
                <module>client/properties</module>
                <module>client/shade</module>
                <module>clustering</module>
                <module>concurrency/impl-30</module>
                <module>concurrency/spi</module>
                <module>connector</module>
                <module>datasources-agroal</module>
                <module>ee</module>
                <module>ee-build</module>
                <module>ee-dist</module>
                <module>ee-feature-pack</module>
                <module>ee-security</module>
                <module>ejb3</module>
                <module>elytron-oidc-client</module>
                <module>health</module>
                <module>iiop-openjdk</module>
                <module>jakarta-data</module>
                <module>jaxrs</module>
                <module>jdr</module>
                <module>jpa</module>
                <module>jsf</module>
                <module>mail</module>
                <module>legacy/jsr77</module>
                <module>legacy/keycloak</module>
                <module>legacy/picketlink</module>
                <module>legacy/security</module>
                <module>metrics</module>
                <module>messaging-activemq</module>
                <module>mod_cluster</module>
                <module>naming</module>
                <module>pojo</module>
                <module>rts</module>
                <module>sar</module>
                <module>system-jmx</module>
                <module>spec-api</module>
                <module>weld</module>
                <module>transactions</module>
                <module>undertow</module>
                <module>webservices</module>
                <module>web-common</module>
                <module>xts</module>
                <module>testsuite/shared</module>
                <module>testsuite</module>
            </modules>
        </profile>

        <profile>
            <id>expansion-build</id>
            <activation>
                <property>
                    <!-- Allow users to disable building expansion stuff if they just want base artifacts -->
                    <name>!no.expansion.build</name>
                </property>
            </activation>
            <modules>
                <module>boms/common-expansion</module>
                <module>boms/legacy-expansion</module>
                <module>boms/standard-expansion</module>
                <module>boms/standard-test-expansion</module>
                <module>boms/user</module>
                <module>build</module>
                <module>dist</module>
                <module>galleon-pack</module>
                <module>legacy/opentracing-extension</module>
                <module>microprofile</module>
                <module>observability</module>
                <module>release</module>
                <module>testsuite</module>
            </modules>
        </profile>

        <profile>
            <id>quick-build</id>
            <activation>
                <property>
                    <name>quickly</name>
                </property>
            </activation>
            <properties>
                <skipTests>true</skipTests>
                <skipITs>true</skipITs>
                <maven.javadoc.skip>true</maven.javadoc.skip>
                <checkstyle.skip>true</checkstyle.skip>
                <enforcer.skip>true</enforcer.skip>
                <license.skip>true</license.skip>
            </properties>
            <build>
                <defaultGoal>clean install</defaultGoal>
            </build>
        </profile>

        <profile>
            <id>preview-build</id>
            <activation>
                <property>
                    <name>!no.preview.build</name>
                </property>
            </activation>
            <modules>
                <module>boms/preview-ee</module>
                <module>boms/preview-test</module>
                <module>boms/preview-expansion</module>
                <module>boms/preview-test-expansion</module>
                <module>preview</module>
            </modules>
        </profile>

        <profile>
            <id>jdk23</id>
            <activation>
                <jdk>[23,)</jdk>
            </activation>
            <build>
                <plugins>
                    <plugin>
                        <groupId>org.apache.maven.plugins</groupId>
                        <artifactId>maven-compiler-plugin</artifactId>
                        <configuration>
                            <compilerArgs combine.children="append">
                                <!-- SE 23+ requires explicit config to turn on annotation processing -->
                                <arg>-proc:full</arg>
                            </compilerArgs>
                        </configuration>
                    </plugin>
                </plugins>
            </build>
        </profile>
        <profile>
            <id>docs</id>
            <activation>
                <property>
                    <name>docs</name>
                </property>
            </activation>
            <modules>
                <module>docs</module>
            </modules>
        </profile>

        <profile>
            <id>dependency-check</id>
            <activation>
                <property>
                    <name>dependency-check</name>
                </property>
            </activation>
            <build>
                <plugins>
                    <plugin>
                      <groupId>org.owasp</groupId>
                      <artifactId>dependency-check-maven</artifactId>
                      <version>${version.org.owasp.dependency-check}</version>
                      <configuration>
                          <nvdApiServerId>nvd</nvdApiServerId>
                          <suppressionFile>./sca-overrides/owasp-suppressions.xml</suppressionFile>
                      </configuration>
                      <executions>
                          <execution>
                              <goals>
                                  <goal>aggregate</goal>
                              </goals>
                          </execution>
                      </executions>
                    </plugin>
                </plugins>
            </build>
        </profile>

        <!--
          Name: jpda
          Descr: Enable JPDA remote debuging
        -->
        <profile>
            <id>jpda</id>
            <activation>
                <property>
                    <name>jpda</name>
                </property>
            </activation>
            <properties>
                <surefire.jpda.args>-agentlib:jdwp=transport=dt_socket,address=*:8787,server=y,suspend=y</surefire.jpda.args>
            </properties>
        </profile>

        <profile>
            <!-- Use the latest version of the standard channels when provisioning. -->
            <id>latest.standard.channels.profile</id>
            <activation><property><name>latest.standard.channels</name></property></activation>
            <properties>
                <!-- Allow online provisioning so wildfly-maven-plugin can resolve the latest manifests -->
                <galleon.offline>false</galleon.offline>
                <!-- The wildfly-maven-plugin 'provision' mojo will provision using a channel
                     if a wildfly.channels pom property is set.

                     Here we don't specify the channel version, so wildfly-maven-plugin will use the latest.
                     (See 'internal.channel.profile' where we specify the version.)
                -->
                <wildfly.channels>${channels.maven.groupId}:${channels.maven.artifactId}</wildfly.channels>
            </properties>
            <build>
                <plugins>
                    <plugin>
                        <groupId>org.wildfly.plugins</groupId>
                        <artifactId>wildfly-maven-plugin</artifactId>
                        <version>${version.org.wildfly.plugin}</version>
                        <configuration>
                            <channels>
                                <channel>
                                    <manifest>
                                        <groupId>${channels.maven.groupId}</groupId>
                                        <artifactId>wildfly-ee</artifactId>
                                    </manifest>
                                </channel>
                                <channel>
                                    <manifest>
                                        <groupId>${channels.maven.groupId}</groupId>
                                        <artifactId>wildfly</artifactId>
                                    </manifest>
                                </channel>
                            </channels>
                        </configuration>
                    </plugin>
                </plugins>
            </build>
        </profile>

        <profile>
            <!-- Use the channels specified by the user-provided external.wildfly.channels property
                 when provisioning. -->
            <id>external.channel.profile</id>
            <activation><property><name>external.wildfly.channels</name></property></activation>
            <properties>
                <!-- The wildfly-maven-plugin 'provision' mojo will provision using a channel
                     if a wildfly.channels pom property is set.

                     Note the user could just directly do -Dwildfly-channels=xxx and get
                     the same effect, but we use this indirection to leave open the possibility
                     to have other ways of setting the property, without having to deal with
                     users having learned to directly use -Dwildfly.channels.
                 -->
                <wildfly.channels>${external.wildfly.channels}</wildfly.channels>
            </properties>
        </profile>

        <profile>
            <!-- Use the internally-created channel when provisioning -->
            <id>internal.channel.profile</id>
            <activation><property><name>internal.wildfly.channels</name></property></activation>
            <properties>
                <!-- The wildfly-maven-plugin 'provision' mojo will provision using a channel
                     if a wildfly.channels pom property is set.

                     Here we fully specify the channel GAV. The value of ${channels.maven.version}
                     is expected to be the project.version of the relevant feature pack being
                     built during this build.
                -->
                <wildfly.channels>${channels.maven.groupId}:${channels.maven.artifactId}:${channels.maven.version}</wildfly.channels>
            </properties>
        </profile>

        <profile>
            <id>preview.server.test</id>
            <activation>
                <property>
                    <name>preview-server-tests</name>
                </property>
            </activation>
            <properties>
                <wildfly.build.output.dir>preview/build/target/${server.output.dir.prefix}-preview-${server.output.dir.version}</wildfly.build.output.dir>
                <testsuite.ee.galleon.pack.artifactId>wildfly-preview-feature-pack</testsuite.ee.galleon.pack.artifactId>
                <testsuite.full.galleon.pack.artifactId>wildfly-preview-feature-pack</testsuite.full.galleon.pack.artifactId>
                <testsuite.test.feature.pack.artifactId>wildfly-test-feature-pack-preview</testsuite.test.feature.pack.artifactId>
            </properties>
        </profile>

        <profile>
            <id>preview.test.profile</id>
            <activation>
                <property>
                    <name>ts.preview</name>
                </property>
            </activation>
            <properties>
                <!-- If we are using channel-driven provisioning, use the wildfly-preview channel -->
                <channel.maven.artifactId>wildfly-preview</channel.maven.artifactId>
                <!-- Disable the surefire tests (at least the default ones) for all modules except for
                     those where this profile turns them back on. -->
                <surefire.default-test.phase>none</surefire.default-test.phase>
            </properties>
        </profile>

        <profile>
            <id>bootable.preview.test.profile</id>
            <activation>
                <property>
                    <name>ts.bootable.preview</name>
                </property>
            </activation>
            <properties>
                <!-- Disable the default surefire test execution for all modules except for
                     those where this profile turns them back on. -->
                <surefire.default-test.phase>none</surefire.default-test.phase>
            </properties>
        </profile>

        <profile>
            <id>layers.profile</id>
            <activation>
                <property>
                    <name>ts.layers</name>
                </property>
            </activation>
            <properties>
                <!-- Disable the default surefire test execution for all modules except for
                     those where this profile turns them back on. -->
                <surefire.default-test.phase>none</surefire.default-test.phase>
            </properties>
        </profile>

        <profile>
            <id>standalone.microprofile.profile</id>
            <activation>
                <property>
                    <name>ts.standalone.microprofile</name>
                </property>
            </activation>
            <properties>
                <!-- Disable the default surefire test execution for all modules except for
                     those where this profile turns them back on. -->
                <surefire.default-test.phase>none</surefire.default-test.phase>
            </properties>
        </profile>

        <profile>
            <id>security.manager.profile</id>
            <activation>
                <property>
                    <name>security.manager</name>
                </property>
            </activation>
            <properties>
                <!-- Disable the default surefire tests  for all modules except for
                     those where this profile turns them on. -->
                <surefire.default-test.phase>none</surefire.default-test.phase>
            </properties>
        </profile>

        <profile>
            <id>bootablejar.profile</id>
            <activation>
                <property>
                    <name>ts.bootable</name>
                </property>
            </activation>
            <properties>
                <!-- Disable the default surefire test execution for all modules except for
                     those where this profile turns them back on. -->
                <surefire.default-test.phase>none</surefire.default-test.phase>
            </properties>
        </profile>

        <!-- JaCoCo test coverage. Will set ${surefire.jacoco.args} to be used in Arquillian config and as surefire jvm argument. -->
        <profile>
            <id>ts.jacoco.profile</id>
            <activation>
                <property>
                    <name>coverage</name>
                </property>
            </activation>
            <build>
                <plugins>
                    <plugin>
                        <groupId>org.jacoco</groupId>
                        <artifactId>jacoco-maven-plugin</artifactId>
                        <version>${version.org.jacoco}</version>
                        <executions>
                            <execution>
                                <id>ts.jacoco-prepare</id>
                                <phase>process-test-classes</phase>
                                <goals>
                                    <goal>prepare-agent</goal>
                                </goals>
                                <configuration>
                                    <append>true</append>
                                    <destFile>target/jacoco.exec</destFile>
                                    <includes>
                                        <include>*</include>
                                    </includes>
                                    <excludes>
                                        <exclude>org.jboss.as.test.*</exclude>
                                    </excludes>
                                    <output>file</output>
                                    <propertyName>surefire.jacoco.args</propertyName>
                                </configuration>
                            </execution>
                        </executions>
                    </plugin>
                    <!-- Ant plugin. -->
                    <plugin>
                        <groupId>org.apache.maven.plugins</groupId>
                        <artifactId>maven-antrun-plugin</artifactId>
                        <executions>
                            <!-- DEBUG -->
                            <execution>
                                <id>ts.jacoco.debug</id>
                                <phase>post-integration-test</phase>
                                <goals>
                                    <goal>run</goal>
                                </goals>
                                <inherited>false</inherited>
                                <configuration>
                                    <target>
                                        <echo>Jacoco jvm args: ${surefire.jacoco.args}</echo>
                                    </target>
                                </configuration>
                            </execution>
                            <!-- Must be run using Ant due to https://sourceforge.net/tracker/?func=detail&aid=3474708&group_id=177969&atid=883354 -->
                            <!-- mvn antrun:run@ts.jacoco.report-ant -Dcoverage -Dtarget=report -Djboss.dist=$JBOSS_DIST -->
                            <execution>
                                <id>ts.jacoco.report-ant</id>
                                <phase>none</phase>
                                <goals>
                                    <goal>run</goal>
                                </goals>
                                <inherited>false</inherited>
                                <configuration>
                                    <target>
                                        <taskdef classname="org.jacoco.ant.ReportTask" name="report"></taskdef>
                                        <echo>Creating JaCoCo test coverage reports...</echo>
                                        <mkdir dir="${basedir}/target/coverage-report"></mkdir>
                                        <report>
                                            <executiondata>
                                                <fileset dir="${basedir}">
                                                    <include name="**/target/jacoco.exec"></include>
                                                </fileset>
                                            </executiondata>
                                            <structure name="WildFly project">
                                                <classfiles>
                                                    <fileset dir="${jboss.dist}/modules">
                                                        <include name="**/*.jar"></include>
                                                        <!-- Excludes solve "Can't add different class with same name: ..." -->
                                                        <exclude name="**/openjdk-orb*.jar"></exclude>
                                                        <exclude name="**/jboss-marshalling*.jar"></exclude>
                                                        <exclude name="**/hornetq-core-client*.jar"></exclude>
                                                        <exclude name="**/jipijapa-hibernate5*.jar"></exclude>
                                                        <exclude name="**/infinispan-commons*.jar"></exclude>
                                                        <exclude name="**/jboss-logmanager*.jar"></exclude>
                                                        <exclude name="**/wildfly-common*.jar"></exclude>
                                                        <exclude name="**/wildfly-elytron*.jar"></exclude>
                                                        <exclude name="**/jaxb*.jar"></exclude>
                                                        <exclude name="**/h2-*.jar"></exclude>
                                                        <exclude name="**/snakeyaml-*.jar"></exclude>
                                                        <exclude name="**/yasson-*.jar"></exclude>
                                                        <exclude name="**/bcprov-*.jar"></exclude>
                                                        <exclude name="**/lucene-*.jar"></exclude>
                                                        <exclude name="**/log4j-api-*.jar"></exclude>
                                                        <exclude name="**/vertx-core-*.jar"></exclude>
                                                        <exclude name="**/opentelemetry-sdk-common-*.jar"></exclude>
                                                    </fileset>
                                                </classfiles>
                                                <sourcefiles encoding="UTF-8">
                                                    <dirset dir="${basedir}">
                                                        <include name="**/src/main/java"/>
                                                    </dirset>
                                                </sourcefiles>
                                            </structure>
                                            <html destdir="${basedir}/target/coverage-report/html"></html>
                                            <xml destfile="${basedir}/target/coverage-report/coverage-report.xml"></xml>
                                            <csv destfile="${basedir}/target/coverage-report/coverage-report.csv"></csv>
                                        </report>
                                    </target>
                                </configuration>
                            </execution>
                        </executions>
                        <dependencies>
                            <dependency>
                                <groupId>org.jacoco</groupId>
                                <artifactId>org.jacoco.ant</artifactId>
                                <version>${version.org.jacoco}</version>
                            </dependency>
                        </dependencies>
                    </plugin>
                </plugins>
            </build>
        </profile>
        <profile>
            <!-- surefire.jacoco.args property needs to be set correctly, if coverage profile is not enabled -->
            <id>ts.jacoco.profile.not.enabled</id>
            <activation>
                <property>
                    <name>!coverage</name>
                </property>
            </activation>
            <properties>
                <surefire.jacoco.args></surefire.jacoco.args>
            </properties>
        </profile>
        <profile>
            <!-- this profile can be used to test component releases available in Nexus staging repositories -->
            <id>staged-releases</id>
            <properties>
                <jboss.staging.repository.group>true</jboss.staging.repository.group>
            </properties>
            <repositories>
                <repository>
                    <id>jboss-staging-repository-group</id>
                    <name>JBoss Staging Repository Group</name>
                    <url>https://repository.jboss.org/nexus/content/groups/staging/</url>
                    <layout>default</layout>
                </repository>
            </repositories>
            <pluginRepositories>
                <pluginRepository>
                    <id>jboss-staging-repository-group</id>
                    <name>JBoss Staging Repository Group</name>
                    <url>https://repository.jboss.org/nexus/content/groups/staging/</url>
                    <layout>default</layout>
                </pluginRepository>
            </pluginRepositories>
        </profile>

        <!-- Configures testsuite to use the non-default Galleon pack to provision EE content.
             This profile is meant to eliminate the need to use -D to see all three parts of the GAV
             in order to test provisioning using a different feature pack. -->
        <profile>
            <id>test.ee.galleon.pack.profile</id>
            <activation>
                <property>
                    <name>testsuite.ee.galleon.pack.artifactId</name>
                    <value>wildfly-ee-galleon-pack</value>
                </property>
            </activation>
            <properties>
                <testsuite.ee.galleon.pack.groupId>${ee.maven.groupId}</testsuite.ee.galleon.pack.groupId>
                <testsuite.ee.galleon.pack.version>${ee.maven.version}</testsuite.ee.galleon.pack.version>
                <!-- If we are using channel-driven provisioning, use the wildfly-ee channel -->
                <channel.maven.artifactId>wildfly-ee</channel.maven.artifactId>
                <channel.maven.version>${ee.maven.version}</channel.maven.version>
            </properties>
        </profile>

        <!-- Disable standard compilation execution.
             Intended use is when a build has been performed with one JDK
             and then test executions are wanted with another JDK, and that
             'test' goal shouldn't be allowed to determine that things need
             recompilation. Just using the 'surefire:test' goal would have
             the same effect but seems to result in profile settings being
             ignored. -->
        <profile>
            <id>noCompile</id>
            <activation>
                <property>
                    <name>noCompile</name>
                </property>
            </activation>
            <properties>
                <!-- Allow SE 11 and later. We don't actually compile, so we just need
                     to be able to execute tests using supported-at-runtime SE versions -->
                <required.java.build.version>[11,)</required.java.build.version>
            </properties>
            <build>
                <plugins>
                    <plugin>
                        <groupId>org.apache.maven.plugins</groupId>
                        <artifactId>maven-compiler-plugin</artifactId>
                        <configuration>
                            <skipMain>true</skipMain>
                            <skip>true</skip>
                        </configuration>
                    </plugin>
                </plugins>
            </build>
        </profile>
    </profiles>
</project><|MERGE_RESOLUTION|>--- conflicted
+++ resolved
@@ -367,13 +367,8 @@
         <version.io.agroal>2.0</version.io.agroal>
         <version.io.github.resilience4j>2.2.0</version.io.github.resilience4j>
         <version.io.grpc>1.70.0</version.io.grpc>
-<<<<<<< HEAD
-        <version.io.micrometer>1.14.6</version.io.micrometer>
+        <version.io.micrometer>1.15.0</version.io.micrometer>
         <version.io.netty>4.1.122.Final</version.io.netty>
-=======
-        <version.io.micrometer>1.15.0</version.io.micrometer>
-        <version.io.netty>4.1.121.Final</version.io.netty>
->>>>>>> b8ee270f
         <version.io.opentelemetry.instrumentation>2.8.0</version.io.opentelemetry.instrumentation>
         <version.io.opentelemetry.opentelemetry-semconv>1.25.0-alpha</version.io.opentelemetry.opentelemetry-semconv>
         <version.io.opentelemetry.opentelemetry>1.42.1</version.io.opentelemetry.opentelemetry>
