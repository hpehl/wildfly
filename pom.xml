<?xml version="1.0" encoding="UTF-8"?>
<!--
  ~ Copyright The WildFly Authors
  ~ SPDX-License-Identifier: Apache-2.0
  -->
<project xmlns="http://maven.apache.org/POM/4.0.0" xmlns:xsi="http://www.w3.org/2001/XMLSchema-instance" xsi:schemaLocation="http://maven.apache.org/POM/4.0.0 http://maven.apache.org/xsd/maven-4.0.0.xsd">
    <modelVersion>4.0.0</modelVersion>

    <parent>
        <groupId>org.jboss</groupId>
        <artifactId>jboss-parent</artifactId>
        <version>39</version>
        <!-- The empty relativePath makes Maven lookup it in the repository. Missing tag default is ../pom.xml. -->
        <relativePath/>
    </parent>

    <groupId>org.wildfly</groupId>
    <artifactId>wildfly-parent</artifactId>
    <!--
        Maintain separation between the artifact id and the version to help prevent
        merge conflicts between commits changing the GA and those changing the V.
    -->
    <version>34.0.0.Beta1-SNAPSHOT</version>

    <packaging>pom</packaging>

    <name>WildFly: Parent Aggregator</name>
    <description>WildFly: Parent Aggregator</description>

    <licenses>
        <license>
            <name>Apache License 2.0</name>
            <url>http://repository.jboss.org/licenses/apache-2.0.txt</url>
            <distribution>repo</distribution>
        </license>
    </licenses>

    <modules>
        <module>appclient</module>
        <module>batch-jberet</module>
        <module>bean-validation</module>
        <module>boms/common-ee</module>
        <module>boms/common-expansion</module>
        <module>boms/legacy-ee</module>
        <module>boms/legacy-expansion</module>
        <module>boms/legacy-test</module>
        <module>boms/preview-ee</module>
        <module>boms/preview-expansion</module>
        <module>boms/preview-test</module>
        <module>boms/preview-test-expansion</module>
        <module>boms/standard-ee</module>
        <module>boms/standard-expansion</module>
        <module>boms/standard-test</module>
        <module>boms/standard-test-expansion</module>
        <module>boms/user</module>
        <module>build</module>
        <module>client/properties</module>
        <module>client/shade</module>
        <module>clustering</module>
        <module>connector</module>
        <module>datasources-agroal</module>
        <module>dist</module>
        <module>ee</module>
        <module>ee-build</module>
        <module>ee-dist</module>
        <module>ee-feature-pack</module>
        <module>ee-security</module>
        <module>ejb3</module>
        <module>elytron-oidc-client</module>
        <module>galleon-pack</module>
        <module>health</module>
        <module>iiop-openjdk</module>
        <module>jaxrs</module>
        <module>jdr</module>
        <module>jpa</module>
        <module>jsf</module>
        <module>mail</module>
        <module>legacy/jsr77</module>
        <module>legacy/keycloak</module>
        <module>legacy/opentracing-extension</module>
        <module>metrics</module>
        <module>messaging-activemq</module>
        <module>microprofile</module>
        <module>mod_cluster</module>
        <module>naming</module>
        <module>observability</module>
        <module>picketlink</module>
        <module>pojo</module>
        <module>preview</module>
        <module>release</module>
        <module>rts</module>
        <module>sar</module>
        <module>security</module>
        <module>system-jmx</module>
        <module>spec-api</module>
        <module>weld</module>
        <module>testsuite/test-feature-pack</module>
        <module>testsuite/shared</module>
        <module>testsuite</module>
        <module>transactions</module>
        <module>undertow</module>
        <module>webservices</module>
        <module>web-common</module>
        <module>xts</module>
    </modules>

    <scm>
        <connection>scm:git:${jboss.as.scm.connection}</connection>
        <developerConnection>scm:git:${jboss.as.scm.connection}</developerConnection>
        <url>${jboss.as.scm.url}</url>
    </scm>

    <properties>
        <!-- Release Info.
             Drives properties that end up in MANIFEST.mf files produced by this build
             and some are also used in the pom 'scm' element.
             Do not use these properties for other purpose.
        -->
        <jboss.as.release.codename>N/A</jboss.as.release.codename>
        <jboss.as.scm.connection>git@github.com:wildfly/wildfly.git</jboss.as.scm.connection>
        <jboss.as.scm.url>https://github.com/wildfly/wildfly</jboss.as.scm.url>

        <!-- Other release identification information that drives how the built server identifies itself -->
        <full.dist.product.release.name>WildFly</full.dist.product.release.name>
        <full.dist.product.slot>main</full.dist.product.slot>
        <full.dist.product.release.version>${project.version}</full.dist.product.release.version>
        <full.maven.groupId>${project.groupId}</full.maven.groupId>
        <full.maven.version>${project.version}</full.maven.version>
        <ee.dist.product.release.name>WildFly EE</ee.dist.product.release.name>
        <ee.dist.product.slot>${full.dist.product.slot}</ee.dist.product.slot>
        <ee.dist.product.release.version>${full.dist.product.release.version}</ee.dist.product.release.version>
        <ee.maven.groupId>${project.groupId}</ee.maven.groupId>
        <ee.maven.version>${project.version}</ee.maven.version>
        <channels.maven.groupId>${project.groupId}.channels</channels.maven.groupId>
        <product.docs.server.version>34</product.docs.server.version>
        <!-- A short variant of product.release.version used in 'startsWith' tests done by dist verification logic -->
        <verifier.product.release.version>${product.docs.server.version}.0</verifier.product.release.version>
        <!-- The Galleon channel for the minor version with which this branch is associated.  -->
        <galleon.minor.channel>${product.docs.server.version}.0</galleon.minor.channel>

        <!-- Galleon -->
        <galleon.fork.embedded>true</galleon.fork.embedded>
        <galleon.log.time>true</galleon.log.time>
        <galleon.offline>true</galleon.offline>

        <!-- Checkstyle configuration -->
        <linkXRef>false</linkXRef>

        <!--
            Build configuration.  Override JBoss Parent settings as necessary.
            For example: <version.surefire.plugin>2.11</version.surefire.plugin>
          -->
        <maven.min.version>3.6.0</maven.min.version>

        <!--
             To build, we require a Java 17 or higher compiler, but with a Java 11
             source and binary level. This means we can compile against Java 17
             dependencies, but our own code and binaries only require Java 11.
             We allow builds with a compiler version higher than 17 to allow
             testing on later SE releases.

             But, if the 'deploy' phase is executed, we restrict to only SE 17.
             WildFly releases are built with SE 17.

             See this pom's maven-enforcer-plugin configuration for the rules
             that restrict the SE version used when building and deploying.
         -->
        <required.java.build.version>[17,)</required.java.build.version>
        <required.java.deploy.version>[17,18)</required.java.deploy.version>
        <maven.compiler.target>11</maven.compiler.target>
        <maven.compiler.source>11</maven.compiler.source>
        <maven.compiler.release>11</maven.compiler.release>

        <!-- TarArchiver behavior -->
        <assembly.tarLongFileMode>posix</assembly.tarLongFileMode>

        <!--
            Modularized JDK support. These are our recommended client-side JPMS settings.
            This list should only be modified if we are making a change to our general
            recommendation of what settings an external *client* application should use
            *in order to utilize our client-side libraries*. It is not meant to cover
            settings a client app might need to support it's own code.

            This list is not meant to control server-side JPMS settings.

            DO NOT add entries here just to support JPMS needs for specialized tests.
            The testsuite/pom.xml declares a 'modular.jdk.testsuite.args' property that
            defaults to ${modular.jdk.args}, i.e. this list. If particular tests need
            additional settings to support client-side behavior in their test code,
            then that property should be overridden in as fine-grained a location as
            practical, and no more coarse-grained than the global config of the pom
            for the maven module that includes the test.
         -->
        <modular.jdk.args>
            --add-exports=java.desktop/sun.awt=ALL-UNNAMED
            --add-exports=java.naming/com.sun.jndi.ldap=ALL-UNNAMED
            --add-exports=java.naming/com.sun.jndi.url.ldap=ALL-UNNAMED
            --add-exports=java.naming/com.sun.jndi.url.ldaps=ALL-UNNAMED
            --add-exports=jdk.naming.dns/com.sun.jndi.dns=ALL-UNNAMED
            --add-opens=java.base/java.io=ALL-UNNAMED
            --add-opens=java.base/java.lang=ALL-UNNAMED
            --add-opens=java.base/java.lang.invoke=ALL-UNNAMED
            --add-opens=java.base/java.lang.reflect=ALL-UNNAMED
            --add-opens=java.base/java.net=ALL-UNNAMED
            --add-opens=java.base/java.security=ALL-UNNAMED
            --add-opens=java.base/java.util=ALL-UNNAMED
            --add-opens=java.base/java.util.concurrent=ALL-UNNAMED
            --add-opens=java.management/javax.management=ALL-UNNAMED
            --add-opens=java.naming/javax.naming=ALL-UNNAMED
        </modular.jdk.args>
        <security.manager.props></security.manager.props>

        <!--
            See ChildFirstClassLoaderBuilder in model-test for the explanation of the org.jboss.model.test.cache.root and org.jboss.model.test.classpath.cache properties.
            If used in conjunction with org.jboss.model.test.classpath.cache -Dorg.jboss.model.test.cache.strict on the command line, transformers tests must
            propagate these to the test when run
         -->
        <!-- The name of the root checkout folder to create org.jboss.model.test.classpath.cache under for subsystem-test and core-model-test -->
        <org.jboss.model.test.cache.root>[pom.xml,testsuite]</org.jboss.model.test.cache.root>
        <!-- Location relative to root that will be used for the cached legacy classpaths used by subsystem-test and core-model-test-->
        <org.jboss.model.test.classpath.cache>target/model-test-classpath-cache</org.jboss.model.test.classpath.cache>

        <!-- Properties that drive the names of various directories produced by and used in the build -->
        <server.output.dir.prefix>wildfly</server.output.dir.prefix>
        <!-- Version suffix that is appended to directories. Default is the maven GAV version but this can be edited to use a short form version -->
        <server.output.dir.version>${project.version}</server.output.dir.version>

        <!-- Properties related to the directory from which testsuite modules that don't create their own dists
             should obtain the dist to test -->
        <!-- First, prefix to add to the standard maven child project whose output should be used.
             An empty value means no prefix.
             Custom test jobs can override this using -D, e.g. -Dtestsuite.default.build.project.prefix=ee- -->
        <testsuite.default.build.project.prefix></testsuite.default.build.project.prefix>
        <wildfly.build.output.dir>${testsuite.default.build.project.prefix}build/target/${server.output.dir.prefix}-${server.output.dir.version}</wildfly.build.output.dir>

        <!-- Protocol to use for communication with remote maven repositories.
             You can set to 'http' if you are using a maven proxy and 'https'
             interferes with that. Use 'https' for builds that will be released
             to non-snapshot public maven repos -->
        <maven.repository.protocol>https</maven.repository.protocol>
        <!-- The full remote maven repo URL; can be overridden via -D for special use cases -->
        <maven.repository.url>${maven.repository.protocol}://repository.jboss.org/nexus/content/groups/public/</maven.repository.url>

        <!-- Surefire args -->
        <surefire.extra.args></surefire.extra.args>
        <surefire.jpda.args></surefire.jpda.args>
        <surefire.non-modular.system.args>-ea -Duser.region=US -Duser.language=en -XX:MaxMetaspaceSize=1024m ${surefire.jpda.args} ${surefire.extra.args} ${surefire.jacoco.args}</surefire.non-modular.system.args>
        <surefire.system.args>${modular.jdk.args} ${security.manager.props} ${surefire.non-modular.system.args}</surefire.system.args>
        <arquillian.servlet.protocol>Servlet 5.0</arquillian.servlet.protocol>
        <testLogToFile>true</testLogToFile>
        <maven.test.redirectTestOutputToFile>${testLogToFile}</maven.test.redirectTestOutputToFile>

        <!-- Galleon feature pack to use in testsuite provisioning executions that provide content
             that *could* be obtained solely from the wildfly-ee-galleon-pack or its dependencies.
             Test jobs can override this using -D to test using different feature pack.
        -->
        <testsuite.ee.galleon.pack.groupId>${full.maven.groupId}</testsuite.ee.galleon.pack.groupId>
        <testsuite.ee.galleon.pack.artifactId>wildfly-galleon-pack</testsuite.ee.galleon.pack.artifactId>
        <testsuite.ee.galleon.pack.version>${full.maven.version}</testsuite.ee.galleon.pack.version>
        <!-- Galleon feature pack to use in testsuite provisioning executions that provide content
             that *cannot* be obtained solely from the wildfly-ee-galleon-pack or its dependencies.
             Test jobs can override this using -D to test using a different feature pack.
        -->
        <testsuite.full.galleon.pack.groupId>${full.maven.groupId}</testsuite.full.galleon.pack.groupId>
        <testsuite.full.galleon.pack.artifactId>wildfly-galleon-pack</testsuite.full.galleon.pack.artifactId>
        <testsuite.full.galleon.pack.version>${full.maven.version}</testsuite.full.galleon.pack.version>
        <!-- Galleon feature pack to use in testsuite provisioning executions that install test-specific content.
             Profiles can set this to wildfly-test-feature-pack-preview when testing wildfly-preview.
        -->
        <testsuite.test.feature.pack.artifactId>wildfly-test-feature-pack</testsuite.test.feature.pack.artifactId>

        <!-- Properties that set the phase used for different plugin executions.
             Profiles can override the values here to enable/disable executions.
             A value of 'none' disables the execution; to enable set the value to the
             normal phase for the goal.
             This setup allows the bulk of the execution configuration to be in the
             default build config (and thus shared in different profiles) while
             still being easily disabled in profiles where it is not wanted. -->
        <surefire.default-test.phase>test</surefire.default-test.phase>

        <!-- Base wildfly version used by testsuite/galleon/update test to install a server that gets updated to the SNAPSHOT version -->
        <wildfly.test.galleon.update.base.version>26.1.1.Final</wildfly.test.galleon.update.base.version>

        <!--
            Dependency version properties begin here. All other properties should be above.

            Properties are grouped by whether they solely relate to plugins, solely relate to test code,
            or impact production code.

            Each version property should be of the form "version.<groupId>".
            For example: <version.org.jboss.as>

            In cases where multiple artifacts use the same groupId but have different
            versions, add the artifactId or other qualifier to the property name.

            In cases where multiple artifacts use the same groupId but have different
            versions, add the artifactId or other qualifier to the property name.
            For example: <version.org.jboss.hal.release-stream>

            Version properties MUST be sorted alphabetically. Except...

            For properties only used for building or testing legacy code not used in
            standard WildFly or WildFly Preview, prefix the property name with 'legacy.'
            For properties only used for building WildFly Preview modules, prefix the property name with 'preview'.
            Place the prefixed property in the proper alphabetical location as if the prefix was not present.
            In the typical case where there's also the same property without a prefix, put the prefixed
            variants after the non-prefixed one.
        -->

        <!--
            *Plugin* Dependency versions. Please keep alphabetical.

            Properties for dependencies that are not *solely* related to plugins go in the sections below.

            This is not limited to plugin versions. Other artifacts that those plugins depend upon can go here
            if they are not otherwise used.
         -->
        <version.ant.junit>1.10.14</version.ant.junit>
        <version.asciidoctor.plugin>2.2.6</version.asciidoctor.plugin>
        <version.org.jacoco>0.8.12</version.org.jacoco>
        <version.org.jboss.galleon>6.0.2.Final</version.org.jboss.galleon>
        <version.org.jboss.wildscribe>3.1.0.Final</version.org.jboss.wildscribe>
        <version.org.owasp.dependency-check>10.0.2</version.org.owasp.dependency-check>
        <version.org.wildfly.bom-builder-plugin>2.0.6.Final</version.org.wildfly.bom-builder-plugin>
        <version.org.wildfly.checkstyle-config>1.0.8.Final</version.org.wildfly.checkstyle-config>
        <version.org.wildfly.common>1.6.0.Final</version.org.wildfly.common>
        <version.org.wildfly.galleon-plugins>7.1.2.Final</version.org.wildfly.galleon-plugins>
        <version.org.wildfly.glow>1.0.0.Final</version.org.wildfly.glow>
        <version.org.wildfly.licenses.plugin>2.4.1.Final</version.org.wildfly.licenses.plugin>
        <version.org.wildfly.plugin>5.0.1.Final</version.org.wildfly.plugin>
        <version.org.wildfly.unstable.annotation.api>1.0.0.Final</version.org.wildfly.unstable.annotation.api>
        <version.org.wildfly.wildfly-channel-plugin>1.0.9</version.org.wildfly.wildfly-channel-plugin>
        <version.verifier.plugin>1.1</version.verifier.plugin>
        <version.xml.plugin>1.0.2</version.xml.plugin>

        <!--
            *Non-plugin* TEST CODE dependency versions. Please keep alphabetical.

            Properties for dependencies that solely relate to maven plugins go in the plugin section above.
            Properties for dependencies that relate to production code go in the production code section below.
         -->
        <version.com.beust>1.78</version.com.beust>
        <version.com.github.tomakehurst.wiremock>2.27.2</version.com.github.tomakehurst.wiremock>
        <version.dom4j>2.1.4</version.dom4j>
        <version.httpunit>1.7.3</version.httpunit>
        <legacy.version.io.netty>4.0.19.Final</legacy.version.io.netty>
        <version.io.rest-assured>5.5.0</version.io.rest-assured>
        <version.org.keycloak.keycloak-services>23.0.7</version.org.keycloak.keycloak-services>
        <legacy.version.jakarta.enterprise>2.0.2</legacy.version.jakarta.enterprise>
        <legacy.version.jakarta.inject.jakarta.inject-api>1.0.5</legacy.version.jakarta.inject.jakarta.inject-api>
        <version.jaxen>1.1.6</version.jaxen>
        <version.jsoup>1.15.4</version.jsoup>
        <version.junit>4.13.1</version.junit>
        <version.org.apache.ds>2.0.0.AM26</version.org.apache.ds>
        <version.org.apache.groovy>4.0.22</version.org.apache.groovy>
        <version.org.awaitility.awaitility>4.0.3</version.org.awaitility.awaitility>
        <version.org.codehaus.plexus.plexus-utils>3.5.1</version.org.codehaus.plexus.plexus-utils>
        <version.org.eclipse.jetty>9.4.55.v20240627</version.org.eclipse.jetty>
        <version.org.hamcrest>2.2</version.org.hamcrest>
        <version.org.hamcrest.legacy>1.3</version.org.hamcrest.legacy>
        <version.org.javassist>3.29.2-GA</version.org.javassist>
        <version.org.jboss.arquillian.core>1.9.1.Final</version.org.jboss.arquillian.core>
        <version.org.jboss.arquillian.jakarta>10.0.0.Final</version.org.jboss.arquillian.jakarta>
        <version.org.jboss.byteman>4.0.23</version.org.jboss.byteman>
        <version.org.jboss.logmanager.commons-logging-jboss-logmanager>1.0.3.Final</version.org.jboss.logmanager.commons-logging-jboss-logmanager>
        <!-- only needed here until wildfly-arquillian has this version properly synced with arquillian itself  -->
        <version.org.jboss.shrinkwrap.descriptors>2.0.0</version.org.jboss.shrinkwrap.descriptors>
        <!-- It's currently required to use 2.2.7. The wildfly-model-test and wildfly-subsystem-test dependencies bring
             in older versions of the org.apache.maven.resolver:* dependencies which are not compatible with newer
             versions of the Shrinkwrap Resolvers. -->
        <version.org.jboss.shrinkwrap.resolvers>2.2.7</version.org.jboss.shrinkwrap.resolvers>
        <version.org.jboss.shrinkwrap.shrinkwrap>1.2.6</version.org.jboss.shrinkwrap.shrinkwrap>
        <legacy.version.org.jboss.spec.javax.jms.jboss-jms-api_2.0_spec>2.0.0.Final</legacy.version.org.jboss.spec.javax.jms.jboss-jms-api_2.0_spec>
        <version.org.jboss.spec.javax.servlet.jboss-servlet-api_4.0_spec>2.0.0.Final</version.org.jboss.spec.javax.servlet.jboss-servlet-api_4.0_spec>
        <version.org.keycloak>25.0.2</version.org.keycloak>
        <version.org.mockito>3.10.0</version.org.mockito>
        <version.org.syslog4j>0.9.30</version.org.syslog4j>
        <version.org.testcontainers>1.20.1</version.org.testcontainers>
        <version.org.testng>7.4.0</version.org.testng>
        <version.org.wildfly.arquillian>5.1.0.Beta4</version.org.wildfly.arquillian>
        <version.org.wildfly.extras.creaper>1.6.2</version.org.wildfly.extras.creaper>
        <legacy.version.org.wildfly.naming-client>1.0.17.Final</legacy.version.org.wildfly.naming-client>

        <!--
            *Non-plugin* PRODUCTION CODE dependency versions. Please keep alphabetical.

            Properties for dependencies that solely relate to maven plugins go in the plugin section above.
            Properties for dependencies that solely relate to tests go in the test code section above.
         -->
        <version.antlr>4.13.0</version.antlr>
        <version.com.carrotsearch.hppc>0.8.1</version.com.carrotsearch.hppc>
        <version.com.fasterxml.classmate>1.5.1</version.com.fasterxml.classmate>
        <version.com.fasterxml.jackson>2.15.4</version.com.fasterxml.jackson>
        <version.com.fasterxml.jackson.databind>${version.com.fasterxml.jackson}</version.com.fasterxml.jackson.databind>
        <version.com.fasterxml.jackson.jr.jackson-jr-objects>${version.com.fasterxml.jackson}</version.com.fasterxml.jackson.jr.jackson-jr-objects>
        <version.com.github.ben-manes.caffeine>3.1.8</version.com.github.ben-manes.caffeine>
        <version.com.github.fge.btf>1.2</version.com.github.fge.btf>
        <version.com.github.fge.jackson-coreutils>1.8</version.com.github.fge.jackson-coreutils>
        <version.com.github.fge.json-patch>1.9</version.com.github.fge.json-patch>
        <version.com.github.fge.msg-simple>1.1</version.com.github.fge.msg-simple>
        <version.com.github.luben.zstd-jni>1.5.6-5</version.com.github.luben.zstd-jni>
        <version.com.google.api.grpc>2.0.1</version.com.google.api.grpc>
        <version.com.google.code.gson>2.8.9</version.com.google.code.gson>
<<<<<<< HEAD
        <version.com.google.guava>33.0.0-jre</version.com.google.guava>
        <version.com.google.guava.failureaccess>1.0.1</version.com.google.guava.failureaccess>
=======
        <version.com.google.guava>32.1.2-jre</version.com.google.guava>
        <version.com.google.guava.failureaccess>1.0.2</version.com.google.guava.failureaccess>
>>>>>>> 843cf133
        <version.com.google.protobuf>3.19.6</version.com.google.protobuf>
        <version.com.h2database>2.2.224</version.com.h2database>
        <version.com.ibm.async.asyncutil>0.1.0</version.com.ibm.async.asyncutil>
        <version.com.microsoft.azure>8.6.6</version.com.microsoft.azure>
        <version.com.nimbus.jose-jwt>9.37.3</version.com.nimbus.jose-jwt>
        <legacy.version.com.squareup.okhttp>3.14.9</legacy.version.com.squareup.okhttp>
        <legacy.version.com.squareup.okio>1.17.6</legacy.version.com.squareup.okio>
        <version.com.squareup.protoparser>4.0.3</version.com.squareup.protoparser>
        <version.com.sun.istack>4.1.2</version.com.sun.istack>
        <version.com.sun.xml.fastinfoset>2.1.1</version.com.sun.xml.fastinfoset>
        <version.com.sun.xml.messaging.saaj>3.0.0</version.com.sun.xml.messaging.saaj>
        <version.commons-beanutils>1.9.4</version.commons-beanutils>
        <version.commons-codec>1.15</version.commons-codec>
        <version.commons-collections>3.2.2</version.commons-collections>
        <version.commons-io>2.16.1</version.commons-io>
        <version.de.dentrassi.crypto>2.4.0</version.de.dentrassi.crypto>
        <version.gnu.getopt>1.0.13</version.gnu.getopt>
        <version.io.agroal>2.0</version.io.agroal>
        <version.io.grpc>1.58.0</version.io.grpc>
        <version.io.micrometer>1.12.4</version.io.micrometer>
        <version.io.netty>4.1.112.Final</version.io.netty>
        <version.io.opentelemetry.opentelemetry>1.29.0</version.io.opentelemetry.opentelemetry>
        <version.io.opentelemetry.proto>0.20.0-alpha</version.io.opentelemetry.proto>
        <version.io.opentelemetry.opentelemetry-semconv>1.21.0-alpha</version.io.opentelemetry.opentelemetry-semconv>
        <version.io.perfmark>0.23.0</version.io.perfmark>
        <version.io.reactivex.rxjava2>2.2.21</version.io.reactivex.rxjava2>
        <version.io.reactivex.rxjava3>3.1.8</version.io.reactivex.rxjava3>
        <version.io.smallrye.open-api>3.10.0</version.io.smallrye.open-api>
        <version.io.smallrye.reactive-utils>2.6.0</version.io.smallrye.reactive-utils>
        <version.io.smallrye.smallrye-common>2.5.0</version.io.smallrye.smallrye-common>
        <version.io.smallrye.smallrye-config>3.9.1</version.io.smallrye.smallrye-config>
        <version.io.smallrye.smallrye-fault-tolerance>6.4.0</version.io.smallrye.smallrye-fault-tolerance>
        <version.io.smallrye.smallrye-health>4.0.4</version.io.smallrye.smallrye-health>
        <version.io.smallrye.smallrye-jwt>4.3.1</version.io.smallrye.smallrye-jwt>
        <version.io.smallrye.smallrye-mutiny>2.6.1</version.io.smallrye.smallrye-mutiny>
        <version.io.smallrye.smallrye-mutiny-vertx>3.13.0</version.io.smallrye.smallrye-mutiny-vertx>
        <version.io.smallrye.smallrye-mutiny-zero>1.1.0</version.io.smallrye.smallrye-mutiny-zero>
        <version.io.smallrye.smallrye-opentelemetry>2.6.0</version.io.smallrye.smallrye-opentelemetry>
        <version.io.smallrye.smallrye-reactive-messaging>4.24.0</version.io.smallrye.smallrye-reactive-messaging>
        <version.io.undertow.jastow>2.2.8.Final</version.io.undertow.jastow>
        <version.io.vertx.vertx>4.5.9</version.io.vertx.vertx>
        <version.io.vertx.vertx-kafka-client>4.4.9</version.io.vertx.vertx-kafka-client>
        <version.jakarta.activation.jakarta.activation-api>2.1.3</version.jakarta.activation.jakarta.activation-api>
        <version.jakarta.annotation.jakarta-annotation-api>2.1.1</version.jakarta.annotation.jakarta-annotation-api>
        <version.jakarta.batch.jakarta.batch-api>2.1.1</version.jakarta.batch.jakarta.batch-api>
        <version.jakarta.ejb.jakarta-ejb-api>4.0.1</version.jakarta.ejb.jakarta-ejb-api>
        <version.jakarta.enterprise.concurrent.jakarta-enterprise.concurrent-api>3.0.3</version.jakarta.enterprise.concurrent.jakarta-enterprise.concurrent-api>
        <version.jakarta.enterprise>4.0.1</version.jakarta.enterprise>
        <version.jakarta.faces.jakarta-faces-api>4.0.1</version.jakarta.faces.jakarta-faces-api>
        <version.jakarta.faces>4.0.7</version.jakarta.faces>
        <version.jakarta.inject.jakarta.inject-api>2.0.1</version.jakarta.inject.jakarta.inject-api>
        <version.jakarta.jms.jakarta-jms-api>3.1.0</version.jakarta.jms.jakarta-jms-api>
        <version.jakarta.json.bind.api>3.0.1</version.jakarta.json.bind.api>
        <version.jakarta.mail-api>2.1.3</version.jakarta.mail-api>
        <version.jakarta.mvc.jakarta-mvc-api>2.1.0</version.jakarta.mvc.jakarta-mvc-api>
        <version.jakarta.persistence>3.1.0</version.jakarta.persistence>
        <version.jakarta.resource.jakarta-resource-api>2.1.0</version.jakarta.resource.jakarta-resource-api>
        <version.jakarta.security.enterprise>3.0.0</version.jakarta.security.enterprise>
        <version.jakarta.servlet.jakarta-servlet-api>6.0.0</version.jakarta.servlet.jakarta-servlet-api>
        <version.jakarta.servlet.jsp.jakarta-servlet-jsp-api>3.1.1</version.jakarta.servlet.jsp.jakarta-servlet-jsp-api>
        <version.jakarta.servlet.jsp.jstl.jakarta-servlet-jsp-jstl-api>3.0.0</version.jakarta.servlet.jsp.jstl.jakarta-servlet-jsp-jstl-api>
        <version.jakarta.transaction.jakarta-transaction-api>2.0.1</version.jakarta.transaction.jakarta-transaction-api>
        <version.jakarta.validation.jakarta-validation-api>3.0.2</version.jakarta.validation.jakarta-validation-api>
        <version.jakarta.websocket.jakarta-websocket-api>2.1.0-jbossorg-2</version.jakarta.websocket.jakarta-websocket-api>
        <version.jakarta.ws.rs.jakarta-ws-rs-api>3.1.0</version.jakarta.ws.rs.jakarta-ws-rs-api>
        <version.jakarta.xml.bind.jakarta-xml-bind-api>4.0.2</version.jakarta.xml.bind.jakarta-xml-bind-api>
        <version.jboss.jaxbintros>2.0.1</version.jboss.jaxbintros>
        <version.joda-time>2.12.7</version.joda-time>
        <version.net.jcip>1.0</version.net.jcip>
        <version.net.shibboleth.utilities.java-support>8.0.0</version.net.shibboleth.utilities.java-support>
        <version.org.apache.activemq.artemis>2.35.0</version.org.apache.activemq.artemis>
        <version.org.apache.activemq.artemis.native>2.0.0</version.org.apache.activemq.artemis.native>
        <version.org.apache.avro>1.11.3</version.org.apache.avro>
        <version.org.apache.cxf>4.0.5</version.org.apache.cxf>
        <version.org.apache.cxf.xjcplugins>4.0.0</version.org.apache.cxf.xjcplugins>
        <version.org.apache.httpcomponents.httpasyncclient>4.1.5</version.org.apache.httpcomponents.httpasyncclient>
        <version.org.apache.james.apache-mime4j>0.8.11</version.org.apache.james.apache-mime4j>
        <version.org.apache.kafka>3.7.1</version.org.apache.kafka>
        <version.org.apache.lucene>9.9.2</version.org.apache.lucene>
        <version.org.apache.neethi>3.2.0</version.org.apache.neethi>
        <version.org.apache.qpid.proton>0.34.1</version.org.apache.qpid.proton>
        <version.org.apache.santuario>3.0.4</version.org.apache.santuario>
        <version.org.apache.velocity>2.3</version.org.apache.velocity>
        <version.org.apache.wss4j>3.0.3</version.org.apache.wss4j>
        <version.org.apache.ws.xmlschema>2.3.0</version.org.apache.ws.xmlschema>
        <version.org.bitbucket.jose4j>0.9.6</version.org.bitbucket.jose4j>
        <version.org.bytebuddy>1.14.11</version.org.bytebuddy>
        <version.org.codehaus.woodstox.stax2-api>4.2.2</version.org.codehaus.woodstox.stax2-api>
        <version.org.codehaus.woodstox.woodstox-core>6.4.0</version.org.codehaus.woodstox.woodstox-core>
        <version.org.cryptacular>1.2.5</version.org.cryptacular>
        <version.org.eclipse.angus.angus-activation>2.0.2</version.org.eclipse.angus.angus-activation>
        <version.org.eclipse.angus.angus-mail>2.0.3</version.org.eclipse.angus.angus-mail>
        <version.org.eclipse.jdt>3.32.0</version.org.eclipse.jdt>
        <version.org.eclipse.microprofile>6.1</version.org.eclipse.microprofile>
        <version.org.eclipse.microprofile.config.api>3.1</version.org.eclipse.microprofile.config.api>
        <version.org.eclipse.microprofile.fault-tolerance.api>4.0.2</version.org.eclipse.microprofile.fault-tolerance.api>
        <version.org.eclipse.microprofile.health.api>4.0.1</version.org.eclipse.microprofile.health.api>
        <version.org.eclipse.microprofile.jwt.api>2.1</version.org.eclipse.microprofile.jwt.api>
        <version.org.eclipse.microprofile.lra.api>2.0</version.org.eclipse.microprofile.lra.api>
        <version.org.eclipse.microprofile.openapi>3.1.1</version.org.eclipse.microprofile.openapi>
        <version.org.eclipse.microprofile.reactive-messaging.api>3.0.1</version.org.eclipse.microprofile.reactive-messaging.api>
        <version.org.eclipse.microprofile.reactive-streams-operators.api>3.0</version.org.eclipse.microprofile.reactive-streams-operators.api>
        <version.org.eclipse.microprofile.rest.client.api>3.0.1</version.org.eclipse.microprofile.rest.client.api>
        <version.org.eclipse.microprofile.telemetry>1.1</version.org.eclipse.microprofile.telemetry>
        <version.org.eclipse.persistence.eclipselink>4.0.3</version.org.eclipse.persistence.eclipselink>
        <version.org.eclipse.yasson>3.0.2</version.org.eclipse.yasson>
        <version.org.elasticsearch.client.rest-client>8.12.2</version.org.elasticsearch.client.rest-client>
        <version.org.glassfish.expressly>5.0.0</version.org.glassfish.expressly>
        <version.org.glassfish.jakarta.enterprise.concurrent>3.0.0</version.org.glassfish.jakarta.enterprise.concurrent>
        <version.org.glassfish.jaxb>4.0.5</version.org.glassfish.jaxb>
        <version.org.glassfish.jaxb.jaxb-xjc>${version.org.glassfish.jaxb}</version.org.glassfish.jaxb.jaxb-xjc>
        <version.org.glassfish.soteria>3.0.3</version.org.glassfish.soteria>
        <version.org.glassfish.web.jakarta.servlet.jsp.jstl>3.0.1-jbossorg-1</version.org.glassfish.web.jakarta.servlet.jsp.jstl>
        <version.org.hibernate.commons.annotations>6.0.6.Final</version.org.hibernate.commons.annotations>
        <version.org.hibernate>6.4.10.Final</version.org.hibernate>
        <version.org.hibernate.search>7.1.2.Final</version.org.hibernate.search>
        <version.org.hibernate.validator>8.0.1.Final</version.org.hibernate.validator>
        <version.org.hornetq>2.4.9.Final</version.org.hornetq>
        <version.org.infinispan>14.0.30.Final</version.org.infinispan>
        <version.org.infinispan.protostream>4.6.5.Final</version.org.infinispan.protostream>
        <version.org.jasypt>1.9.3</version.org.jasypt>
        <version.org.jberet>3.0.0.Final</version.org.jberet>
        <version.org.jboss.activemq.artemis.integration>2.0.2.Final</version.org.jboss.activemq.artemis.integration>
        <version.org.jboss.common.jboss-common-beans>2.0.1.Final</version.org.jboss.common.jboss-common-beans>
        <version.org.jboss.ejb-client>5.0.7.Final</version.org.jboss.ejb-client>
        <version.org.jboss.ejb3.ext-api>2.4.0.Final</version.org.jboss.ejb3.ext-api>
        <version.org.jboss.genericjms>3.0.0.Final</version.org.jboss.genericjms>
        <version.org.jboss.hal.console>3.7.4.Final</version.org.jboss.hal.console>
        <version.org.jboss.iiop-client>2.0.1.Final</version.org.jboss.iiop-client>
        <version.org.jboss.ironjacamar>3.0.10.Final</version.org.jboss.ironjacamar>
        <version.org.jboss.jboss-transaction-spi>8.0.0.Final</version.org.jboss.jboss-transaction-spi>
        <version.org.jboss.metadata>16.0.0.Final</version.org.jboss.metadata>
        <version.org.jboss.mod_cluster>2.0.4.Final</version.org.jboss.mod_cluster>
        <version.org.jboss.narayana>7.0.2.Final</version.org.jboss.narayana>
        <version.org.jboss.openjdk-orb>10.1.0.Final</version.org.jboss.openjdk-orb>
        <version.org.jboss.resteasy>6.2.10.Final</version.org.jboss.resteasy>
        <version.org.jboss.resteasy.extensions>2.0.1.Final</version.org.jboss.resteasy.extensions>
        <version.org.jboss.resteasy.microprofile>2.1.5.Final</version.org.jboss.resteasy.microprofile>
        <version.org.jboss.resteasy.spring>3.1.3.Final</version.org.jboss.resteasy.spring>
        <version.org.jboss.spec.jakarta.el.jboss-el-api_5.0_spec>4.0.1.Final</version.org.jboss.spec.jakarta.el.jboss-el-api_5.0_spec>
        <version.org.jboss.spec.jakarta.xml.soap.saaj-api_3.0_spec>1.0.0.Final</version.org.jboss.spec.jakarta.xml.soap.saaj-api_3.0_spec>
        <version.org.jboss.spec.jakarta.xml.ws.api_4.0_spec>1.0.0.Final</version.org.jboss.spec.jakarta.xml.ws.api_4.0_spec>
        <version.org.jboss.weld.weld>5.1.3.Final</version.org.jboss.weld.weld>
        <version.org.jboss.weld.weld-api>5.0.SP3</version.org.jboss.weld.weld-api>
        <version.org.jboss.ws.api>3.0.0.Final</version.org.jboss.ws.api>
        <version.org.jboss.ws.common>5.0.0.Final</version.org.jboss.ws.common>
        <version.org.jboss.ws.common.tools>2.1.0.Final</version.org.jboss.ws.common.tools>
        <version.org.jboss.ws.cxf>7.2.0.Final</version.org.jboss.ws.cxf>
        <version.org.jboss.ws.jaxws-undertow-httpspi>2.0.0.Final</version.org.jboss.ws.jaxws-undertow-httpspi>
        <version.org.jboss.ws.spi>5.0.0.Final</version.org.jboss.ws.spi>
        <version.org.jboss.xnio.netty.netty-xnio-transport>0.1.10.Final</version.org.jboss.xnio.netty.netty-xnio-transport>
        <version.org.jctools.jctools-core>4.0.5</version.org.jctools.jctools-core>
        <version.org.jgroups>5.2.27.Final</version.org.jgroups>
        <version.org.jgroups.aws>3.0.0.Final</version.org.jgroups.aws>
        <version.org.jgroups.azure>2.0.2.Final</version.org.jgroups.azure>
        <version.org.jgroups.kubernetes>2.0.2.Final</version.org.jgroups.kubernetes>
        <version.org.jipijapa>1.0.1.Final</version.org.jipijapa>
        <version.org.jvnet.staxex>2.1.0</version.org.jvnet.staxex>
        <version.org.keycloak.keycloak-saml-wildfly-subsystem>18.0.2</version.org.keycloak.keycloak-saml-wildfly-subsystem>
        <version.org.kohsuke.metainf-services>1.11</version.org.kohsuke.metainf-services>
        <version.org.lz4.lz4-java>1.8.0</version.org.lz4.lz4-java>
        <version.org.opensaml.opensaml>4.3.0</version.org.opensaml.opensaml>
        <version.org.ow2.asm>9.7</version.org.ow2.asm>
        <version.org.reactivestreams>1.0.4</version.org.reactivestreams>
        <version.org.wildfly.core>26.0.0.Beta3</version.org.wildfly.core>
        <version.org.wildfly.http-client>2.0.7.Final</version.org.wildfly.http-client>
        <version.org.wildfly.mvc.krazo>1.0.0.Final</version.org.wildfly.mvc.krazo>
        <version.org.wildfly.naming-client>2.0.1.Final</version.org.wildfly.naming-client>
        <version.org.wildfly.security.elytron-tests-common>2.4.2.Final</version.org.wildfly.security.elytron-tests-common>
        <version.org.wildfly.security.elytron-mp>2.0.0.Final</version.org.wildfly.security.elytron-mp>
        <version.org.wildfly.transaction.client>3.0.5.Final</version.org.wildfly.transaction.client>
        <preview.version.org.wildfly.wildfly-ee-9-deployment-transformer>2.0.0.Final</preview.version.org.wildfly.wildfly-ee-9-deployment-transformer>
        <version.software.amazon.awssdk>2.20.126</version.software.amazon.awssdk>
        <version.software.amazon.eventstream>1.0.1</version.software.amazon.eventstream>
        <version.org.xerial.snappy.snappy-java>1.1.10.5</version.org.xerial.snappy.snappy-java>
        <version.sun.jaxb>${version.org.glassfish.jaxb}</version.sun.jaxb>
        <version.wsdl4j>1.6.3</version.wsdl4j>
        <version.xml-resolver>1.2</version.xml-resolver>

    </properties>

    <dependencyManagement>
        <dependencies>

            <!-- Import the core parent to get all the managed dependencies from core -->
            <dependency>
                <groupId>org.wildfly.core</groupId>
                <artifactId>wildfly-core-parent</artifactId>
                <version>${version.org.wildfly.core}</version>
                <type>pom</type>
                <scope>import</scope>
            </dependency>

            <!-- Keep sorted -->

            <dependency>
                <groupId>${channels.maven.groupId}</groupId>
                <artifactId>wildfly</artifactId>
                <version>${full.maven.version}</version>
                <type>yaml</type>
                <classifier>manifest</classifier>
            </dependency>

            <dependency>
                <groupId>${ee.maven.groupId}</groupId>
                <artifactId>wildfly-common-ee-dependency-management</artifactId>
                <version>${ee.maven.version}</version>
                <type>pom</type>
            </dependency>

            <dependency>
                <groupId>${full.maven.groupId}</groupId>
                <artifactId>wildfly-common-expansion-dependency-management</artifactId>
                <version>${full.maven.version}</version>
                <type>pom</type>
            </dependency>

            <dependency>
                <groupId>${ee.maven.groupId}</groupId>
                <artifactId>wildfly-ee-build</artifactId>
                <version>${ee.maven.version}</version>
                <type>pom</type>
            </dependency>

            <dependency>
                <groupId>${channels.maven.groupId}</groupId>
                <artifactId>wildfly-ee</artifactId>
                <version>${ee.maven.version}</version>
                <type>yaml</type>
                <classifier>manifest</classifier>
            </dependency>

            <dependency>
                <groupId>${ee.maven.groupId}</groupId>
                <artifactId>wildfly-ee-dist</artifactId>
                <version>${ee.maven.version}</version>
                <type>pom</type>
            </dependency>

            <dependency>
                <groupId>${ee.maven.groupId}</groupId>
                <artifactId>wildfly-ee-feature-pack-galleon-local</artifactId>
                <version>${ee.maven.version}</version>
                <type>pom</type>
            </dependency>

            <dependency>
                <groupId>${ee.maven.groupId}</groupId>
                <artifactId>wildfly-ee-feature-pack-galleon-local</artifactId>
                <version>${ee.maven.version}</version>
                <type>zip</type>
            </dependency>

            <dependency>
                <groupId>${ee.maven.groupId}</groupId>
                <artifactId>wildfly-ee-feature-pack-galleon-shared</artifactId>
                <version>${ee.maven.version}</version>
                <type>pom</type>
            </dependency>

            <dependency>
                <groupId>${ee.maven.groupId}</groupId>
                <artifactId>wildfly-ee-feature-pack-galleon-shared</artifactId>
                <version>${ee.maven.version}</version>
                <type>zip</type>
            </dependency>

            <dependency>
                <groupId>${ee.maven.groupId}</groupId>
                <artifactId>wildfly-ee-galleon-pack</artifactId>
                <version>${ee.maven.version}</version>
                <type>pom</type>
            </dependency>

            <dependency>
                <groupId>${ee.maven.groupId}</groupId>
                <artifactId>wildfly-ee-galleon-pack</artifactId>
                <version>${ee.maven.version}</version>
                <type>zip</type>
            </dependency>

            <dependency>
                <groupId>${ee.maven.groupId}</groupId>
                <artifactId>wildfly-feature-pack</artifactId>
                <version>${ee.maven.version}</version>
                <type>pom</type>
            </dependency>

            <dependency>
                <groupId>${ee.maven.groupId}</groupId>
                <artifactId>wildfly-feature-pack</artifactId>
                <version>${ee.maven.version}</version>
                <type>zip</type>
            </dependency>

            <dependency>
                <groupId>${ee.maven.groupId}</groupId>
                <artifactId>wildfly-legacy-ee-bom</artifactId>
                <version>${ee.maven.version}</version>
                <type>pom</type>
            </dependency>

            <dependency>
                <groupId>${ee.maven.groupId}</groupId>
                <artifactId>wildfly-preview-build</artifactId>
                <version>${ee.maven.version}</version>
                <type>pom</type>
            </dependency>

            <dependency>
                <groupId>${channels.maven.groupId}</groupId>
                <artifactId>wildfly-preview</artifactId>
                <version>${ee.maven.version}</version>
                <type>yaml</type>
                <classifier>manifest</classifier>
            </dependency>

            <dependency>
                <groupId>${ee.maven.groupId}</groupId>
                <artifactId>wildfly-preview-dist</artifactId>
                <version>${ee.maven.version}</version>
                <type>pom</type>
            </dependency>

            <dependency>
                <groupId>${ee.maven.groupId}</groupId>
                <artifactId>wildfly-preview-ee-bom</artifactId>
                <version>${ee.maven.version}</version>
                <type>pom</type>
            </dependency>

            <dependency>
                <groupId>${ee.maven.groupId}</groupId>
                <artifactId>wildfly-preview-expansion-bom</artifactId>
                <version>${ee.maven.version}</version>
                <type>pom</type>
            </dependency>

            <dependency>
                <groupId>${ee.maven.groupId}</groupId>
                <artifactId>wildfly-preview-feature-pack</artifactId>
                <version>${ee.maven.version}</version>
                <type>pom</type>
            </dependency>

            <dependency>
                <groupId>${ee.maven.groupId}</groupId>
                <artifactId>wildfly-preview-feature-pack</artifactId>
                <version>${ee.maven.version}</version>
                <type>zip</type>
            </dependency>

            <dependency>
                <groupId>${ee.maven.groupId}</groupId>
                <artifactId>wildfly-preview-feature-pack-galleon-local</artifactId>
                <version>${ee.maven.version}</version>
                <type>pom</type>
            </dependency>

            <dependency>
                <groupId>${ee.maven.groupId}</groupId>
                <artifactId>wildfly-preview-feature-pack-galleon-local</artifactId>
                <version>${ee.maven.version}</version>
                <type>zip</type>
            </dependency>

            <dependency>
                <groupId>${ee.maven.groupId}</groupId>
                <artifactId>wildfly-standard-ee-bom</artifactId>
                <version>${ee.maven.version}</version>
                <type>pom</type>
            </dependency>

            <dependency>
                <groupId>${full.maven.groupId}</groupId>
                <artifactId>wildfly-standard-expansion-bom</artifactId>
                <version>${full.maven.version}</version>
                <type>pom</type>
            </dependency>

            <dependency>
                <groupId>${ee.maven.groupId}</groupId>
                <artifactId>wildfly-standard-test-bom</artifactId>
                <version>${ee.maven.version}</version>
                <type>pom</type>
            </dependency>

            <dependency>
                <groupId>${full.maven.groupId}</groupId>
                <artifactId>wildfly-build</artifactId>
                <version>${full.maven.version}</version>
                <type>pom</type>
            </dependency>

            <dependency>
                <groupId>${full.maven.groupId}</groupId>
                <artifactId>wildfly-dist</artifactId>
                <version>${full.maven.version}</version>
                <type>pom</type>
            </dependency>

            <dependency>
                <groupId>${full.maven.groupId}</groupId>
                <artifactId>wildfly-feature-pack-galleon-local</artifactId>
                <version>${full.maven.version}</version>
                <type>pom</type>
            </dependency>

            <dependency>
                <groupId>${full.maven.groupId}</groupId>
                <artifactId>wildfly-feature-pack-galleon-shared</artifactId>
                <version>${full.maven.version}</version>
                <type>pom</type>
            </dependency>

            <dependency>
                <groupId>${full.maven.groupId}</groupId>
                <artifactId>wildfly-galleon-pack</artifactId>
                <version>${full.maven.version}</version>
                <type>pom</type>
            </dependency>

            <dependency>
                <groupId>${full.maven.groupId}</groupId>
                <artifactId>wildfly-galleon-pack</artifactId>
                <version>${full.maven.version}</version>
                <type>zip</type>
            </dependency>

            <dependency>
                <groupId>${full.maven.groupId}</groupId>
                <artifactId>wildfly-legacy-expansion-bom</artifactId>
                <version>${ee.maven.version}</version>
                <type>pom</type>
            </dependency>

            <dependency>
                <groupId>${full.maven.groupId}</groupId>
                <artifactId>wildfly-release</artifactId>
                <version>${full.maven.version}</version>
                <type>pom</type>
            </dependency>

            <dependency>
                <groupId>org.wildfly.checkstyle</groupId>
                <artifactId>wildfly-checkstyle-config</artifactId>
                <version>${version.org.wildfly.checkstyle-config}</version>
            </dependency>

            <dependency>
                <groupId>org.wildfly.galleon-plugins</groupId>
                <artifactId>wildfly-config-gen</artifactId>
                <version>${version.org.wildfly.galleon-plugins}</version>
                <exclusions>
                    <exclusion>
                        <groupId>*</groupId>
                        <artifactId>*</artifactId>
                    </exclusion>
                </exclusions>
            </dependency>

            <dependency>
                <groupId>org.wildfly.galleon-plugins</groupId>
                <artifactId>wildfly-galleon-plugins</artifactId>
                <version>${version.org.wildfly.galleon-plugins}</version>
                <exclusions>
                    <exclusion>
                        <groupId>org.jboss.galleon</groupId>
                        <artifactId>*</artifactId>
                    </exclusion>
                </exclusions>
            </dependency>
            <dependency>
                <groupId>org.keycloak</groupId>
                <artifactId>keycloak-services</artifactId>
                <version>${version.org.keycloak.keycloak-services}</version>
                <scope>test</scope>
            </dependency>

        </dependencies>

    </dependencyManagement>

    <repositories>
        <repository>
            <releases>
                <enabled>true</enabled>
                <updatePolicy>never</updatePolicy>
            </releases>
            <snapshots>
                <enabled>true</enabled>
                <updatePolicy>never</updatePolicy>
            </snapshots>
            <id>jboss-public-repository-group</id>
            <name>JBoss Public Repository Group</name>
            <url>${maven.repository.url}</url>
            <layout>default</layout>
        </repository>
    </repositories>

    <pluginRepositories>
        <pluginRepository>
            <releases>
                <enabled>true</enabled>
            </releases>
            <snapshots>
                <enabled>true</enabled>
            </snapshots>
            <id>jboss-public-repository-group</id>
            <name>JBoss Public Repository Group</name>
            <url>${maven.repository.url}</url>
        </pluginRepository>
    </pluginRepositories>

    <build>
        <pluginManagement>
            <plugins>
                <plugin>
                    <groupId>org.apache.maven.plugins</groupId>
                    <artifactId>maven-jar-plugin</artifactId>
                    <version>${version.jar.plugin}</version>
                    <configuration>
                        <archive>
                            <manifestEntries>
                                <Scm-Url>${jboss.as.scm.url}</Scm-Url>
                                <JBossAS-Release-Version>${project.version}</JBossAS-Release-Version>
                                <JBossAS-Release-Codename>${jboss.as.release.codename}</JBossAS-Release-Codename>
                            </manifestEntries>
                        </archive>
                        <!-- Do not package the generated logging properties as the generated binaries will be packaged -->
                        <!-- These files are not required at runtime -->
                        <excludes>
                            <exclude>**/*.i18n.properties</exclude>
                            <exclude>**/*.i18n_*.properties</exclude>
                        </excludes>
                    </configuration>
                </plugin>
                <plugin>
                    <groupId>org.apache.maven.plugins</groupId>
                    <artifactId>maven-surefire-plugin</artifactId>
                    <version>${version.surefire.plugin}</version>
                    <configuration>
                        <redirectTestOutputToFile>${maven.test.redirectTestOutputToFile}</redirectTestOutputToFile>
                        <enableAssertions>true</enableAssertions>
                        <systemPropertyVariables>
                            <org.jboss.model.test.cache.root>${org.jboss.model.test.cache.root}</org.jboss.model.test.cache.root>
                            <org.jboss.model.test.classpath.cache>${org.jboss.model.test.classpath.cache}</org.jboss.model.test.classpath.cache>
                            <org.jboss.model.test.cache.strict>true</org.jboss.model.test.cache.strict>
                            <!--<org.jboss.model.test.maven.repository.urls>${org.jboss.model.test.maven.repository.urls}</org.jboss.model.test.maven.repository.urls>-->
                            <java.util.logging.manager>org.jboss.logmanager.LogManager</java.util.logging.manager>
                            <jdk.xml.enableTemplatesImplDeserialization>true</jdk.xml.enableTemplatesImplDeserialization>
                        </systemPropertyVariables>
                        <argLine>${surefire.system.args}</argLine>
                    </configuration>
                </plugin>
                <plugin>
                    <groupId>org.apache.maven.plugins</groupId>
                    <artifactId>maven-javadoc-plugin</artifactId>
                    <configuration>
                        <doclint>none</doclint>
                    </configuration>
                </plugin>
                <!-- Checkstyle -->
                <plugin>
                    <groupId>org.apache.maven.plugins</groupId>
                    <artifactId>maven-checkstyle-plugin</artifactId>
                    <version>${version.checkstyle.plugin}</version>
                    <executions>
                        <execution>
                            <id>check-style</id>
                            <phase>compile</phase>
                            <goals>
                                <goal>checkstyle</goal>
                            </goals>
                        </execution>
                    </executions>
                    <dependencies>
                        <dependency>
                            <groupId>org.wildfly.checkstyle</groupId>
                            <artifactId>wildfly-checkstyle-config</artifactId>
                            <version>${version.org.wildfly.checkstyle-config}</version>
                        </dependency>
                    </dependencies>
                    <configuration>
                        <configLocation>wildfly-checkstyle/checkstyle.xml</configLocation>
                        <consoleOutput>true</consoleOutput>
                        <failsOnError>true</failsOnError>
                        <includeTestSourceDirectory>true</includeTestSourceDirectory>
                        <excludes>**/*$logger.java,**/*$bundle.java,**/*$___Marshaller_*.java,**/*SerializationContextInitializerImpl.java</excludes>
                        <suppressionsLocation>checkstyle-suppressions.xml</suppressionsLocation>
                        <useFile></useFile>
                    </configuration>
                </plugin>

                <!-- Ban bad dependencies and require Java 11 for deploying -->
                <plugin>
                    <groupId>org.apache.maven.plugins</groupId>
                    <artifactId>maven-enforcer-plugin</artifactId>
                    <version>${version.enforcer.plugin}</version>
                    <executions>
                        <execution>
                            <id>ban-bad-dependencies</id>
                            <goals>
                                <goal>enforce</goal>
                            </goals>
                            <configuration>
                                <rules>
                                    <bannedDependencies>
                                        <searchTransitive>true</searchTransitive>
                                        <excludes>
                                            <exclude>args4j:args4j</exclude>
                                            <exclude>biz.aQute:bnd</exclude>
                                            <exclude>ch.qos.reload4j:reload4j</exclude>
                                            <exclude>com.google.gwt.inject:gin</exclude>
                                            <exclude>com.google.inject:guice</exclude>
                                            <exclude>com.gwtplatform:gwtp-all</exclude>
                                            <exclude>com.sun.activation:javax.activation</exclude>
                                            <exclude>com.sun.mail:javax.mail</exclude>
                                            <exclude>com.sun.xml.bind:jaxb-core</exclude>
                                            <exclude>com.sun.xml.bind:jaxb-impl</exclude>
                                            <exclude>com.sun.xml.bind:jaxb-xjc</exclude>
                                            <exclude>commons-httpclient:commons-httpclient</exclude>
                                            <exclude>commons-logging:commons-logging</exclude>
                                            <exclude>commons-logging:commons-logging-api</exclude>
                                            <exclude>concurrent:concurrent</exclude>
                                            <exclude>dom4j:dom4j</exclude>
                                            <exclude>jacorb:jacorb</exclude>
                                            <exclude>javassist:javassist</exclude>
                                            <exclude>javax.activation:activation</exclude>
                                            <exclude>javax.activation:javax.activation-api</exclude>
                                            <exclude>javax.enterprise:cdi-api</exclude>
                                            <exclude>javax.inject:javax.inject</exclude>
                                            <exclude>javax.json:javax.json-api</exclude>
                                            <exclude>javax.persistence:javax.persistence-api</exclude>
                                            <exclude>javax.persistence:persistence-api</exclude>
                                            <exclude>javax.security.enterprise:javax.security.enterprise-api</exclude>
                                            <exclude>javax.servlet:servlet-api</exclude>
                                            <exclude>javax.transaction:jta</exclude>
                                            <exclude>javax.validation:validation-api</exclude>
                                            <exclude>javax.xml:jaxrpc-api</exclude>
                                            <exclude>javax.xml.bind:jaxb-api</exclude>
                                            <exclude>javax.xml.soap:saaj-api</exclude>
                                            <exclude>javax.xml.stream:stax-api</exclude>
                                            <exclude>jboss:jboss-logging-spi</exclude>
                                            <exclude>jboss:jboss-serialization</exclude>
                                            <exclude>jboss.web:el-api</exclude>
                                            <exclude>jboss.web:jsp-api</exclude>
                                            <exclude>jboss.web:servlet-api</exclude>
                                            <exclude>log4j:log4j</exclude>
                                            <exclude>net.sf.kxml:kxml2</exclude>
                                            <exclude>org.apache.geronimo.specs:geronimo-activation_1.1_spec</exclude>
                                            <exclude>org.apache.geronimo.specs:geronimo-jaxb_2.1_spec</exclude>
                                            <exclude>org.apache.geronimo.specs:geronimo-saaj_1.3_spec</exclude>
                                            <exclude>org.apache.geronimo.specs:geronimo-stax-api_1.0_spec</exclude>
                                            <exclude>org.apache.xalan:serializer</exclude>
                                            <exclude>org.apache.xalan:xalan</exclude>
                                            <!-- replaced by org.bouncycastle:*-jdk18on -->
                                            <exclude>org.bouncycastle:bcpg-jdk15on</exclude>
                                            <exclude>org.bouncycastle:bcprov-jdk15on</exclude>
                                            <exclude>org.bouncycastle:bcpkix-jdk15on</exclude>
                                            <exclude>org.bouncycastle:bcutil-jdk15on</exclude>
                                            <exclude>org.codehaus.jackson:jackson-core-asl</exclude>
                                            <exclude>org.codehaus.jackson:jackson-jaxrs</exclude>
                                            <exclude>org.codehaus.jackson:jackson-mapper-asl</exclude>
                                            <exclude>org.codehaus.jackson:jackson-xc</exclude>
                                            <exclude>org.glassfish:javax.json</exclude>
                                            <exclude>org.glassfish.soteria:javax.security.enterprise</exclude>
                                            <exclude>org.hibernate:ejb3-persistence</exclude>
                                            <exclude>org.hibernate.java-persistence:jpa-api</exclude>
                                            <!-- replaced by wildfly-naming-client -->
                                            <exclude>org.jboss:jboss-remote-naming</exclude>
                                            <!--<exclude>org.jboss:jboss-common-core</exclude>-->
                                            <exclude>org.jboss.integration:jboss-jca-spi</exclude>
                                            <exclude>org.jboss.interceptor:jboss-interceptor-api</exclude>
                                            <exclude>org.jboss.javaee:jboss-javaee</exclude>
                                            <exclude>org.jboss.javaee:jboss-jacc-api</exclude>
                                            <exclude>org.jboss.javaee:jboss-jad-api</exclude>
                                            <exclude>org.jboss.javaee:jboss-jaspi-api</exclude>
                                            <exclude>org.jboss.javaee:jboss-jca-api</exclude>
                                            <exclude>org.jboss.javaee:jboss-jms-api</exclude>
                                            <exclude>org.jboss.javaee:servlet-api</exclude>
                                            <exclude>org.jboss.javaee:jsp-api</exclude>
                                            <exclude>org.jboss.javaee:jboss-transaction-api</exclude>
                                            <exclude>org.jboss.logging:jboss-logging-generator</exclude>
                                            <exclude>org.jboss.logging:jboss-logging-log4j</exclude>
                                            <exclude>org.jboss.logging:jboss-logging-jdk</exclude>
                                            <exclude>org.jboss.logging:jboss-logging-logmanager</exclude>
                                            <exclude>org.jboss.logging:jboss-logging-spi</exclude>
                                            <exclude>org.jboss.logging:jboss-logging-tools</exclude>
                                            <!-- replaced by io.netty:netty -->
                                            <exclude>org.jboss.netty:netty</exclude>
                                            <!-- replaced by io.netty:netty-all -->
                                            <exclude>io.netty:netty</exclude>
                                            <exclude>org.jboss.remoting3:jboss-remoting</exclude>
                                            <exclude>org.jboss.security:jbosssx</exclude>
                                            <!-- replaced by wildfly-elytron -->
                                            <exclude>org.jboss.sasl:jboss-sasl</exclude>
                                            <exclude>org.jboss.slf4j:slf4j-jboss-logging</exclude>
                                            <exclude>org.jboss.spec.javax.resource:jboss-connector-api_1.5_spec</exclude>
                                            <exclude>org.jboss.spec.javax.transaction:jboss-transaction-api_1.1_spec</exclude>
                                            <exclude>org.jboss.spec.javax.transaction:jboss-transaction-api_1.2_spec</exclude>
                                            <exclude>org.jboss.spec.javax.xml.soap:jboss-saaj-api_1.3_spec</exclude>
                                            <exclude>org.ops4j.base</exclude>
                                            <exclude>org.ops4j.pax.swissbox</exclude>
                                            <exclude>org.ops4j.pax.web</exclude>
                                            <exclude>org.slf4j:slf4j-nop</exclude>
                                            <exclude>org.slf4j:slf4j-jdk14</exclude>
                                            <exclude>org.slf4j:slf4j-log4j12</exclude>
                                            <exclude>org.slf4j:slf4j-log4j13</exclude>
                                            <!-- replaced by wildfly-elytron -->
                                            <exclude>org.wildfly.security:wildfly-security-manager</exclude>
                                            <exclude>oro:oro</exclude>
                                            <exclude>relaxngDatatype:relaxngDatatype</exclude>
                                            <exclude>stax:stax-api</exclude>
                                            <exclude>sun-jaxb:jaxb-api</exclude>
                                            <exclude>trove:trove</exclude>
                                            <exclude>woodstox:wstx-lgpl</exclude>
                                            <exclude>xml-apis:xml-apis</exclude>
                                            <!-- Jandex moved to SmallRye -->
                                            <exclude>org.jboss:jandex</exclude>
                                        </excludes>
                                    </bannedDependencies>
                                    <dependencyConvergence></dependencyConvergence>
                                </rules>
                            </configuration>
                        </execution>
                        <execution>
                            <id>require-java17-build</id>
                            <goals>
                                <goal>enforce</goal>
                            </goals>
                            <phase>compile</phase>
                            <configuration>
                                <rules>
                                    <requireJavaVersion>
                                        <version>${required.java.build.version}</version>
                                    </requireJavaVersion>
                                </rules>
                            </configuration>
                        </execution>
                        <execution>
                            <id>require-java17-deploy</id>
                            <goals>
                                <goal>enforce</goal>
                            </goals>
                            <phase>deploy</phase>
                            <configuration>
                                <rules>
                                    <requireJavaVersion>
                                        <version>${required.java.deploy.version}</version>
                                    </requireJavaVersion>
                                </rules>
                            </configuration>
                        </execution>
                    </executions>
                </plugin>
                <plugin>
                    <!--This plugin here is bogus, only here to make eclipse not break down and cry when it sees maven project.-->
                    <groupId>org.eclipse.m2e</groupId>
                    <artifactId>lifecycle-mapping</artifactId>
                    <version>1.0.0</version>
                    <configuration>
                        <lifecycleMappingMetadata>
                            <pluginExecutions>
                                <pluginExecution>
                                    <pluginExecutionFilter>
                                        <groupId>org.apache.maven.plugins</groupId>
                                        <artifactId>maven-dependency-plugin</artifactId>
                                        <versionRange>[2.1,)</versionRange>
                                        <goals>
                                            <goal>copy</goal>
                                            <goal>properties</goal>
                                            <goal>copy-dependencies</goal>
                                        </goals>
                                    </pluginExecutionFilter>
                                    <action>
                                        <ignore></ignore>
                                    </action>
                                </pluginExecution>
                                <pluginExecution>
                                    <pluginExecutionFilter>
                                        <groupId>org.apache.maven.plugins</groupId>
                                        <artifactId>maven-checkstyle-plugin</artifactId>
                                        <versionRange>[2.5,)</versionRange>
                                        <goals>
                                            <goal>checkstyle</goal>
                                        </goals>
                                    </pluginExecutionFilter>
                                    <action>
                                        <ignore></ignore>
                                    </action>
                                </pluginExecution>
                                <pluginExecution>
                                    <pluginExecutionFilter>
                                        <groupId>org.apache.maven.plugins</groupId>
                                        <artifactId>maven-clean-plugin</artifactId>
                                        <versionRange>[2.4.1,)</versionRange>
                                        <goals>
                                            <goal>clean</goal>
                                        </goals>
                                    </pluginExecutionFilter>
                                    <action>
                                        <ignore></ignore>
                                    </action>
                                </pluginExecution>
                                <pluginExecution>
                                    <pluginExecutionFilter>
                                        <groupId>org.apache.maven.plugins</groupId>
                                        <artifactId>maven-antrun-plugin</artifactId>
                                        <versionRange>[1.4,)</versionRange>
                                        <goals>
                                            <goal>run</goal>
                                        </goals>
                                    </pluginExecutionFilter>
                                    <action>
                                        <ignore></ignore>
                                    </action>
                                </pluginExecution>
                                <pluginExecution>
                                    <pluginExecutionFilter>
                                        <groupId>org.codehaus.mojo</groupId>
                                        <artifactId>javacc-maven-plugin</artifactId>
                                        <versionRange>[2.5,)</versionRange>
                                        <goals>
                                            <goal>jjtree</goal>
                                            <goal>javacc</goal>
                                            <goal>jjtree-javacc</goal>
                                        </goals>
                                    </pluginExecutionFilter>
                                    <action>
                                        <ignore></ignore>
                                    </action>
                                </pluginExecution>
                                <pluginExecution>
                                    <pluginExecutionFilter>
                                        <groupId>org.codehaus.mojo</groupId>
                                        <artifactId>xml-maven-plugin</artifactId>
                                        <versionRange>[1.0,)</versionRange>
                                        <goals>
                                            <goal>transform</goal>
                                        </goals>
                                    </pluginExecutionFilter>
                                    <action>
                                        <ignore></ignore>
                                    </action>
                                </pluginExecution>
                                <pluginExecution>
                                    <pluginExecutionFilter>
                                        <groupId>org.apache.maven.plugins</groupId>
                                        <artifactId>maven-help-plugin</artifactId>
                                        <versionRange>[2.1.1,)</versionRange>
                                        <goals>
                                            <goal>active-profiles</goal>
                                            <goal>effective-pom</goal>
                                            <goal>effective-settings</goal>
                                            <goal>system</goal>
                                        </goals>
                                    </pluginExecutionFilter>
                                    <action>
                                        <ignore></ignore>
                                    </action>
                                </pluginExecution>
                                <pluginExecution>
                                    <pluginExecutionFilter>
                                        <groupId>org.codehaus.mojo</groupId>
                                        <artifactId>keytool-maven-plugin</artifactId>
                                        <versionRange>[1.2,)</versionRange>
                                        <goals>
                                            <goal>clean</goal>
                                            <goal>genkey</goal>
                                            <goal>generateKeyPair</goal>
                                            <goal>generateSecretKey</goal>
                                        </goals>
                                    </pluginExecutionFilter>
                                    <action>
                                        <ignore></ignore>
                                    </action>
                                </pluginExecution>
                                <pluginExecution>
                                    <pluginExecutionFilter>
                                        <groupId>org.wildfly.build</groupId>
                                        <artifactId>wildfly-server-provisioning-maven-plugin</artifactId>
                                        <versionRange>[1.0.0.Alpha2,)</versionRange>
                                        <goals>
                                            <goal>build</goal>
                                        </goals>
                                    </pluginExecutionFilter>
                                    <action>
                                        <ignore></ignore>
                                    </action>
                                </pluginExecution>
                            </pluginExecutions>
                        </lifecycleMappingMetadata>
                    </configuration>
                </plugin>
                <plugin>
                    <groupId>org.codehaus.mojo</groupId>
                    <artifactId>xml-maven-plugin</artifactId>
                    <version>${version.xml.plugin}</version>
                </plugin>
                <plugin>
                    <groupId>org.apache.maven.plugins</groupId>
                    <artifactId>maven-help-plugin</artifactId>
                    <version>${version.help.plugin}</version>
                </plugin>
                <plugin>
                    <groupId>org.jboss.galleon</groupId>
                    <artifactId>galleon-maven-plugin</artifactId>
                    <version>${version.org.jboss.galleon}</version>
                </plugin>
                <plugin>
                    <groupId>org.wildfly.galleon-plugins</groupId>
                    <artifactId>wildfly-galleon-maven-plugin</artifactId>
                    <version>${version.org.wildfly.galleon-plugins}</version>
                    <dependencies>
                        <!-- feature-spec-gen uses wildfly-embedded to generate the feature specs, hence the designated wildfly-embedded version must match the pack one -->
                        <dependency>
                            <groupId>org.wildfly.core</groupId>
                            <artifactId>wildfly-embedded</artifactId>
                            <version>${version.org.wildfly.core}</version>
                        </dependency>
                        <!-- If you add a dependency on wildfly-embedded you need to bring your own transitives -->
                        <dependency>
                            <groupId>org.wildfly.common</groupId>
                            <artifactId>wildfly-common</artifactId>
                            <version>${version.org.wildfly.common}</version>
                        </dependency>
                    </dependencies>
                </plugin>
                <plugin>
                    <groupId>org.wildfly.unstable.api.annotation</groupId>
                    <artifactId>unstable-api-annotation-classpath-indexer-plugin</artifactId>
                    <version>${version.org.wildfly.unstable.annotation.api}</version>
                    <executions>
                        <execution>
                            <id>scan-experimental-annotations</id>
                            <phase>compile</phase>
                            <goals>
                                <goal>index-unstable-api-annotations</goal>
                            </goals>
                        </execution>
                    </executions>
                </plugin>
                <plugin>
                    <groupId>org.apache.maven.plugins</groupId>
                    <artifactId>maven-verifier-plugin</artifactId>
                    <version>${version.verifier.plugin}</version>
                    <executions>
                        <execution>
                            <id>main</id>
                            <phase>verify</phase>
                            <goals>
                                <goal>verify</goal>
                            </goals>
                        </execution>
                    </executions>
                    <configuration>
                        <verificationFile>target/verifier/verifications.xml</verificationFile>
                    </configuration>
                </plugin>
                <plugin>
                    <groupId>org.wildfly.maven.plugins</groupId>
                    <artifactId>licenses-plugin</artifactId>
                    <version>${version.org.wildfly.licenses.plugin}</version>
                </plugin>
                <plugin>
                    <groupId>org.asciidoctor</groupId>
                    <artifactId>asciidoctor-maven-plugin</artifactId>
                    <version>${version.asciidoctor.plugin}</version>
                    <configuration>
                        <attributes>
                            <source-highlighter>coderay</source-highlighter>
                            <icons>font</icons>
                            <pagenums></pagenums>
                            <version>${project.version}</version>
                            <idprefix></idprefix>
                            <idseparator>-</idseparator>
                            <allow-uri-read>true</allow-uri-read>
                            <wildflyVersion>${product.docs.server.version}</wildflyVersion>
                            <revnumber>${project.version}</revnumber>
                            <revdate>${maven.build.timestamp}</revdate>
                            <organization>${project.organization.name}</organization>
                        </attributes>
                    </configuration>
                </plugin>
                <plugin>
                    <groupId>org.wildfly.glow</groupId>
                    <artifactId>wildfly-glow-arquillian-plugin</artifactId>
                    <version>${version.org.wildfly.glow}</version>
                </plugin>
                <plugin>
                    <groupId>org.wildfly</groupId>
                    <artifactId>wildfly-channel-maven-plugin</artifactId>
                    <version>${version.org.wildfly.wildfly-channel-plugin}</version>
                </plugin>
            </plugins>
        </pluginManagement>

        <plugins>
            <plugin>
                <groupId>org.apache.maven.plugins</groupId>
                <artifactId>maven-checkstyle-plugin</artifactId>
            </plugin>
            <plugin>
                <groupId>org.apache.maven.plugins</groupId>
                <artifactId>maven-surefire-plugin</artifactId>
                <executions>
                    <execution>
                        <!-- Surefire runs a 'default-test' execution by default.
                             Configure it here to use a property to set the phase for that execution.
                             Default value of the property is the normal 'test' phase
                             (see 'properties' declarations in this pom.)
                             Profiles can set the property to 'none' to disable this execution -->
                        <id>default-test</id>
                        <phase>${surefire.default-test.phase}</phase>
                    </execution>
                </executions>
            </plugin>
        </plugins>
    </build>

    <!-- Profiles -->
    <profiles>
        <profile>
            <id>quick-build</id>
            <activation>
                <property>
                    <name>quickly</name>
                </property>
            </activation>
            <properties>
                <skipTests>true</skipTests>
                <skipITs>true</skipITs>
                <maven.javadoc.skip>true</maven.javadoc.skip>
                <checkstyle.skip>true</checkstyle.skip>
                <enforcer.skip>true</enforcer.skip>
                <license.skip>true</license.skip>
            </properties>
            <build>
                <defaultGoal>clean install</defaultGoal>
            </build>
        </profile>

        <profile>
            <id>normal-build</id>
            <activation>
                <property>
                    <name>!quickly</name>
                </property>
            </activation>
            <modules>
                <module>testsuite/test-feature-pack-preview</module>
            </modules>
        </profile>

        <profile>
            <id>jdk18</id>
            <activation>
                <jdk>[18,)</jdk>
            </activation>
            <properties>
                <security.manager.props>
                    -Djava.security.manager=allow
                </security.manager.props>
            </properties>
        </profile>
        <profile>
            <id>jdk23</id>
            <activation>
                <jdk>[23,)</jdk>
            </activation>
            <build>
                <plugins>
                    <plugin>
                        <groupId>org.apache.maven.plugins</groupId>
                        <artifactId>maven-compiler-plugin</artifactId>
                        <configuration>
                            <compilerArgs combine.children="append">
                                <!-- SE 23+ requires explicit config to turn on annotation processing -->
                                <arg>-proc:full</arg>
                            </compilerArgs>
                        </configuration>
                    </plugin>
                </plugins>
            </build>
        </profile>
        <profile>
            <id>docs</id>
            <activation>
                <property>
                    <name>docs</name>
                </property>
            </activation>
            <modules>
                <module>docs</module>
            </modules>
        </profile>

        <profile>
            <id>dependency-check</id>
            <activation>
                <property>
                    <name>dependency-check</name>
                </property>
            </activation>
            <build>
                <plugins>
                    <plugin>
                      <groupId>org.owasp</groupId>
                      <artifactId>dependency-check-maven</artifactId>
                      <version>${version.org.owasp.dependency-check}</version>
                      <configuration>
                          <nvdApiServerId>nvd</nvdApiServerId>
                          <suppressionFile>./sca-overrides/owasp-suppressions.xml</suppressionFile>
                      </configuration>
                      <executions>
                          <execution>
                              <goals>
                                  <goal>aggregate</goal>
                              </goals>
                          </execution>
                      </executions>
                    </plugin>
                </plugins>
            </build>
        </profile>

        <!--
          Name: jpda
          Descr: Enable JPDA remote debuging
        -->
        <profile>
            <id>jpda</id>
            <activation>
                <property>
                    <name>jpda</name>
                </property>
            </activation>
            <properties>
                <surefire.jpda.args>-agentlib:jdwp=transport=dt_socket,address=*:8787,server=y,suspend=y</surefire.jpda.args>
            </properties>
        </profile>

        <profile>
            <!-- Use the latest version of the standard channels when provisioning. -->
            <id>latest.standard.channels.profile</id>
            <activation><property><name>latest.standard.channels</name></property></activation>
            <properties>
                <!-- Allow online provisioning so wildfly-maven-plugin can resolve the latest manifests -->
                <galleon.offline>false</galleon.offline>
            </properties>
            <build>
                <plugins>
                    <plugin>
                        <groupId>org.wildfly.plugins</groupId>
                        <artifactId>wildfly-maven-plugin</artifactId>
                        <version>${version.org.wildfly.plugin}</version>
                        <configuration>
                            <channels>
                                <channel>
                                    <manifest>
                                        <groupId>${channels.maven.groupId}</groupId>
                                        <artifactId>wildfly-ee</artifactId>
                                    </manifest>
                                </channel>
                                <channel>
                                    <manifest>
                                        <groupId>${channels.maven.groupId}</groupId>
                                        <artifactId>wildfly</artifactId>
                                    </manifest>
                                </channel>
                            </channels>
                        </configuration>
                    </plugin>
                </plugins>
            </build>
        </profile>

        <profile>
            <!-- Use the channels specified by the user-provided external.wildfly.channels property
                 when provisioning. -->
            <id>external.channel.profile</id>
            <activation><property><name>external.wildfly.channels</name></property></activation>
            <properties>
                <!-- The wildfly-maven-plugin 'provision' mojo will provision using a channel
                     if a wildfly.channels pom property is set.

                     Note the user could just directly do -Dwildfly-channels=xxx and get
                     the same effect, but we use this indirection to leave open the possibility
                     to have other ways of setting the property, without having to deal with
                     users having learned to directly use -Dwildfly.channels.
                 -->
                <wildfly.channels>${external.wildfly.channels}</wildfly.channels>
            </properties>
        </profile>

        <profile>
            <!-- Use the internally-created channel when provisioning -->
            <id>internal.channel.profile</id>
            <activation><property><name>internal.wildfly.channels</name></property></activation>
            <properties>
                <!-- The wildfly-maven-plugin 'provision' mojo will provision using a channel
                     if a wildfly.channels pom property is set. -->
                <wildfly.channels>${channels.maven.groupId}:wildfly:${full.maven.version}</wildfly.channels>
            </properties>
        </profile>

        <profile>
            <id>preview.test.profile</id>
            <activation>
                <property>
                    <name>ts.preview</name>
                </property>
            </activation>
            <properties>
                <wildfly.build.output.dir>preview/dist/target/${server.output.dir.prefix}-preview-${server.output.dir.version}</wildfly.build.output.dir>
                <testsuite.ee.galleon.pack.artifactId>wildfly-preview-feature-pack</testsuite.ee.galleon.pack.artifactId>
                <testsuite.full.galleon.pack.artifactId>wildfly-preview-feature-pack</testsuite.full.galleon.pack.artifactId>
                <testsuite.test.feature.pack.artifactId>wildfly-test-feature-pack-preview</testsuite.test.feature.pack.artifactId>
                <!-- Disable the surefire tests (at least the default ones) for all modules except for
                     those where this profile turns them back on. -->
                <surefire.default-test.phase>none</surefire.default-test.phase>
            </properties>
        </profile>

        <profile>
            <id>bootable.preview.test.profile</id>
            <activation>
                <property>
                    <name>ts.bootable.preview</name>
                </property>
            </activation>
            <properties>
                <testsuite.ee.galleon.pack.artifactId>wildfly-preview-feature-pack</testsuite.ee.galleon.pack.artifactId>
                <testsuite.full.galleon.pack.artifactId>wildfly-preview-feature-pack</testsuite.full.galleon.pack.artifactId>
                <!-- Disable the default surefire test execution for all modules except for
                     those where this profile turns them back on. -->
                <surefire.default-test.phase>none</surefire.default-test.phase>
            </properties>
        </profile>

        <profile>
            <id>layers.profile</id>
            <activation>
                <property>
                    <name>ts.layers</name>
                </property>
            </activation>
            <properties>
                <!-- Disable the default surefire test execution for all modules except for
                     those where this profile turns them back on. -->
                <surefire.default-test.phase>none</surefire.default-test.phase>
            </properties>
        </profile>

        <profile>
            <id>standalone.microprofile.profile</id>
            <activation>
                <property>
                    <name>ts.standalone.microprofile</name>
                </property>
            </activation>
            <properties>
                <!-- Disable the default surefire test execution for all modules except for
                     those where this profile turns them back on. -->
                <surefire.default-test.phase>none</surefire.default-test.phase>
            </properties>
        </profile>

        <profile>
            <id>security.manager.profile</id>
            <activation>
                <property>
                    <name>security.manager</name>
                </property>
            </activation>
            <properties>
                <!-- Disable the default surefire tests  for all modules except for
                     those where this profile turns them on. -->
                <surefire.default-test.phase>none</surefire.default-test.phase>
            </properties>
        </profile>

        <profile>
            <id>bootablejar.profile</id>
            <activation>
                <property>
                    <name>ts.bootable</name>
                </property>
            </activation>
            <properties>
                <!-- Disable the default surefire test execution for all modules except for
                     those where this profile turns them back on. -->
                <surefire.default-test.phase>none</surefire.default-test.phase>
            </properties>
        </profile>

        <!-- JaCoCo test coverage. Will set ${surefire.jacoco.args} to be used in Arquillian config and as surefire jvm argument. -->
        <profile>
            <id>ts.jacoco.profile</id>
            <activation>
                <property>
                    <name>coverage</name>
                </property>
            </activation>
            <build>
                <plugins>
                    <plugin>
                        <groupId>org.jacoco</groupId>
                        <artifactId>jacoco-maven-plugin</artifactId>
                        <version>${version.org.jacoco}</version>
                        <executions>
                            <execution>
                                <id>ts.jacoco-prepare</id>
                                <phase>process-test-classes</phase>
                                <goals>
                                    <goal>prepare-agent</goal>
                                </goals>
                                <configuration>
                                    <append>true</append>
                                    <destFile>target/jacoco.exec</destFile>
                                    <includes>
                                        <include>*</include>
                                    </includes>
                                    <excludes>
                                        <exclude>org.jboss.as.test.*</exclude>
                                    </excludes>
                                    <output>file</output>
                                    <propertyName>surefire.jacoco.args</propertyName>
                                </configuration>
                            </execution>
                        </executions>
                    </plugin>
                    <!-- Ant plugin. -->
                    <plugin>
                        <groupId>org.apache.maven.plugins</groupId>
                        <artifactId>maven-antrun-plugin</artifactId>
                        <executions>
                            <!-- DEBUG -->
                            <execution>
                                <id>ts.jacoco.debug</id>
                                <phase>post-integration-test</phase>
                                <goals>
                                    <goal>run</goal>
                                </goals>
                                <inherited>false</inherited>
                                <configuration>
                                    <target>
                                        <echo>Jacoco jvm args: ${surefire.jacoco.args}</echo>
                                    </target>
                                </configuration>
                            </execution>
                            <!-- Must be run using Ant due to https://sourceforge.net/tracker/?func=detail&aid=3474708&group_id=177969&atid=883354 -->
                            <!-- mvn antrun:run@ts.jacoco.report-ant -Dcoverage -Dtarget=report -Djboss.dist=$JBOSS_DIST -->
                            <execution>
                                <id>ts.jacoco.report-ant</id>
                                <phase>none</phase>
                                <goals>
                                    <goal>run</goal>
                                </goals>
                                <inherited>false</inherited>
                                <configuration>
                                    <target>
                                        <taskdef classname="org.jacoco.ant.ReportTask" name="report"></taskdef>
                                        <echo>Creating JaCoCo test coverage reports...</echo>
                                        <mkdir dir="${basedir}/target/coverage-report"></mkdir>
                                        <report>
                                            <executiondata>
                                                <fileset dir="${basedir}">
                                                    <include name="**/target/jacoco.exec"></include>
                                                </fileset>
                                            </executiondata>
                                            <structure name="WildFly project">
                                                <classfiles>
                                                    <fileset dir="${jboss.dist}/modules">
                                                        <include name="**/*.jar"></include>
                                                        <!-- Excludes solve "Can't add different class with same name: ..." -->
                                                        <exclude name="**/openjdk-orb*.jar"></exclude>
                                                        <exclude name="**/jboss-marshalling*.jar"></exclude>
                                                        <exclude name="**/hornetq-core-client*.jar"></exclude>
                                                        <exclude name="**/jipijapa-hibernate5*.jar"></exclude>
                                                        <exclude name="**/infinispan-commons*.jar"></exclude>
                                                        <exclude name="**/jboss-logmanager*.jar"></exclude>
                                                        <exclude name="**/wildfly-common*.jar"></exclude>
                                                        <exclude name="**/wildfly-elytron*.jar"></exclude>
                                                        <exclude name="**/jaxb*.jar"></exclude>
                                                        <exclude name="**/h2-*.jar"></exclude>
                                                        <exclude name="**/snakeyaml-*.jar"></exclude>
                                                        <exclude name="**/yasson-*.jar"></exclude>
                                                        <exclude name="**/bcprov-*.jar"></exclude>
                                                        <exclude name="**/lucene-*.jar"></exclude>
                                                        <exclude name="**/log4j-api-*.jar"></exclude>
                                                        <exclude name="**/vertx-core-*.jar"></exclude>
                                                        <exclude name="**/opentelemetry-sdk-common-*.jar"></exclude>
                                                    </fileset>
                                                </classfiles>
                                                <sourcefiles encoding="UTF-8">
                                                    <dirset dir="${basedir}">
                                                        <include name="**/src/main/java"/>
                                                    </dirset>
                                                </sourcefiles>
                                            </structure>
                                            <html destdir="${basedir}/target/coverage-report/html"></html>
                                            <xml destfile="${basedir}/target/coverage-report/coverage-report.xml"></xml>
                                            <csv destfile="${basedir}/target/coverage-report/coverage-report.csv"></csv>
                                        </report>
                                    </target>
                                </configuration>
                            </execution>
                        </executions>
                        <dependencies>
                            <dependency>
                                <groupId>org.jacoco</groupId>
                                <artifactId>org.jacoco.ant</artifactId>
                                <version>${version.org.jacoco}</version>
                            </dependency>
                        </dependencies>
                    </plugin>
                </plugins>
            </build>
        </profile>
        <profile>
            <!-- surefire.jacoco.args property needs to be set correctly, if coverage profile is not enabled -->
            <id>ts.jacoco.profile.not.enabled</id>
            <activation>
                <property>
                    <name>!coverage</name>
                </property>
            </activation>
            <properties>
                <surefire.jacoco.args></surefire.jacoco.args>
            </properties>
        </profile>
        <profile>
            <!-- this profile can be used to test component releases available in Nexus staging repositories -->
            <id>staged-releases</id>
            <properties>
                <jboss.staging.repository.group>true</jboss.staging.repository.group>
            </properties>
            <repositories>
                <repository>
                    <id>jboss-staging-repository-group</id>
                    <name>JBoss Staging Repository Group</name>
                    <url>https://repository.jboss.org/nexus/content/groups/staging/</url>
                    <layout>default</layout>
                </repository>
            </repositories>
            <pluginRepositories>
                <pluginRepository>
                    <id>jboss-staging-repository-group</id>
                    <name>JBoss Staging Repository Group</name>
                    <url>https://repository.jboss.org/nexus/content/groups/staging/</url>
                    <layout>default</layout>
                </pluginRepository>
            </pluginRepositories>
        </profile>

        <!-- Configures testsuite to use the non-default Galleon pack to provision EE content.
             This profile is meant to eliminate the need to use -D to see all three parts of the GAV
             in order to test provisioning using a different feature pack. -->
        <profile>
            <id>test.ee.galleon.pack.profile</id>
            <activation>
                <property>
                    <name>testsuite.ee.galleon.pack.artifactId</name>
                    <value>wildfly-ee-galleon-pack</value>
                </property>
            </activation>
            <properties>
                <testsuite.ee.galleon.pack.groupId>${ee.maven.groupId}</testsuite.ee.galleon.pack.groupId>
                <testsuite.ee.galleon.pack.version>${ee.maven.version}</testsuite.ee.galleon.pack.version>
            </properties>
        </profile>

        <!-- Disable standard compilation execution.
             Intended use is when a build has been performed with one JDK
             and then test executions are wanted with another JDK, and that
             'test' goal shouldn't be allowed to determine that things need
             recompilation. Just using the 'surefire:test' goal would have
             the same effect but seems to result in profile settings being
             ignored. -->
        <profile>
            <id>noCompile</id>
            <activation>
                <property>
                    <name>noCompile</name>
                </property>
            </activation>
            <properties>
                <!-- Allow SE 11 and later. We don't actually compile, so we just need
                     to be able to execute tests using supported-at-runtime SE versions -->
                <required.java.build.version>[11,)</required.java.build.version>
            </properties>
            <build>
                <plugins>
                    <plugin>
                        <groupId>org.apache.maven.plugins</groupId>
                        <artifactId>maven-compiler-plugin</artifactId>
                        <configuration>
                            <skipMain>true</skipMain>
                            <skip>true</skip>
                        </configuration>
                    </plugin>
                </plugins>
            </build>
        </profile>
    </profiles>
</project><|MERGE_RESOLUTION|>--- conflicted
+++ resolved
@@ -401,13 +401,8 @@
         <version.com.github.luben.zstd-jni>1.5.6-5</version.com.github.luben.zstd-jni>
         <version.com.google.api.grpc>2.0.1</version.com.google.api.grpc>
         <version.com.google.code.gson>2.8.9</version.com.google.code.gson>
-<<<<<<< HEAD
         <version.com.google.guava>33.0.0-jre</version.com.google.guava>
-        <version.com.google.guava.failureaccess>1.0.1</version.com.google.guava.failureaccess>
-=======
-        <version.com.google.guava>32.1.2-jre</version.com.google.guava>
         <version.com.google.guava.failureaccess>1.0.2</version.com.google.guava.failureaccess>
->>>>>>> 843cf133
         <version.com.google.protobuf>3.19.6</version.com.google.protobuf>
         <version.com.h2database>2.2.224</version.com.h2database>
         <version.com.ibm.async.asyncutil>0.1.0</version.com.ibm.async.asyncutil>
