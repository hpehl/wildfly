--- conflicted
+++ resolved
@@ -1125,11 +1125,7 @@
                             <configuration>
                                 <rules>
                                     <requireJavaVersion>
-<<<<<<< HEAD
-                                        <version>[17,)</version>
-=======
                                         <version>${required.java.build.version}</version>
->>>>>>> fec1d7a6
                                     </requireJavaVersion>
                                 </rules>
                             </configuration>
@@ -1143,11 +1139,7 @@
                             <configuration>
                                 <rules>
                                     <requireJavaVersion>
-<<<<<<< HEAD
-                                        <version>[17,18)</version>
-=======
                                         <version>${required.java.deploy.version}</version>
->>>>>>> fec1d7a6
                                     </requireJavaVersion>
                                 </rules>
                             </configuration>
