--- conflicted
+++ resolved
@@ -434,14 +434,8 @@
         <version.de.dentrassi.crypto>2.4.0</version.de.dentrassi.crypto>
         <version.gnu.getopt>1.0.13</version.gnu.getopt>
         <version.io.agroal>2.0</version.io.agroal>
-<<<<<<< HEAD
+        <version.io.github.resilience4j>2.2.0</version.io.github.resilience4j>
         <version.io.grpc>1.68.0</version.io.grpc>
-        <version.io.micrometer>1.12.4</version.io.micrometer>
-        <version.io.netty>4.1.112.Final</version.io.netty>
-=======
-        <version.io.github.resilience4j>2.2.0</version.io.github.resilience4j>
-        <version.io.grpc>1.58.0</version.io.grpc>
->>>>>>> 80577e05
         <version.io.micrometer>1.14.1</version.io.micrometer>
         <version.io.netty>4.1.115.Final</version.io.netty>
         <version.io.opentelemetry.opentelemetry>1.29.0</version.io.opentelemetry.opentelemetry>
