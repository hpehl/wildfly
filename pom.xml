<?xml version="1.0" encoding="UTF-8"?>
<!--
  ~ Copyright The WildFly Authors
  ~ SPDX-License-Identifier: Apache-2.0
  -->
<project xmlns="http://maven.apache.org/POM/4.0.0" xmlns:xsi="http://www.w3.org/2001/XMLSchema-instance" xsi:schemaLocation="http://maven.apache.org/POM/4.0.0 http://maven.apache.org/xsd/maven-4.0.0.xsd">
    <modelVersion>4.0.0</modelVersion>

    <parent>
        <groupId>org.jboss</groupId>
        <artifactId>jboss-parent</artifactId>
        <version>39</version>
        <!-- The empty relativePath makes Maven lookup it in the repository. Missing tag default is ../pom.xml. -->
        <relativePath/>
    </parent>

    <groupId>org.wildfly</groupId>
    <artifactId>wildfly-parent</artifactId>
    <!--
        Maintain separation between the artifact id and the version to help prevent
        merge conflicts between commits changing the GA and those changing the V.
    -->
    <version>32.0.0.Beta1-SNAPSHOT</version>

    <packaging>pom</packaging>

    <name>WildFly: Parent Aggregator</name>
    <description>WildFly: Parent Aggregator</description>

    <licenses>
        <license>
            <name>Apache License 2.0</name>
            <url>http://repository.jboss.org/licenses/apache-2.0.txt</url>
            <distribution>repo</distribution>
        </license>
    </licenses>

    <modules>
        <module>appclient</module>
        <module>batch-jberet</module>
        <module>bean-validation</module>
        <module>boms/common-ee</module>
        <module>boms/common-expansion</module>
        <module>boms/legacy-ee</module>
        <module>boms/legacy-expansion</module>
        <module>boms/legacy-test</module>
        <module>boms/preview-ee</module>
        <module>boms/preview-expansion</module>
        <module>boms/standard-ee</module>
        <module>boms/standard-expansion</module>
        <module>boms/standard-test</module>
        <module>boms/standard-test-expansion</module>
        <module>boms/user</module>
        <module>build</module>
        <module>client/properties</module>
        <module>client/shade</module>
        <module>clustering</module>
        <module>connector</module>
        <module>datasources-agroal</module>
        <module>dist</module>
        <module>ee</module>
        <module>ee-build</module>
        <module>ee-dist</module>
        <module>ee-feature-pack</module>
        <module>ee-security</module>
        <module>ejb3</module>
        <module>elytron-oidc-client</module>
        <module>galleon-pack</module>
        <module>health</module>
        <module>iiop-openjdk</module>
        <module>jaxrs</module>
        <module>jdr</module>
        <module>jpa</module>
        <module>jsf</module>
        <module>mail</module>
        <module>legacy/jsr77</module>
        <module>legacy/keycloak</module>
        <module>legacy/opentracing-extension</module>
        <module>metrics</module>
        <module>messaging-activemq</module>
        <module>microprofile</module>
        <module>mod_cluster</module>
        <module>naming</module>
        <module>observability</module>
        <module>picketlink</module>
        <module>pojo</module>
        <module>preview</module>
        <module>release</module>
        <module>rts</module>
        <module>sar</module>
        <module>security</module>
        <module>system-jmx</module>
        <module>spec-api</module>
        <module>weld</module>
        <module>testsuite/test-feature-pack</module>
        <module>testsuite/shared</module>
        <module>testsuite</module>
        <module>transactions</module>
        <module>undertow</module>
        <module>webservices</module>
        <module>web-common</module>
        <module>xts</module>
    </modules>

    <scm>
        <connection>scm:git:${jboss.as.scm.connection}</connection>
        <developerConnection>scm:git:${jboss.as.scm.connection}</developerConnection>
        <url>${jboss.as.scm.url}</url>
    </scm>

    <properties>
        <!-- Release Info.
             Drives properties that end up in MANIFEST.mf files produced by this build
             and some are also used in the pom 'scm' element.
             Do not use these properties for other purpose.
        -->
        <jboss.as.release.codename>N/A</jboss.as.release.codename>
        <jboss.as.scm.connection>git@github.com:wildfly/wildfly.git</jboss.as.scm.connection>
        <jboss.as.scm.url>https://github.com/wildfly/wildfly</jboss.as.scm.url>

        <!-- Other release identification information that drives how the built server identifies itself -->
        <full.dist.product.release.name>WildFly Full</full.dist.product.release.name>
        <full.dist.product.slot>main</full.dist.product.slot>
        <full.dist.product.release.version>${project.version}</full.dist.product.release.version>
        <full.maven.groupId>${project.groupId}</full.maven.groupId>
        <full.maven.version>${project.version}</full.maven.version>
        <ee.dist.product.release.name>WildFly EE</ee.dist.product.release.name>
        <ee.dist.product.slot>${full.dist.product.slot}</ee.dist.product.slot>
        <ee.dist.product.release.version>${full.dist.product.release.version}</ee.dist.product.release.version>
        <ee.maven.groupId>${project.groupId}</ee.maven.groupId>
        <ee.maven.version>${project.version}</ee.maven.version>
        <product.docs.server.version>31</product.docs.server.version>
        <!-- A short variant of product.release.version used in 'startsWith' tests done by dist verification logic -->
        <verifier.product.release.version>${product.docs.server.version}.0</verifier.product.release.version>
        <!-- The Galleon channel for the minor version with which this branch is associated.  -->
        <galleon.minor.channel>${product.docs.server.version}.0</galleon.minor.channel>

        <!-- Galleon -->
        <galleon.fork.embedded>true</galleon.fork.embedded>
        <galleon.log.time>true</galleon.log.time>
        <galleon.offline>true</galleon.offline>

        <!-- Checkstyle configuration -->
        <linkXRef>false</linkXRef>

        <!--
            Build configuration.  Override JBoss Parent settings as necessary.
            For example: <version.surefire.plugin>2.11</version.surefire.plugin>
          -->
        <maven.min.version>3.6.0</maven.min.version>
        <!-- Require Java 11 -->
        <maven.compiler.target>11</maven.compiler.target>
        <maven.compiler.source>11</maven.compiler.source>
        <maven.compiler.release>11</maven.compiler.release>

        <!-- TarArchiver behavior -->
        <assembly.tarLongFileMode>posix</assembly.tarLongFileMode>

        <!--
            Modularized JDK support. These are our recommended client-side JPMS settings.
            This list should only be modified if we are making a change to our general
            recommendation of what settings an external *client* application should use
            *in order to utilize our client-side libraries*. It is not meant to cover
            settings a client app might need to support it's own code.

            This list is not meant to control server-side JPMS settings.

            DO NOT add entries here just to support JPMS needs for specialized tests.
            The testsuite/pom.xml declares a 'modular.jdk.testsuite.args' property that
            defaults to ${modular.jdk.args}, i.e. this list. If particular tests need
            additional settings to support client-side behavior in their test code,
            then that property should be overridden in as fine-grained a location as
            practical, and no more coarse-grained than the global config of the pom
            for the maven module that includes the test.
         -->
        <modular.jdk.args>
            --add-exports=java.desktop/sun.awt=ALL-UNNAMED
            --add-exports=java.naming/com.sun.jndi.ldap=ALL-UNNAMED
            --add-exports=java.naming/com.sun.jndi.url.ldap=ALL-UNNAMED
            --add-exports=java.naming/com.sun.jndi.url.ldaps=ALL-UNNAMED
            --add-exports=jdk.naming.dns/com.sun.jndi.dns=ALL-UNNAMED
            --add-opens=java.base/java.io=ALL-UNNAMED
            --add-opens=java.base/java.lang=ALL-UNNAMED
            --add-opens=java.base/java.lang.invoke=ALL-UNNAMED
            --add-opens=java.base/java.lang.reflect=ALL-UNNAMED
            --add-opens=java.base/java.net=ALL-UNNAMED
            --add-opens=java.base/java.security=ALL-UNNAMED
            --add-opens=java.base/java.util=ALL-UNNAMED
            --add-opens=java.base/java.util.concurrent=ALL-UNNAMED
            --add-opens=java.management/javax.management=ALL-UNNAMED
            --add-opens=java.naming/javax.naming=ALL-UNNAMED
        </modular.jdk.args>
        <modular.jdk.props></modular.jdk.props>

        <!--
            See ChildFirstClassLoaderBuilder in model-test for the explanation of the org.jboss.model.test.cache.root and org.jboss.model.test.classpath.cache properties.
            If used in conjunction with org.jboss.model.test.classpath.cache -Dorg.jboss.model.test.cache.strict on the command line, transformers tests must
            propagate these to the test when run
         -->
        <!-- The name of the root checkout folder to create org.jboss.model.test.classpath.cache under for subsystem-test and core-model-test -->
        <org.jboss.model.test.cache.root>[pom.xml,testsuite]</org.jboss.model.test.cache.root>
        <!-- Location relative to root that will be used for the cached legacy classpaths used by subsystem-test and core-model-test-->
        <org.jboss.model.test.classpath.cache>target/model-test-classpath-cache</org.jboss.model.test.classpath.cache>

        <!-- Properties that drive the names of various directories produced by and used in the build -->
        <server.output.dir.prefix>wildfly</server.output.dir.prefix>
        <!-- Version suffix that is appended to directories. Default is the maven GAV version but this can be edited to use a short form version -->
        <server.output.dir.version>${project.version}</server.output.dir.version>

        <!-- Properties related to the directory from which testsuite modules that don't create their own dists
             should obtain the dist to test -->
        <!-- First, prefix to add to the standard maven child project whose output should be used.
             An empty value means no prefix.
             Custom test jobs can override this using -D, e.g. -Dtestsuite.default.build.project.prefix=ee- -->
        <testsuite.default.build.project.prefix></testsuite.default.build.project.prefix>
        <wildfly.build.output.dir>${testsuite.default.build.project.prefix}build/target/${server.output.dir.prefix}-${server.output.dir.version}</wildfly.build.output.dir>

        <!-- Protocol to use for communication with remote maven repositories.
             You can set to 'http' if you are using a maven proxy and 'https'
             interferes with that. Use 'https' for builds that will be released
             to non-snapshot public maven repos -->
        <maven.repository.protocol>https</maven.repository.protocol>
        <!-- The full remote maven repo URL; can be overridden via -D for special use cases -->
        <maven.repository.url>${maven.repository.protocol}://repository.jboss.org/nexus/content/groups/public/</maven.repository.url>

        <!-- Surefire args -->
        <surefire.extra.args></surefire.extra.args>
        <surefire.jpda.args></surefire.jpda.args>
        <surefire.non-modular.system.args>-ea -Duser.region=US -Duser.language=en -XX:MaxMetaspaceSize=1024m ${surefire.jpda.args} ${surefire.extra.args} ${surefire.jacoco.args}</surefire.non-modular.system.args>
        <surefire.system.args>${modular.jdk.args} ${modular.jdk.props} ${surefire.non-modular.system.args}</surefire.system.args>
        <arquillian.servlet.protocol>Servlet 5.0</arquillian.servlet.protocol>
        <testLogToFile>true</testLogToFile>
        <maven.test.redirectTestOutputToFile>${testLogToFile}</maven.test.redirectTestOutputToFile>

        <!-- Galleon feature pack to use in testsuite provisioning executions that provide content
             that *could* be obtained solely from the wildfly-ee-galleon-pack or its dependencies.
             Test jobs can override this using -D to test using different feature pack.
        -->
        <testsuite.ee.galleon.pack.groupId>${full.maven.groupId}</testsuite.ee.galleon.pack.groupId>
        <testsuite.ee.galleon.pack.artifactId>wildfly-galleon-pack</testsuite.ee.galleon.pack.artifactId>
        <testsuite.ee.galleon.pack.version>${full.maven.version}</testsuite.ee.galleon.pack.version>
        <!-- Galleon feature pack to use in testsuite provisioning executions that provide content
             that *cannot* be obtained solely from the wildfly-ee-galleon-pack or its dependencies.
             Test jobs can override this using -D to test using a different feature pack.
        -->
        <testsuite.full.galleon.pack.groupId>${full.maven.groupId}</testsuite.full.galleon.pack.groupId>
        <testsuite.full.galleon.pack.artifactId>wildfly-galleon-pack</testsuite.full.galleon.pack.artifactId>
        <testsuite.full.galleon.pack.version>${full.maven.version}</testsuite.full.galleon.pack.version>

        <!-- Properties that set the phase used for different plugin executions.
             Profiles can override the values here to enable/disable executions.
             A value of 'none' disables the execution; to enable set the value to the
             normal phase for the goal.
             This setup allows the bulk of the execution configuration to be in the
             default build config (and thus shared in different profiles) while
             still being easily disabled in profiles where it is not wanted. -->
        <surefire.default-test.phase>test</surefire.default-test.phase>

        <!-- Base wildfly version used by testsuite/galleon/update test to install a server that gets updated to the SNAPSHOT version -->
        <wildfly.test.galleon.update.base.version>26.1.1.Final</wildfly.test.galleon.update.base.version>

        <!--
            Dependency version properties begin here. All other properties should be above.

            Properties are grouped by whether they solely relate to plugins, solely relate to test code,
            or impact production code.

            Each version property should be of the form "version.<groupId>".
            For example: <version.org.jboss.as>

            In cases where multiple artifacts use the same groupId but have different
            versions, add the artifactId or other qualifier to the property name.

            In cases where multiple artifacts use the same groupId but have different
            versions, add the artifactId or other qualifier to the property name.
            For example: <version.org.jboss.hal.release-stream>

            Version properties MUST be sorted alphabetically. Except...

            For properties only used for building or testing legacy code not used in
            standard WildFly or WildFly Preview, prefix the property name with 'legacy.'
            For properties only used for building WildFly Preview modules, prefix the property name with 'preview'.
            Place the prefixed property in the proper alphabetical location as if the prefix was not present.
            In the typical case where there's also the same property without a prefix, put the prefixed
            variants after the non-prefixed one.
        -->

        <!--
            *Plugin* Dependency versions. Please keep alphabetical.

            Properties for dependencies that are not *solely* related to plugins go in the sections below.

            This is not limited to plugin versions. Other artifacts that those plugins depend upon can go here
            if they are not otherwise used.
         -->
        <version.ant.junit>1.10.14</version.ant.junit>
        <version.asciidoctor.plugin>2.2.6</version.asciidoctor.plugin>
        <version.org.jacoco>0.8.11</version.org.jacoco>
        <version.org.jboss.galleon>6.0.0.Beta3</version.org.jboss.galleon>
        <version.org.wildfly.glow>1.0.0.Beta9</version.org.wildfly.glow>
        <version.org.jboss.wildscribe>2.1.0.Final</version.org.jboss.wildscribe>
        <version.org.wildfly.bom-builder-plugin>2.0.6.Final</version.org.wildfly.bom-builder-plugin>
        <version.org.wildfly.checkstyle-config>1.0.8.Final</version.org.wildfly.checkstyle-config>
        <version.org.wildfly.common>1.6.0.Final</version.org.wildfly.common>
        <version.org.wildfly.galleon-plugins>7.0.0.Beta4</version.org.wildfly.galleon-plugins>
        <version.org.wildfly.jar.plugin>11.0.0.Beta1</version.org.wildfly.jar.plugin>
        <version.org.wildfly.licenses.plugin>2.4.1.Final</version.org.wildfly.licenses.plugin>
        <version.org.wildfly.plugin>5.0.0.Beta3</version.org.wildfly.plugin>
        <version.verifier.plugin>1.1</version.verifier.plugin>
        <version.xml.plugin>1.0.2</version.xml.plugin>

        <!--
            *Non-plugin* TEST CODE dependency versions. Please keep alphabetical.

            Properties for dependencies that solely relate to maven plugins go in the plugin section above.
            Properties for dependencies that relate to production code go in the production code section below.
         -->
        <version.com.beust>1.78</version.com.beust>
        <version.com.github.tomakehurst.wiremock>2.27.2</version.com.github.tomakehurst.wiremock>
        <version.dom4j>2.1.4</version.dom4j>
        <version.httpunit>1.7.3</version.httpunit>
        <legacy.version.io.netty>4.0.13.Final</legacy.version.io.netty>
        <version.io.rest-assured>3.0.7</version.io.rest-assured>
        <legacy.version.jakarta.enterprise>2.0.2</legacy.version.jakarta.enterprise>
        <legacy.version.jakarta.inject.jakarta.inject-api>1.0.5</legacy.version.jakarta.inject.jakarta.inject-api>
        <version.jaxen>1.1.6</version.jaxen>
        <version.jsoup>1.15.4</version.jsoup>
        <version.junit>4.13.1</version.junit>
        <version.org.apache.ds>2.0.0.AM26</version.org.apache.ds>
        <version.org.apache.groovy>4.0.19</version.org.apache.groovy>
        <version.org.awaitility.awaitility>4.0.3</version.org.awaitility.awaitility>
        <version.org.codehaus.plexus.plexus-utils>3.5.1</version.org.codehaus.plexus.plexus-utils>
        <version.org.eclipse.jetty>9.4.54.v20240208</version.org.eclipse.jetty>
        <version.org.hamcrest>2.2</version.org.hamcrest>
        <version.org.hamcrest.legacy>1.3</version.org.hamcrest.legacy>
        <version.org.javassist>3.29.2-GA</version.org.javassist>
        <version.org.jboss.arquillian.core>1.7.2.Final</version.org.jboss.arquillian.core>
        <version.org.jboss.byteman>4.0.22</version.org.jboss.byteman>
        <version.org.jboss.logmanager.commons-logging-jboss-logmanager>1.0.3.Final</version.org.jboss.logmanager.commons-logging-jboss-logmanager>
        <!-- only needed here until wildfly-arquillian has this version properly synced with arquillian itself  -->
        <version.org.jboss.shrinkwrap.descriptors>2.0.0</version.org.jboss.shrinkwrap.descriptors>
        <!-- It's currently required to use 2.2.7. The wildfly-model-test and wildfly-subsystem-test dependencies bring
             in older versions of the org.apache.maven.resolver:* dependencies which are not compatible with newer
             versions of the Shrinkwrap Resolvers. -->
        <version.org.jboss.shrinkwrap.resolvers>2.2.7</version.org.jboss.shrinkwrap.resolvers>
        <version.org.jboss.shrinkwrap.shrinkwrap>1.2.6</version.org.jboss.shrinkwrap.shrinkwrap>
        <legacy.version.org.jboss.spec.javax.jms.jboss-jms-api_2.0_spec>2.0.0.Final</legacy.version.org.jboss.spec.javax.jms.jboss-jms-api_2.0_spec>
        <version.org.jboss.spec.javax.servlet.jboss-servlet-api_4.0_spec>2.0.0.Final</version.org.jboss.spec.javax.servlet.jboss-servlet-api_4.0_spec>
        <version.org.keycloak>18.0.2</version.org.keycloak>
        <version.org.mockito>3.10.0</version.org.mockito>
        <version.org.syslog4j>0.9.30</version.org.syslog4j>
        <version.org.testcontainers>1.19.7</version.org.testcontainers>
        <version.org.testng>7.4.0</version.org.testng>
        <version.org.wildfly.arquillian>5.0.1.Final</version.org.wildfly.arquillian>
        <version.org.wildfly.extras.creaper>1.6.2</version.org.wildfly.extras.creaper>
        <legacy.version.org.wildfly.naming-client>1.0.17.Final</legacy.version.org.wildfly.naming-client>

        <!--
            *Non-plugin* PRODUCTION CODE dependency versions. Please keep alphabetical.

            Properties for dependencies that solely relate to maven plugins go in the plugin section above.
            Properties for dependencies that solely relate to tests go in the test code section above.
         -->
        <version.antlr>4.13.0</version.antlr>
        <version.com.carrotsearch.hppc>0.8.1</version.com.carrotsearch.hppc>
        <version.com.fasterxml.classmate>1.5.1</version.com.fasterxml.classmate>
        <version.com.fasterxml.jackson>2.15.3</version.com.fasterxml.jackson>
        <version.com.fasterxml.jackson.databind>${version.com.fasterxml.jackson}</version.com.fasterxml.jackson.databind>
        <version.com.fasterxml.jackson.jr.jackson-jr-objects>${version.com.fasterxml.jackson}</version.com.fasterxml.jackson.jr.jackson-jr-objects>
        <version.com.github.ben-manes.caffeine>3.1.8</version.com.github.ben-manes.caffeine>
        <version.com.github.fge.btf>1.2</version.com.github.fge.btf>
        <version.com.github.fge.jackson-coreutils>1.8</version.com.github.fge.jackson-coreutils>
        <version.com.github.fge.json-patch>1.9</version.com.github.fge.json-patch>
        <version.com.github.fge.msg-simple>1.1</version.com.github.fge.msg-simple>
        <version.com.github.luben.zstd-jni>1.5.5-11</version.com.github.luben.zstd-jni>
        <version.com.google.api.grpc>2.0.1</version.com.google.api.grpc>
        <version.com.google.code.gson>2.8.9</version.com.google.code.gson>
        <version.com.google.guava>32.1.2-jre</version.com.google.guava>
        <version.com.google.guava.failureaccess>1.0.1</version.com.google.guava.failureaccess>
        <version.com.google.protobuf>3.19.6</version.com.google.protobuf>
        <version.com.h2database>2.2.224</version.com.h2database>
        <version.com.ibm.async.asyncutil>0.1.0</version.com.ibm.async.asyncutil>
        <version.com.microsoft.azure>8.6.6</version.com.microsoft.azure>
        <version.com.nimbus.jose-jwt>9.37.3</version.com.nimbus.jose-jwt>
        <version.com.squareup.okhttp>4.10.0</version.com.squareup.okhttp>
        <legacy.version.com.squareup.okhttp>3.14.9</legacy.version.com.squareup.okhttp>
        <legacy.version.com.squareup.okio>1.17.2</legacy.version.com.squareup.okio>
        <version.com.squareup.okio-jvm>3.4.0</version.com.squareup.okio-jvm>
        <version.com.squareup.protoparser>4.0.3</version.com.squareup.protoparser>
        <version.com.sun.istack>4.1.2</version.com.sun.istack>
        <version.com.sun.xml.fastinfoset>2.1.1</version.com.sun.xml.fastinfoset>
        <version.com.sun.xml.messaging.saaj>3.0.0</version.com.sun.xml.messaging.saaj>
        <version.commons-beanutils>1.9.4</version.commons-beanutils>
        <version.commons-codec>1.15</version.commons-codec>
        <version.commons-collections>3.2.2</version.commons-collections>
        <version.commons-io>2.11.0</version.commons-io>
        <version.de.dentrassi.crypto>2.2.2</version.de.dentrassi.crypto>
        <version.gnu.getopt>1.0.13</version.gnu.getopt>
        <version.io.agroal>2.0</version.io.agroal>
        <version.io.grpc>1.58.0</version.io.grpc>
        <version.io.micrometer>1.12.4</version.io.micrometer>
        <version.io.netty>4.1.107.Final</version.io.netty>
        <version.io.opentelemetry.opentelemetry>1.29.0</version.io.opentelemetry.opentelemetry>
        <version.io.opentelemetry.proto>0.20.0-alpha</version.io.opentelemetry.proto>
        <version.io.opentelemetry.opentelemetry-semconv>1.21.0-alpha</version.io.opentelemetry.opentelemetry-semconv>
        <version.io.perfmark>0.23.0</version.io.perfmark>
        <version.io.reactivex.rxjava2>2.2.21</version.io.reactivex.rxjava2>
        <version.io.reactivex.rxjava3>3.1.8</version.io.reactivex.rxjava3>
        <version.io.smallrye.open-api>3.10.0</version.io.smallrye.open-api>
        <version.io.smallrye.reactive-utils>2.6.0</version.io.smallrye.reactive-utils>
        <version.io.smallrye.smallrye-common>2.3.0</version.io.smallrye.smallrye-common>
        <version.io.smallrye.smallrye-config>3.6.1</version.io.smallrye.smallrye-config>
        <version.io.smallrye.smallrye-fault-tolerance>6.2.6</version.io.smallrye.smallrye-fault-tolerance>
        <version.io.smallrye.smallrye-health>4.0.4</version.io.smallrye.smallrye-health>
        <version.io.smallrye.smallrye-jwt>4.3.1</version.io.smallrye.smallrye-jwt>
        <version.io.smallrye.smallrye-mutiny>2.5.7</version.io.smallrye.smallrye-mutiny>
        <version.io.smallrye.smallrye-mutiny-vertx>3.8.0</version.io.smallrye.smallrye-mutiny-vertx>
        <version.io.smallrye.smallrye-mutiny-zero>1.0.0</version.io.smallrye.smallrye-mutiny-zero>
        <version.io.smallrye.smallrye-opentelemetry>2.6.0</version.io.smallrye.smallrye-opentelemetry>
        <version.io.smallrye.smallrye-reactive-messaging>4.18.0</version.io.smallrye.smallrye-reactive-messaging>
        <version.io.undertow.jastow>2.2.7.Final</version.io.undertow.jastow>
        <version.io.vertx.vertx>4.5.3</version.io.vertx.vertx>
        <version.io.vertx.vertx-kafka-client>4.4.8</version.io.vertx.vertx-kafka-client>
        <version.jakarta.activation.jakarta.activation-api>2.1.3</version.jakarta.activation.jakarta.activation-api>
        <version.jakarta.annotation.jakarta-annotation-api>2.1.1</version.jakarta.annotation.jakarta-annotation-api>
        <version.jakarta.batch.jakarta.batch-api>2.1.1</version.jakarta.batch.jakarta.batch-api>
        <version.jakarta.ejb.jakarta-ejb-api>4.0.1</version.jakarta.ejb.jakarta-ejb-api>
        <version.jakarta.enterprise.concurrent.jakarta-enterprise.concurrent-api>3.0.3</version.jakarta.enterprise.concurrent.jakarta-enterprise.concurrent-api>
        <version.jakarta.enterprise>4.0.1</version.jakarta.enterprise>
        <version.jakarta.faces.jakarta-faces-api>4.0.1</version.jakarta.faces.jakarta-faces-api>
        <version.jakarta.faces>4.0.6</version.jakarta.faces>
        <version.jakarta.inject.jakarta.inject-api>2.0.1</version.jakarta.inject.jakarta.inject-api>
        <version.jakarta.jms.jakarta-jms-api>3.1.0</version.jakarta.jms.jakarta-jms-api>
        <version.jakarta.json.bind.api>3.0.0</version.jakarta.json.bind.api>
        <version.jakarta.mail-api>2.1.3</version.jakarta.mail-api>
        <version.jakarta.persistence>3.1.0</version.jakarta.persistence>
        <version.jakarta.resource.jakarta-resource-api>2.1.0</version.jakarta.resource.jakarta-resource-api>
        <version.jakarta.security.enterprise>3.0.0</version.jakarta.security.enterprise>
        <version.jakarta.servlet.jakarta-servlet-api>6.0.0</version.jakarta.servlet.jakarta-servlet-api>
        <version.jakarta.servlet.jsp.jakarta-servlet-jsp-api>3.1.1</version.jakarta.servlet.jsp.jakarta-servlet-jsp-api>
        <version.jakarta.servlet.jsp.jstl.jakarta-servlet-jsp-jstl-api>3.0.0</version.jakarta.servlet.jsp.jstl.jakarta-servlet-jsp-jstl-api>
        <version.jakarta.transaction.jakarta-transaction-api>2.0.1</version.jakarta.transaction.jakarta-transaction-api>
        <version.jakarta.validation.jakarta-validation-api>3.0.2</version.jakarta.validation.jakarta-validation-api>
        <version.jakarta.websocket.jakarta-websocket-api>2.1.0-jbossorg-2</version.jakarta.websocket.jakarta-websocket-api>
        <version.jakarta.ws.rs.jakarta-ws-rs-api>3.1.0</version.jakarta.ws.rs.jakarta-ws-rs-api>
        <version.jakarta.xml.bind.jakarta-xml-bind-api>4.0.1</version.jakarta.xml.bind.jakarta-xml-bind-api>
        <version.jboss.jaxbintros>2.0.1</version.jboss.jaxbintros>
        <version.joda-time>2.12.6</version.joda-time>
        <version.net.jcip>1.0</version.net.jcip>
        <version.net.shibboleth.utilities.java-support>8.0.0</version.net.shibboleth.utilities.java-support>
        <version.org.apache.activemq.artemis>2.32.0</version.org.apache.activemq.artemis>
        <version.org.apache.activemq.artemis.native>2.0.0</version.org.apache.activemq.artemis.native>
        <version.org.apache.avro>1.11.3</version.org.apache.avro>
        <version.org.apache.cxf>4.0.0</version.org.apache.cxf>
        <version.org.apache.cxf.xjcplugins>4.0.0</version.org.apache.cxf.xjcplugins>
        <version.org.apache.httpcomponents.httpasyncclient>4.1.5</version.org.apache.httpcomponents.httpasyncclient>
        <version.org.apache.james.apache-mime4j>0.8.10</version.org.apache.james.apache-mime4j>
<<<<<<< HEAD
        <version.org.apache.kafka>3.7.0</version.org.apache.kafka>
        <version.org.apache.lucene>9.8.0</version.org.apache.lucene>
=======
        <version.org.apache.kafka>3.6.1</version.org.apache.kafka>
        <version.org.apache.lucene>9.9.2</version.org.apache.lucene>
>>>>>>> 2264ca5a
        <version.org.apache.neethi>3.1.1</version.org.apache.neethi>
        <version.org.apache.qpid.proton>0.34.1</version.org.apache.qpid.proton>
        <version.org.apache.santuario>3.0.3</version.org.apache.santuario>
        <version.org.apache.velocity>2.3</version.org.apache.velocity>
        <version.org.apache.wss4j>3.0.2</version.org.apache.wss4j>
        <version.org.apache.ws.xmlschema>2.3.0</version.org.apache.ws.xmlschema>
        <version.org.bitbucket.jose4j>0.9.6</version.org.bitbucket.jose4j>
        <version.org.bytebuddy>1.14.11</version.org.bytebuddy>
        <version.org.codehaus.woodstox.stax2-api>4.2.2</version.org.codehaus.woodstox.stax2-api>
        <version.org.codehaus.woodstox.woodstox-core>6.4.0</version.org.codehaus.woodstox.woodstox-core>
        <version.org.cryptacular>1.2.5</version.org.cryptacular>
        <version.org.eclipse.angus.angus-activation>2.0.2</version.org.eclipse.angus.angus-activation>
        <version.org.eclipse.angus.angus-mail>2.0.3</version.org.eclipse.angus.angus-mail>
        <version.org.eclipse.jdt>3.32.0</version.org.eclipse.jdt>
        <version.org.eclipse.microprofile>6.1</version.org.eclipse.microprofile>
        <version.org.eclipse.microprofile.config.api>3.1</version.org.eclipse.microprofile.config.api>
        <version.org.eclipse.microprofile.fault-tolerance.api>4.0.2</version.org.eclipse.microprofile.fault-tolerance.api>
        <version.org.eclipse.microprofile.health.api>4.0.1</version.org.eclipse.microprofile.health.api>
        <version.org.eclipse.microprofile.jwt.api>2.1</version.org.eclipse.microprofile.jwt.api>
        <version.org.eclipse.microprofile.lra.api>2.0</version.org.eclipse.microprofile.lra.api>
        <version.org.eclipse.microprofile.openapi>3.1.1</version.org.eclipse.microprofile.openapi>
        <version.org.eclipse.microprofile.reactive-messaging.api>3.0</version.org.eclipse.microprofile.reactive-messaging.api>
        <version.org.eclipse.microprofile.reactive-streams-operators.api>3.0</version.org.eclipse.microprofile.reactive-streams-operators.api>
        <version.org.eclipse.microprofile.rest.client.api>3.0.1</version.org.eclipse.microprofile.rest.client.api>
        <version.org.eclipse.microprofile.telemetry>1.1</version.org.eclipse.microprofile.telemetry>
        <version.org.eclipse.persistence.eclipselink>4.0.0</version.org.eclipse.persistence.eclipselink>
        <version.org.eclipse.yasson>3.0.2</version.org.eclipse.yasson>
        <version.org.elasticsearch.client.rest-client>8.12.2</version.org.elasticsearch.client.rest-client>
        <version.org.glassfish.expressly>5.0.0</version.org.glassfish.expressly>
        <version.org.glassfish.jakarta.enterprise.concurrent>3.0.0</version.org.glassfish.jakarta.enterprise.concurrent>
        <version.org.glassfish.jaxb>4.0.4</version.org.glassfish.jaxb>
        <version.org.glassfish.jaxb.jaxb-xjc>${version.org.glassfish.jaxb}</version.org.glassfish.jaxb.jaxb-xjc>
        <version.org.glassfish.soteria>3.0.3</version.org.glassfish.soteria>
        <version.org.glassfish.web.jakarta.servlet.jsp.jstl>3.0.1</version.org.glassfish.web.jakarta.servlet.jsp.jstl>
        <version.org.hibernate.commons.annotations>6.0.6.Final</version.org.hibernate.commons.annotations>
        <version.org.hibernate>6.4.4.Final</version.org.hibernate>
        <version.org.hibernate.search>7.1.0.Final</version.org.hibernate.search>
        <version.org.hibernate.validator>8.0.1.Final</version.org.hibernate.validator>
        <version.org.hornetq>2.4.9.Final</version.org.hornetq>
        <version.org.infinispan>14.0.24.Final</version.org.infinispan>
        <version.org.infinispan.protostream>4.6.5.Final</version.org.infinispan.protostream>
        <version.org.jasypt>1.9.3</version.org.jasypt>
        <version.org.jberet>2.2.1.Final</version.org.jberet>
        <version.org.jboss.activemq.artemis.integration>2.0.2.Final</version.org.jboss.activemq.artemis.integration>
        <version.org.jboss.common.jboss-common-beans>2.0.1.Final</version.org.jboss.common.jboss-common-beans>
        <version.org.jboss.ejb-client>5.0.6.Final</version.org.jboss.ejb-client>
        <version.org.jboss.ejb3.ext-api>2.4.0.Final</version.org.jboss.ejb3.ext-api>
        <version.org.jboss.genericjms>3.0.0.Final</version.org.jboss.genericjms>
        <version.org.jboss.hal.console>3.7.0.Final</version.org.jboss.hal.console>
        <version.org.jboss.iiop-client>2.0.1.Final</version.org.jboss.iiop-client>
        <version.org.jboss.ironjacamar>3.0.8.Final</version.org.jboss.ironjacamar>
        <version.org.jboss.jboss-transaction-spi>8.0.0.Final</version.org.jboss.jboss-transaction-spi>
        <version.org.jboss.metadata>16.0.0.Final</version.org.jboss.metadata>
        <version.org.jboss.mod_cluster>2.0.4.Final</version.org.jboss.mod_cluster>
        <version.org.jboss.narayana>7.0.1.Final</version.org.jboss.narayana>
        <version.org.jboss.openjdk-orb>10.1.0.Final</version.org.jboss.openjdk-orb>
        <version.org.jboss.resteasy>6.2.7.Final</version.org.jboss.resteasy>
        <version.org.jboss.resteasy.extensions>2.0.1.Final</version.org.jboss.resteasy.extensions>
        <version.org.jboss.resteasy.microprofile>2.1.5.Final</version.org.jboss.resteasy.microprofile>
        <version.org.jboss.resteasy.spring>3.1.2.Final</version.org.jboss.resteasy.spring>
        <version.org.jboss.spec.jakarta.el.jboss-el-api_5.0_spec>4.0.1.Final</version.org.jboss.spec.jakarta.el.jboss-el-api_5.0_spec>
        <version.org.jboss.spec.jakarta.xml.soap.saaj-api_3.0_spec>1.0.0.Final</version.org.jboss.spec.jakarta.xml.soap.saaj-api_3.0_spec>
        <version.org.jboss.spec.jakarta.xml.ws.api_4.0_spec>1.0.0.Final</version.org.jboss.spec.jakarta.xml.ws.api_4.0_spec>
        <version.org.jboss.weld.weld>5.1.2.Final</version.org.jboss.weld.weld>
        <version.org.jboss.weld.weld-api>5.0.SP3</version.org.jboss.weld.weld-api>
        <version.org.jboss.ws.api>3.0.0.Final</version.org.jboss.ws.api>
        <version.org.jboss.ws.common>5.0.0.Final</version.org.jboss.ws.common>
        <version.org.jboss.ws.common.tools>2.1.0.Final</version.org.jboss.ws.common.tools>
        <version.org.jboss.ws.cxf>7.0.0.Final</version.org.jboss.ws.cxf>
        <version.org.jboss.ws.jaxws-undertow-httpspi>2.0.0.Final</version.org.jboss.ws.jaxws-undertow-httpspi>
        <version.org.jboss.ws.spi>5.0.0.Final</version.org.jboss.ws.spi>
        <version.org.jboss.xnio.netty.netty-xnio-transport>0.1.10.Final</version.org.jboss.xnio.netty.netty-xnio-transport>
        <version.org.jctools.jctools-core>2.1.2</version.org.jctools.jctools-core>
        <version.org.jgroups>5.2.23.Final</version.org.jgroups>
        <version.org.jgroups.aws>3.0.0.Final</version.org.jgroups.aws>
        <version.org.jgroups.azure>2.0.2.Final</version.org.jgroups.azure>
        <version.org.jgroups.kubernetes>2.0.2.Final</version.org.jgroups.kubernetes>
        <version.org.jipijapa>1.0.1.Final</version.org.jipijapa>
        <version.org.jvnet.staxex>2.1.0</version.org.jvnet.staxex>
        <version.org.keycloak.keycloak-saml-wildfly-subsystem>18.0.2</version.org.keycloak.keycloak-saml-wildfly-subsystem>
        <version.org.kohsuke.metainf-services>1.11</version.org.kohsuke.metainf-services>
        <version.org.lz4.lz4-java>1.8.0</version.org.lz4.lz4-java>
        <version.org.opensaml.opensaml>4.2.0</version.org.opensaml.opensaml>
        <version.org.ow2.asm>9.6</version.org.ow2.asm>
        <version.org.reactivestreams>1.0.4</version.org.reactivestreams>
        <version.org.wildfly.core>24.0.0.Beta2</version.org.wildfly.core>
        <version.org.wildfly.http-client>2.0.7.Final</version.org.wildfly.http-client>
        <preview.version.org.wildfly.mvc.krazo>0.8.2.Final</preview.version.org.wildfly.mvc.krazo>
        <version.org.wildfly.naming-client>2.0.1.Final</version.org.wildfly.naming-client>
        <version.org.wildfly.security.elytron-mp>2.0.0.Final</version.org.wildfly.security.elytron-mp>
        <version.org.wildfly.transaction.client>3.0.5.Final</version.org.wildfly.transaction.client>
        <preview.version.org.wildfly.wildfly-ee-9-deployment-transformer>1.0.0.Final</preview.version.org.wildfly.wildfly-ee-9-deployment-transformer>
        <version.software.amazon.awssdk>2.20.126</version.software.amazon.awssdk>
        <version.software.amazon.eventstream>1.0.1</version.software.amazon.eventstream>
        <version.org.xerial.snappy.snappy-java>1.1.10.5</version.org.xerial.snappy.snappy-java>
        <version.sun.jaxb>${version.org.glassfish.jaxb}</version.sun.jaxb>
        <version.wsdl4j>1.6.3</version.wsdl4j>
        <version.xml-resolver>1.2</version.xml-resolver>

    </properties>

    <dependencyManagement>
        <dependencies>

            <!-- Import the core parent to get all the managed dependencies from core -->
            <dependency>
                <groupId>org.wildfly.core</groupId>
                <artifactId>wildfly-core-parent</artifactId>
                <version>${version.org.wildfly.core}</version>
                <type>pom</type>
                <scope>import</scope>
            </dependency>

            <!-- Keep sorted -->

            <dependency>
                <groupId>${full.maven.groupId}</groupId>
                <artifactId>wildfly-channel</artifactId>
                <version>${full.maven.version}</version>
                <type>yaml</type>
                <classifier>manifest</classifier>
            </dependency>

            <dependency>
                <groupId>${ee.maven.groupId}</groupId>
                <artifactId>wildfly-common-ee-dependency-management</artifactId>
                <version>${ee.maven.version}</version>
                <type>pom</type>
            </dependency>

            <dependency>
                <groupId>${full.maven.groupId}</groupId>
                <artifactId>wildfly-common-expansion-dependency-management</artifactId>
                <version>${full.maven.version}</version>
                <type>pom</type>
            </dependency>

            <dependency>
                <groupId>${ee.maven.groupId}</groupId>
                <artifactId>wildfly-ee-build</artifactId>
                <version>${ee.maven.version}</version>
                <type>pom</type>
            </dependency>

            <dependency>
                <groupId>${ee.maven.groupId}</groupId>
                <artifactId>wildfly-ee-channel</artifactId>
                <version>${ee.maven.version}</version>
                <type>yaml</type>
                <classifier>manifest</classifier>
            </dependency>

            <dependency>
                <groupId>${ee.maven.groupId}</groupId>
                <artifactId>wildfly-ee-dist</artifactId>
                <version>${ee.maven.version}</version>
                <type>pom</type>
            </dependency>

            <dependency>
                <groupId>${ee.maven.groupId}</groupId>
                <artifactId>wildfly-ee-feature-pack-galleon-local</artifactId>
                <version>${ee.maven.version}</version>
                <type>pom</type>
            </dependency>

            <dependency>
                <groupId>${ee.maven.groupId}</groupId>
                <artifactId>wildfly-ee-feature-pack-galleon-local</artifactId>
                <version>${ee.maven.version}</version>
                <type>zip</type>
            </dependency>

            <dependency>
                <groupId>${ee.maven.groupId}</groupId>
                <artifactId>wildfly-ee-feature-pack-galleon-shared</artifactId>
                <version>${ee.maven.version}</version>
                <type>pom</type>
            </dependency>

            <dependency>
                <groupId>${ee.maven.groupId}</groupId>
                <artifactId>wildfly-ee-feature-pack-galleon-shared</artifactId>
                <version>${ee.maven.version}</version>
                <type>zip</type>
            </dependency>

            <dependency>
                <groupId>${ee.maven.groupId}</groupId>
                <artifactId>wildfly-ee-galleon-pack</artifactId>
                <version>${ee.maven.version}</version>
                <type>pom</type>
            </dependency>

            <dependency>
                <groupId>${ee.maven.groupId}</groupId>
                <artifactId>wildfly-ee-galleon-pack</artifactId>
                <version>${ee.maven.version}</version>
                <type>zip</type>
            </dependency>

            <dependency>
                <groupId>${ee.maven.groupId}</groupId>
                <artifactId>wildfly-feature-pack</artifactId>
                <version>${ee.maven.version}</version>
                <type>pom</type>
            </dependency>

            <dependency>
                <groupId>${ee.maven.groupId}</groupId>
                <artifactId>wildfly-feature-pack</artifactId>
                <version>${ee.maven.version}</version>
                <type>zip</type>
            </dependency>

            <dependency>
                <groupId>${ee.maven.groupId}</groupId>
                <artifactId>wildfly-legacy-ee-bom</artifactId>
                <version>${ee.maven.version}</version>
                <type>pom</type>
            </dependency>

            <dependency>
                <groupId>${ee.maven.groupId}</groupId>
                <artifactId>wildfly-preview-build</artifactId>
                <version>${ee.maven.version}</version>
                <type>pom</type>
            </dependency>

            <dependency>
                <groupId>${ee.maven.groupId}</groupId>
                <artifactId>wildfly-preview-channel</artifactId>
                <version>${ee.maven.version}</version>
                <type>yaml</type>
                <classifier>manifest</classifier>
            </dependency>

            <dependency>
                <groupId>${ee.maven.groupId}</groupId>
                <artifactId>wildfly-preview-dist</artifactId>
                <version>${ee.maven.version}</version>
                <type>pom</type>
            </dependency>

            <dependency>
                <groupId>${ee.maven.groupId}</groupId>
                <artifactId>wildfly-preview-ee-bom</artifactId>
                <version>${ee.maven.version}</version>
                <type>pom</type>
            </dependency>

            <dependency>
                <groupId>${ee.maven.groupId}</groupId>
                <artifactId>wildfly-preview-expansion-bom</artifactId>
                <version>${ee.maven.version}</version>
                <type>pom</type>
            </dependency>

            <dependency>
                <groupId>${ee.maven.groupId}</groupId>
                <artifactId>wildfly-preview-feature-pack</artifactId>
                <version>${ee.maven.version}</version>
                <type>pom</type>
            </dependency>

            <dependency>
                <groupId>${ee.maven.groupId}</groupId>
                <artifactId>wildfly-preview-feature-pack</artifactId>
                <version>${ee.maven.version}</version>
                <type>zip</type>
            </dependency>

            <dependency>
                <groupId>${ee.maven.groupId}</groupId>
                <artifactId>wildfly-preview-feature-pack-galleon-local</artifactId>
                <version>${ee.maven.version}</version>
                <type>pom</type>
            </dependency>

            <dependency>
                <groupId>${ee.maven.groupId}</groupId>
                <artifactId>wildfly-preview-feature-pack-galleon-local</artifactId>
                <version>${ee.maven.version}</version>
                <type>zip</type>
            </dependency>

            <dependency>
                <groupId>${ee.maven.groupId}</groupId>
                <artifactId>wildfly-standard-ee-bom</artifactId>
                <version>${ee.maven.version}</version>
                <type>pom</type>
            </dependency>

            <dependency>
                <groupId>${full.maven.groupId}</groupId>
                <artifactId>wildfly-standard-expansion-bom</artifactId>
                <version>${full.maven.version}</version>
                <type>pom</type>
            </dependency>

            <dependency>
                <groupId>${ee.maven.groupId}</groupId>
                <artifactId>wildfly-standard-test-bom</artifactId>
                <version>${ee.maven.version}</version>
                <type>pom</type>
            </dependency>

            <dependency>
                <groupId>${full.maven.groupId}</groupId>
                <artifactId>wildfly-build</artifactId>
                <version>${full.maven.version}</version>
                <type>pom</type>
            </dependency>

            <dependency>
                <groupId>${full.maven.groupId}</groupId>
                <artifactId>wildfly-dist</artifactId>
                <version>${full.maven.version}</version>
                <type>pom</type>
            </dependency>

            <dependency>
                <groupId>${full.maven.groupId}</groupId>
                <artifactId>wildfly-feature-pack-galleon-local</artifactId>
                <version>${full.maven.version}</version>
                <type>pom</type>
            </dependency>

            <dependency>
                <groupId>${full.maven.groupId}</groupId>
                <artifactId>wildfly-feature-pack-galleon-shared</artifactId>
                <version>${full.maven.version}</version>
                <type>pom</type>
            </dependency>

            <dependency>
                <groupId>${full.maven.groupId}</groupId>
                <artifactId>wildfly-galleon-pack</artifactId>
                <version>${full.maven.version}</version>
                <type>pom</type>
            </dependency>

            <dependency>
                <groupId>${full.maven.groupId}</groupId>
                <artifactId>wildfly-galleon-pack</artifactId>
                <version>${full.maven.version}</version>
                <type>zip</type>
            </dependency>

            <dependency>
                <groupId>${full.maven.groupId}</groupId>
                <artifactId>wildfly-legacy-expansion-bom</artifactId>
                <version>${ee.maven.version}</version>
                <type>pom</type>
            </dependency>

            <dependency>
                <groupId>${full.maven.groupId}</groupId>
                <artifactId>wildfly-release</artifactId>
                <version>${full.maven.version}</version>
                <type>pom</type>
            </dependency>

            <dependency>
                <groupId>org.wildfly.checkstyle</groupId>
                <artifactId>wildfly-checkstyle-config</artifactId>
                <version>${version.org.wildfly.checkstyle-config}</version>
            </dependency>

            <dependency>
                <groupId>org.wildfly.galleon-plugins</groupId>
                <artifactId>wildfly-config-gen</artifactId>
                <version>${version.org.wildfly.galleon-plugins}</version>
                <exclusions>
                    <exclusion>
                        <groupId>*</groupId>
                        <artifactId>*</artifactId>
                    </exclusion>
                </exclusions>
            </dependency>

            <dependency>
                <groupId>org.wildfly.galleon-plugins</groupId>
                <artifactId>wildfly-galleon-plugins</artifactId>
                <version>${version.org.wildfly.galleon-plugins}</version>
                <exclusions>
                    <exclusion>
                        <groupId>org.jboss.galleon</groupId>
                        <artifactId>*</artifactId>
                    </exclusion>
                </exclusions>
            </dependency>

        </dependencies>

    </dependencyManagement>

    <repositories>
        <repository>
            <releases>
                <enabled>true</enabled>
                <updatePolicy>never</updatePolicy>
            </releases>
            <snapshots>
                <enabled>true</enabled>
                <updatePolicy>never</updatePolicy>
            </snapshots>
            <id>jboss-public-repository-group</id>
            <name>JBoss Public Repository Group</name>
            <url>${maven.repository.url}</url>
            <layout>default</layout>
        </repository>
    </repositories>

    <pluginRepositories>
        <pluginRepository>
            <releases>
                <enabled>true</enabled>
            </releases>
            <snapshots>
                <enabled>true</enabled>
            </snapshots>
            <id>jboss-public-repository-group</id>
            <name>JBoss Public Repository Group</name>
            <url>${maven.repository.url}</url>
        </pluginRepository>
    </pluginRepositories>

    <build>
        <pluginManagement>
            <plugins>
                <plugin>
                    <groupId>org.apache.maven.plugins</groupId>
                    <artifactId>maven-jar-plugin</artifactId>
                    <version>${version.jar.plugin}</version>
                    <configuration>
                        <archive>
                            <manifestEntries>
                                <Scm-Url>${jboss.as.scm.url}</Scm-Url>
                                <JBossAS-Release-Version>${project.version}</JBossAS-Release-Version>
                                <JBossAS-Release-Codename>${jboss.as.release.codename}</JBossAS-Release-Codename>
                            </manifestEntries>
                        </archive>
                        <!-- Do not package the generated logging properties as the generated binaries will be packaged -->
                        <!-- These files are not required at runtime -->
                        <excludes>
                            <exclude>**/*.i18n.properties</exclude>
                            <exclude>**/*.i18n_*.properties</exclude>
                        </excludes>
                    </configuration>
                </plugin>
                <plugin>
                    <groupId>org.apache.maven.plugins</groupId>
                    <artifactId>maven-surefire-plugin</artifactId>
                    <version>${version.surefire.plugin}</version>
                    <configuration>
                        <redirectTestOutputToFile>${maven.test.redirectTestOutputToFile}</redirectTestOutputToFile>
                        <enableAssertions>true</enableAssertions>
                        <systemPropertyVariables>
                            <org.jboss.model.test.cache.root>${org.jboss.model.test.cache.root}</org.jboss.model.test.cache.root>
                            <org.jboss.model.test.classpath.cache>${org.jboss.model.test.classpath.cache}</org.jboss.model.test.classpath.cache>
                            <org.jboss.model.test.cache.strict>true</org.jboss.model.test.cache.strict>
                            <!--<org.jboss.model.test.maven.repository.urls>${org.jboss.model.test.maven.repository.urls}</org.jboss.model.test.maven.repository.urls>-->
                            <java.util.logging.manager>org.jboss.logmanager.LogManager</java.util.logging.manager>
                            <jdk.xml.enableTemplatesImplDeserialization>true</jdk.xml.enableTemplatesImplDeserialization>
                        </systemPropertyVariables>
                        <argLine>${surefire.system.args}</argLine>
                    </configuration>
                </plugin>
                <plugin>
                    <groupId>org.apache.maven.plugins</groupId>
                    <artifactId>maven-javadoc-plugin</artifactId>
                    <configuration>
                        <doclint>none</doclint>
                    </configuration>
                </plugin>
                <!-- Checkstyle -->
                <plugin>
                    <groupId>org.apache.maven.plugins</groupId>
                    <artifactId>maven-checkstyle-plugin</artifactId>
                    <version>${version.checkstyle.plugin}</version>
                    <executions>
                        <execution>
                            <id>check-style</id>
                            <phase>compile</phase>
                            <goals>
                                <goal>checkstyle</goal>
                            </goals>
                        </execution>
                    </executions>
                    <dependencies>
                        <dependency>
                            <groupId>org.wildfly.checkstyle</groupId>
                            <artifactId>wildfly-checkstyle-config</artifactId>
                            <version>${version.org.wildfly.checkstyle-config}</version>
                        </dependency>
                    </dependencies>
                    <configuration>
                        <configLocation>wildfly-checkstyle/checkstyle.xml</configLocation>
                        <consoleOutput>true</consoleOutput>
                        <failsOnError>true</failsOnError>
                        <includeTestSourceDirectory>true</includeTestSourceDirectory>
                        <excludes>**/*$logger.java,**/*$bundle.java,**/*$___Marshaller_*.java,**/*SerializationContextInitializerImpl.java</excludes>
                        <suppressionsLocation>checkstyle-suppressions.xml</suppressionsLocation>
                        <useFile></useFile>
                    </configuration>
                </plugin>

                <!-- Ban bad dependencies and require Java 11 for deploying -->
                <plugin>
                    <groupId>org.apache.maven.plugins</groupId>
                    <artifactId>maven-enforcer-plugin</artifactId>
                    <version>${version.enforcer.plugin}</version>
                    <executions>
                        <execution>
                            <id>ban-bad-dependencies</id>
                            <goals>
                                <goal>enforce</goal>
                            </goals>
                            <configuration>
                                <rules>
                                    <bannedDependencies>
                                        <searchTransitive>true</searchTransitive>
                                        <excludes>
                                            <exclude>args4j:args4j</exclude>
                                            <exclude>biz.aQute:bnd</exclude>
                                            <exclude>ch.qos.reload4j:reload4j</exclude>
                                            <exclude>com.google.gwt.inject:gin</exclude>
                                            <exclude>com.google.inject:guice</exclude>
                                            <exclude>com.gwtplatform:gwtp-all</exclude>
                                            <exclude>com.sun.activation:javax.activation</exclude>
                                            <exclude>com.sun.mail:javax.mail</exclude>
                                            <exclude>com.sun.xml.bind:jaxb-core</exclude>
                                            <exclude>com.sun.xml.bind:jaxb-impl</exclude>
                                            <exclude>com.sun.xml.bind:jaxb-xjc</exclude>
                                            <exclude>commons-httpclient:commons-httpclient</exclude>
                                            <exclude>commons-logging:commons-logging</exclude>
                                            <exclude>commons-logging:commons-logging-api</exclude>
                                            <exclude>concurrent:concurrent</exclude>
                                            <exclude>dom4j:dom4j</exclude>
                                            <exclude>jacorb:jacorb</exclude>
                                            <exclude>javassist:javassist</exclude>
                                            <exclude>javax.activation:activation</exclude>
                                            <exclude>javax.activation:javax.activation-api</exclude>
                                            <exclude>javax.enterprise:cdi-api</exclude>
                                            <exclude>javax.inject:javax.inject</exclude>
                                            <exclude>javax.json:javax.json-api</exclude>
                                            <exclude>javax.persistence:javax.persistence-api</exclude>
                                            <exclude>javax.persistence:persistence-api</exclude>
                                            <exclude>javax.security.enterprise:javax.security.enterprise-api</exclude>
                                            <exclude>javax.servlet:servlet-api</exclude>
                                            <exclude>javax.transaction:jta</exclude>
                                            <exclude>javax.validation:validation-api</exclude>
                                            <exclude>javax.xml:jaxrpc-api</exclude>
                                            <exclude>javax.xml.bind:jaxb-api</exclude>
                                            <exclude>javax.xml.soap:saaj-api</exclude>
                                            <exclude>javax.xml.stream:stax-api</exclude>
                                            <exclude>jboss:jboss-logging-spi</exclude>
                                            <exclude>jboss:jboss-serialization</exclude>
                                            <exclude>jboss.web:el-api</exclude>
                                            <exclude>jboss.web:jsp-api</exclude>
                                            <exclude>jboss.web:servlet-api</exclude>
                                            <exclude>log4j:log4j</exclude>
                                            <exclude>net.sf.kxml:kxml2</exclude>
                                            <exclude>org.apache.geronimo.specs:geronimo-activation_1.1_spec</exclude>
                                            <exclude>org.apache.geronimo.specs:geronimo-jaxb_2.1_spec</exclude>
                                            <exclude>org.apache.geronimo.specs:geronimo-saaj_1.3_spec</exclude>
                                            <exclude>org.apache.geronimo.specs:geronimo-stax-api_1.0_spec</exclude>
                                            <exclude>org.apache.xalan:serializer</exclude>
                                            <exclude>org.apache.xalan:xalan</exclude>
                                            <!-- replaced by org.bouncycastle:*-jdk18on -->
                                            <exclude>org.bouncycastle:bcpg-jdk15on</exclude>
                                            <exclude>org.bouncycastle:bcprov-jdk15on</exclude>
                                            <exclude>org.bouncycastle:bcpkix-jdk15on</exclude>
                                            <exclude>org.bouncycastle:bcutil-jdk15on</exclude>
                                            <exclude>org.codehaus.jackson:jackson-core-asl</exclude>
                                            <exclude>org.codehaus.jackson:jackson-jaxrs</exclude>
                                            <exclude>org.codehaus.jackson:jackson-mapper-asl</exclude>
                                            <exclude>org.codehaus.jackson:jackson-xc</exclude>
                                            <exclude>org.glassfish:javax.json</exclude>
                                            <exclude>org.glassfish.soteria:javax.security.enterprise</exclude>
                                            <exclude>org.hibernate:ejb3-persistence</exclude>
                                            <exclude>org.hibernate.java-persistence:jpa-api</exclude>
                                            <!-- replaced by wildfly-naming-client -->
                                            <exclude>org.jboss:jboss-remote-naming</exclude>
                                            <!--<exclude>org.jboss:jboss-common-core</exclude>-->
                                            <exclude>org.jboss.integration:jboss-jca-spi</exclude>
                                            <exclude>org.jboss.interceptor:jboss-interceptor-api</exclude>
                                            <exclude>org.jboss.javaee:jboss-javaee</exclude>
                                            <exclude>org.jboss.javaee:jboss-jacc-api</exclude>
                                            <exclude>org.jboss.javaee:jboss-jad-api</exclude>
                                            <exclude>org.jboss.javaee:jboss-jaspi-api</exclude>
                                            <exclude>org.jboss.javaee:jboss-jca-api</exclude>
                                            <exclude>org.jboss.javaee:jboss-jms-api</exclude>
                                            <exclude>org.jboss.javaee:servlet-api</exclude>
                                            <exclude>org.jboss.javaee:jsp-api</exclude>
                                            <exclude>org.jboss.javaee:jboss-transaction-api</exclude>
                                            <exclude>org.jboss.logging:jboss-logging-generator</exclude>
                                            <exclude>org.jboss.logging:jboss-logging-log4j</exclude>
                                            <exclude>org.jboss.logging:jboss-logging-jdk</exclude>
                                            <exclude>org.jboss.logging:jboss-logging-logmanager</exclude>
                                            <exclude>org.jboss.logging:jboss-logging-spi</exclude>
                                            <exclude>org.jboss.logging:jboss-logging-tools</exclude>
                                            <!-- replaced by io.netty:netty -->
                                            <exclude>org.jboss.netty:netty</exclude>
                                            <!-- replaced by io.netty:netty-all -->
                                            <exclude>io.netty:netty</exclude>
                                            <exclude>org.jboss.remoting3:jboss-remoting</exclude>
                                            <exclude>org.jboss.security:jbosssx</exclude>
                                            <!-- replaced by wildfly-elytron -->
                                            <exclude>org.jboss.sasl:jboss-sasl</exclude>
                                            <exclude>org.jboss.slf4j:slf4j-jboss-logging</exclude>
                                            <exclude>org.jboss.spec.javax.resource:jboss-connector-api_1.5_spec</exclude>
                                            <exclude>org.jboss.spec.javax.transaction:jboss-transaction-api_1.1_spec</exclude>
                                            <exclude>org.jboss.spec.javax.transaction:jboss-transaction-api_1.2_spec</exclude>
                                            <exclude>org.jboss.spec.javax.xml.soap:jboss-saaj-api_1.3_spec</exclude>
                                            <exclude>org.ops4j.base</exclude>
                                            <exclude>org.ops4j.pax.swissbox</exclude>
                                            <exclude>org.ops4j.pax.web</exclude>
                                            <exclude>org.slf4j:slf4j-nop</exclude>
                                            <exclude>org.slf4j:slf4j-jdk14</exclude>
                                            <exclude>org.slf4j:slf4j-log4j12</exclude>
                                            <exclude>org.slf4j:slf4j-log4j13</exclude>
                                            <!-- replaced by wildfly-elytron -->
                                            <exclude>org.wildfly.security:wildfly-security-manager</exclude>
                                            <exclude>oro:oro</exclude>
                                            <exclude>relaxngDatatype:relaxngDatatype</exclude>
                                            <exclude>stax:stax-api</exclude>
                                            <exclude>sun-jaxb:jaxb-api</exclude>
                                            <exclude>trove:trove</exclude>
                                            <exclude>woodstox:wstx-lgpl</exclude>
                                            <exclude>xml-apis:xml-apis</exclude>
                                            <!-- Jandex moved to SmallRye -->
                                            <exclude>org.jboss:jandex</exclude>
                                        </excludes>
                                    </bannedDependencies>
                                    <dependencyConvergence></dependencyConvergence>
                                </rules>
                            </configuration>
                        </execution>
                        <execution>
                            <id>require-java11</id>
                            <goals>
                                <goal>enforce</goal>
                            </goals>
                            <phase>deploy</phase>
                            <configuration>
                                <rules>
                                    <requireJavaVersion>
                                        <version>[11,12)</version>
                                    </requireJavaVersion>
                                </rules>
                            </configuration>
                        </execution>
                    </executions>
                </plugin>
                <plugin>
                    <!--This plugin here is bogus, only here to make eclipse not break down and cry when it sees maven project.-->
                    <groupId>org.eclipse.m2e</groupId>
                    <artifactId>lifecycle-mapping</artifactId>
                    <version>1.0.0</version>
                    <configuration>
                        <lifecycleMappingMetadata>
                            <pluginExecutions>
                                <pluginExecution>
                                    <pluginExecutionFilter>
                                        <groupId>org.apache.maven.plugins</groupId>
                                        <artifactId>maven-dependency-plugin</artifactId>
                                        <versionRange>[2.1,)</versionRange>
                                        <goals>
                                            <goal>copy</goal>
                                            <goal>properties</goal>
                                            <goal>copy-dependencies</goal>
                                        </goals>
                                    </pluginExecutionFilter>
                                    <action>
                                        <ignore></ignore>
                                    </action>
                                </pluginExecution>
                                <pluginExecution>
                                    <pluginExecutionFilter>
                                        <groupId>org.apache.maven.plugins</groupId>
                                        <artifactId>maven-checkstyle-plugin</artifactId>
                                        <versionRange>[2.5,)</versionRange>
                                        <goals>
                                            <goal>checkstyle</goal>
                                        </goals>
                                    </pluginExecutionFilter>
                                    <action>
                                        <ignore></ignore>
                                    </action>
                                </pluginExecution>
                                <pluginExecution>
                                    <pluginExecutionFilter>
                                        <groupId>org.apache.maven.plugins</groupId>
                                        <artifactId>maven-clean-plugin</artifactId>
                                        <versionRange>[2.4.1,)</versionRange>
                                        <goals>
                                            <goal>clean</goal>
                                        </goals>
                                    </pluginExecutionFilter>
                                    <action>
                                        <ignore></ignore>
                                    </action>
                                </pluginExecution>
                                <pluginExecution>
                                    <pluginExecutionFilter>
                                        <groupId>org.apache.maven.plugins</groupId>
                                        <artifactId>maven-antrun-plugin</artifactId>
                                        <versionRange>[1.4,)</versionRange>
                                        <goals>
                                            <goal>run</goal>
                                        </goals>
                                    </pluginExecutionFilter>
                                    <action>
                                        <ignore></ignore>
                                    </action>
                                </pluginExecution>
                                <pluginExecution>
                                    <pluginExecutionFilter>
                                        <groupId>org.codehaus.mojo</groupId>
                                        <artifactId>javacc-maven-plugin</artifactId>
                                        <versionRange>[2.5,)</versionRange>
                                        <goals>
                                            <goal>jjtree</goal>
                                            <goal>javacc</goal>
                                            <goal>jjtree-javacc</goal>
                                        </goals>
                                    </pluginExecutionFilter>
                                    <action>
                                        <ignore></ignore>
                                    </action>
                                </pluginExecution>
                                <pluginExecution>
                                    <pluginExecutionFilter>
                                        <groupId>org.codehaus.mojo</groupId>
                                        <artifactId>xml-maven-plugin</artifactId>
                                        <versionRange>[1.0,)</versionRange>
                                        <goals>
                                            <goal>transform</goal>
                                        </goals>
                                    </pluginExecutionFilter>
                                    <action>
                                        <ignore></ignore>
                                    </action>
                                </pluginExecution>
                                <pluginExecution>
                                    <pluginExecutionFilter>
                                        <groupId>org.apache.maven.plugins</groupId>
                                        <artifactId>maven-help-plugin</artifactId>
                                        <versionRange>[2.1.1,)</versionRange>
                                        <goals>
                                            <goal>active-profiles</goal>
                                            <goal>effective-pom</goal>
                                            <goal>effective-settings</goal>
                                            <goal>system</goal>
                                        </goals>
                                    </pluginExecutionFilter>
                                    <action>
                                        <ignore></ignore>
                                    </action>
                                </pluginExecution>
                                <pluginExecution>
                                    <pluginExecutionFilter>
                                        <groupId>org.codehaus.mojo</groupId>
                                        <artifactId>keytool-maven-plugin</artifactId>
                                        <versionRange>[1.2,)</versionRange>
                                        <goals>
                                            <goal>clean</goal>
                                            <goal>genkey</goal>
                                            <goal>generateKeyPair</goal>
                                            <goal>generateSecretKey</goal>
                                        </goals>
                                    </pluginExecutionFilter>
                                    <action>
                                        <ignore></ignore>
                                    </action>
                                </pluginExecution>
                                <pluginExecution>
                                    <pluginExecutionFilter>
                                        <groupId>org.wildfly.build</groupId>
                                        <artifactId>wildfly-server-provisioning-maven-plugin</artifactId>
                                        <versionRange>[1.0.0.Alpha2,)</versionRange>
                                        <goals>
                                            <goal>build</goal>
                                        </goals>
                                    </pluginExecutionFilter>
                                    <action>
                                        <ignore></ignore>
                                    </action>
                                </pluginExecution>
                            </pluginExecutions>
                        </lifecycleMappingMetadata>
                    </configuration>
                </plugin>
                <plugin>
                    <groupId>org.codehaus.mojo</groupId>
                    <artifactId>xml-maven-plugin</artifactId>
                    <version>${version.xml.plugin}</version>
                </plugin>
                <plugin>
                    <groupId>org.apache.maven.plugins</groupId>
                    <artifactId>maven-help-plugin</artifactId>
                    <version>${version.help.plugin}</version>
                </plugin>
                <plugin>
                    <groupId>org.jboss.galleon</groupId>
                    <artifactId>galleon-maven-plugin</artifactId>
                    <version>${version.org.jboss.galleon}</version>
                </plugin>
                <plugin>
                    <groupId>org.wildfly.galleon-plugins</groupId>
                    <artifactId>wildfly-galleon-maven-plugin</artifactId>
                    <version>${version.org.wildfly.galleon-plugins}</version>
                    <dependencies>
                        <!-- feature-spec-gen uses wildfly-embedded to generate the feature specs, hence the designated wildfly-embedded version must match the pack one -->
                        <dependency>
                            <groupId>org.wildfly.core</groupId>
                            <artifactId>wildfly-embedded</artifactId>
                            <version>${version.org.wildfly.core}</version>
                        </dependency>
                        <!-- If you add a dependency on wildfly-embedded you need to bring your own transitives -->
                        <dependency>
                            <groupId>org.wildfly.common</groupId>
                            <artifactId>wildfly-common</artifactId>
                            <version>${version.org.wildfly.common}</version>
                        </dependency>
                    </dependencies>
                </plugin>
                <plugin>
                    <groupId>org.apache.maven.plugins</groupId>
                    <artifactId>maven-verifier-plugin</artifactId>
                    <version>${version.verifier.plugin}</version>
                    <executions>
                        <execution>
                            <id>main</id>
                            <phase>verify</phase>
                            <goals>
                                <goal>verify</goal>
                            </goals>
                        </execution>
                    </executions>
                    <configuration>
                        <verificationFile>target/verifier/verifications.xml</verificationFile>
                    </configuration>
                </plugin>
                <plugin>
                    <groupId>org.wildfly.maven.plugins</groupId>
                    <artifactId>licenses-plugin</artifactId>
                    <version>${version.org.wildfly.licenses.plugin}</version>
                </plugin>
                <plugin>
                    <groupId>org.asciidoctor</groupId>
                    <artifactId>asciidoctor-maven-plugin</artifactId>
                    <version>${version.asciidoctor.plugin}</version>
                    <configuration>
                        <attributes>
                            <source-highlighter>coderay</source-highlighter>
                            <icons>font</icons>
                            <pagenums></pagenums>
                            <version>${project.version}</version>
                            <idprefix></idprefix>
                            <idseparator>-</idseparator>
                            <allow-uri-read>true</allow-uri-read>
                            <wildflyVersion>${product.docs.server.version}</wildflyVersion>
                            <revnumber>${project.version}</revnumber>
                            <revdate>${maven.build.timestamp}</revdate>
                            <organization>${project.organization.name}</organization>
                        </attributes>
                    </configuration>
                </plugin>
                <plugin>
                    <groupId>org.wildfly.glow</groupId>
                    <artifactId>wildfly-glow-arquillian-plugin</artifactId>
                    <version>${version.org.wildfly.glow}</version>
                </plugin>
            </plugins>
        </pluginManagement>

        <plugins>
            <plugin>
                <groupId>org.apache.maven.plugins</groupId>
                <artifactId>maven-checkstyle-plugin</artifactId>
            </plugin>
            <plugin>
                <groupId>org.apache.maven.plugins</groupId>
                <artifactId>maven-surefire-plugin</artifactId>
                <executions>
                    <execution>
                        <!-- Surefire runs a 'default-test' execution by default.
                             Configure it here to use a property to set the phase for that execution.
                             Default value of the property is the normal 'test' phase
                             (see 'properties' declarations in this pom.)
                             Profiles can set the property to 'none' to disable this execution -->
                        <id>default-test</id>
                        <phase>${surefire.default-test.phase}</phase>
                    </execution>
                </executions>
            </plugin>

        </plugins>
    </build>

    <!-- Profiles -->
    <profiles>
        <profile>
            <id>quick-build</id>
            <activation>
                <property>
                    <name>quickly</name>
                </property>
            </activation>
            <properties>
                <skipTests>true</skipTests>
                <skipITs>true</skipITs>
                <maven.javadoc.skip>true</maven.javadoc.skip>
                <checkstyle.skip>true</checkstyle.skip>
                <enforcer.skip>true</enforcer.skip>
                <license.skip>true</license.skip>
            </properties>
            <build>
                <defaultGoal>clean install</defaultGoal>
            </build>
        </profile>

        <profile>
            <id>jdk18</id>
            <activation>
                <jdk>[18,)</jdk>
            </activation>
            <properties>
                <modular.jdk.props>
                    -Djava.security.manager=allow
                </modular.jdk.props>
            </properties>
        </profile>
        <profile>
            <id>docs</id>
            <activation>
                <property>
                    <name>docs</name>
                </property>
            </activation>
            <modules>
                <module>docs</module>
            </modules>
        </profile>

        <!--
          Name: jpda
          Descr: Enable JPDA remote debuging
        -->
        <profile>
            <id>jpda</id>
            <activation>
                <property>
                    <name>jpda</name>
                </property>
            </activation>
            <properties>
                <surefire.jpda.args>-agentlib:jdwp=transport=dt_socket,address=*:8787,server=y,suspend=y</surefire.jpda.args>
            </properties>
        </profile>

        <profile>
            <id>preview.test.profile</id>
            <activation>
                <property>
                    <name>ts.preview</name>
                </property>
            </activation>
            <properties>
                <wildfly.build.output.dir>preview/dist/target/${server.output.dir.prefix}-preview-${server.output.dir.version}</wildfly.build.output.dir>
                <testsuite.ee.galleon.pack.artifactId>wildfly-preview-feature-pack</testsuite.ee.galleon.pack.artifactId>
                <testsuite.full.galleon.pack.artifactId>wildfly-preview-feature-pack</testsuite.full.galleon.pack.artifactId>
                <!-- Disable the surefire tests (at least the default ones) for all modules except for
                     those where this profile turns them back on. -->
                <surefire.default-test.phase>none</surefire.default-test.phase>
            </properties>
        </profile>

        <profile>
            <id>bootable.preview.test.profile</id>
            <activation>
                <property>
                    <name>ts.bootable.preview</name>
                </property>
            </activation>
            <properties>
                <testsuite.ee.galleon.pack.artifactId>wildfly-preview-feature-pack</testsuite.ee.galleon.pack.artifactId>
                <testsuite.full.galleon.pack.artifactId>wildfly-preview-feature-pack</testsuite.full.galleon.pack.artifactId>
                <!-- Disable the default surefire test execution for all modules except for
                     those where this profile turns them back on. -->
                <surefire.default-test.phase>none</surefire.default-test.phase>
            </properties>
        </profile>

        <profile>
            <id>layers.profile</id>
            <activation>
                <property>
                    <name>ts.layers</name>
                </property>
            </activation>
            <properties>
                <!-- Disable the default surefire test execution for all modules except for
                     those where this profile turns them back on. -->
                <surefire.default-test.phase>none</surefire.default-test.phase>
            </properties>
        </profile>

        <profile>
            <id>standalone.microprofile.profile</id>
            <activation>
                <property>
                    <name>ts.standalone.microprofile</name>
                </property>
            </activation>
            <properties>
                <!-- Disable the default surefire test execution for all modules except for
                     those where this profile turns them back on. -->
                <surefire.default-test.phase>none</surefire.default-test.phase>
            </properties>
        </profile>

        <profile>
            <id>security.manager.profile</id>
            <activation>
                <property>
                    <name>security.manager</name>
                </property>
            </activation>
            <properties>
                <!-- Disable the default surefire tests  for all modules except for
                     those where this profile turns them on. -->
                <surefire.default-test.phase>none</surefire.default-test.phase>
            </properties>
        </profile>

        <profile>
            <id>bootablejar.profile</id>
            <activation>
                <property>
                    <name>ts.bootable</name>
                </property>
            </activation>
            <properties>
                <!-- Disable the default surefire test execution for all modules except for
                     those where this profile turns them back on. -->
                <surefire.default-test.phase>none</surefire.default-test.phase>
            </properties>
        </profile>

        <!-- JaCoCo test coverage. Will set ${surefire.jacoco.args} to be used in Arquillian config and as surefire jvm argument. -->
        <profile>
            <id>ts.jacoco.profile</id>
            <activation>
                <property>
                    <name>coverage</name>
                </property>
            </activation>
            <build>
                <plugins>
                    <plugin>
                        <groupId>org.jacoco</groupId>
                        <artifactId>jacoco-maven-plugin</artifactId>
                        <version>${version.org.jacoco}</version>
                        <executions>
                            <execution>
                                <id>ts.jacoco-prepare</id>
                                <phase>process-test-classes</phase>
                                <goals>
                                    <goal>prepare-agent</goal>
                                </goals>
                                <configuration>
                                    <append>true</append>
                                    <destFile>target/jacoco.exec</destFile>
                                    <includes>
                                        <include>*</include>
                                    </includes>
                                    <excludes>
                                        <exclude>org.jboss.as.test.*</exclude>
                                    </excludes>
                                    <output>file</output>
                                    <propertyName>surefire.jacoco.args</propertyName>
                                </configuration>
                            </execution>
                        </executions>
                    </plugin>
                    <!-- Ant plugin. -->
                    <plugin>
                        <groupId>org.apache.maven.plugins</groupId>
                        <artifactId>maven-antrun-plugin</artifactId>
                        <executions>
                            <!-- DEBUG -->
                            <execution>
                                <id>ts.jacoco.debug</id>
                                <phase>post-integration-test</phase>
                                <goals>
                                    <goal>run</goal>
                                </goals>
                                <inherited>false</inherited>
                                <configuration>
                                    <target>
                                        <echo>Jacoco jvm args: ${surefire.jacoco.args}</echo>
                                    </target>
                                </configuration>
                            </execution>
                            <!-- Must be run using Ant due to https://sourceforge.net/tracker/?func=detail&aid=3474708&group_id=177969&atid=883354 -->
                            <!-- mvn antrun:run@ts.jacoco.report-ant -Dcoverage -Dtarget=report -Djboss.dist=$JBOSS_DIST -->
                            <execution>
                                <id>ts.jacoco.report-ant</id>
                                <phase>none</phase>
                                <goals>
                                    <goal>run</goal>
                                </goals>
                                <inherited>false</inherited>
                                <configuration>
                                    <target>
                                        <taskdef classname="org.jacoco.ant.ReportTask" name="report"></taskdef>
                                        <echo>Creating JaCoCo test coverage reports...</echo>
                                        <mkdir dir="${basedir}/target/coverage-report"></mkdir>
                                        <report>
                                            <executiondata>
                                                <fileset dir="${basedir}">
                                                    <include name="**/target/jacoco.exec"></include>
                                                </fileset>
                                            </executiondata>
                                            <structure name="WildFly project">
                                                <classfiles>
                                                    <fileset dir="${jboss.dist}/modules">
                                                        <include name="**/*.jar"></include>
                                                        <!-- Excludes solve "Can't add different class with same name: ..." -->
                                                        <exclude name="**/openjdk-orb*.jar"></exclude>
                                                        <exclude name="**/jboss-marshalling*.jar"></exclude>
                                                        <exclude name="**/hornetq-core-client*.jar"></exclude>
                                                        <exclude name="**/jipijapa-hibernate5*.jar"></exclude>
                                                        <exclude name="**/infinispan-commons*.jar"></exclude>
                                                        <exclude name="**/jboss-logmanager*.jar"></exclude>
                                                        <exclude name="**/wildfly-common*.jar"></exclude>
                                                        <exclude name="**/wildfly-elytron*.jar"></exclude>
                                                        <exclude name="**/jaxb*.jar"></exclude>
                                                        <exclude name="**/h2-*.jar"></exclude>
                                                        <exclude name="**/snakeyaml-*.jar"></exclude>
                                                        <exclude name="**/yasson-*.jar"></exclude>
                                                        <exclude name="**/bcprov-*.jar"></exclude>
                                                        <exclude name="**/lucene-*.jar"></exclude>
                                                        <exclude name="**/log4j-api-*.jar"></exclude>
                                                        <exclude name="**/vertx-core-*.jar"></exclude>
                                                        <exclude name="**/opentelemetry-sdk-common-*.jar"></exclude>
                                                    </fileset>
                                                </classfiles>
                                                <sourcefiles encoding="UTF-8">
                                                    <dirset dir="${basedir}">
                                                        <include name="**/src/main/java"/>
                                                    </dirset>
                                                </sourcefiles>
                                            </structure>
                                            <html destdir="${basedir}/target/coverage-report/html"></html>
                                            <xml destfile="${basedir}/target/coverage-report/coverage-report.xml"></xml>
                                            <csv destfile="${basedir}/target/coverage-report/coverage-report.csv"></csv>
                                        </report>
                                    </target>
                                </configuration>
                            </execution>
                        </executions>
                        <dependencies>
                            <dependency>
                                <groupId>org.jacoco</groupId>
                                <artifactId>org.jacoco.ant</artifactId>
                                <version>${version.org.jacoco}</version>
                            </dependency>
                        </dependencies>
                    </plugin>
                </plugins>
            </build>
        </profile>
        <profile>
            <!-- surefire.jacoco.args property needs to be set correctly, if coverage profile is not enabled -->
            <id>ts.jacoco.profile.not.enabled</id>
            <activation>
                <property>
                    <name>!coverage</name>
                </property>
            </activation>
            <properties>
                <surefire.jacoco.args></surefire.jacoco.args>
            </properties>
        </profile>
        <profile>
            <!-- this profile can be used to test component releases available in Nexus staging repositories -->
            <id>staged-releases</id>
            <properties>
                <jboss.staging.repository.group>true</jboss.staging.repository.group>
            </properties>
            <repositories>
                <repository>
                    <id>jboss-staging-repository-group</id>
                    <name>JBoss Staging Repository Group</name>
                    <url>https://repository.jboss.org/nexus/content/groups/staging/</url>
                    <layout>default</layout>
                </repository>
            </repositories>
            <pluginRepositories>
                <pluginRepository>
                    <id>jboss-staging-repository-group</id>
                    <name>JBoss Staging Repository Group</name>
                    <url>https://repository.jboss.org/nexus/content/groups/staging/</url>
                    <layout>default</layout>
                </pluginRepository>
            </pluginRepositories>
        </profile>

        <!-- Configures testsuite to use the non-default Galleon pack to provision EE content.
             This profile is meant to eliminate the need to use -D to see all three parts of the GAV
             in order to test provisioning using a different feature pack. -->
        <profile>
            <id>test.ee.galleon.pack.profile</id>
            <activation>
                <property>
                    <name>testsuite.ee.galleon.pack.artifactId</name>
                    <value>wildfly-ee-galleon-pack</value>
                </property>
            </activation>
            <properties>
                <testsuite.ee.galleon.pack.groupId>${ee.maven.groupId}</testsuite.ee.galleon.pack.groupId>
                <testsuite.ee.galleon.pack.version>${ee.maven.version}</testsuite.ee.galleon.pack.version>
            </properties>
        </profile>

        <!-- Disable standard compilation execution.
             Intended use is when a build has been performed with one JDK
             and then test executions are wanted with another JDK, and that
             'test' goal shouldn't be allowed to determine that things need
             recompilation. Just using the 'surefire:test' goal would have
             the same effect but seems to result in profile settings being
             ignored. -->
        <profile>
            <id>noCompile</id>
            <activation>
                <property>
                    <name>noCompile</name>
                </property>
            </activation>
            <build>
                <plugins>
                    <plugin>
                        <groupId>org.apache.maven.plugins</groupId>
                        <artifactId>maven-compiler-plugin</artifactId>
                        <configuration>
                            <skipMain>true</skipMain>
                            <skip>true</skip>
                        </configuration>
                    </plugin>
                </plugins>
            </build>
        </profile>
    </profiles>
</project><|MERGE_RESOLUTION|>--- conflicted
+++ resolved
@@ -455,13 +455,8 @@
         <version.org.apache.cxf.xjcplugins>4.0.0</version.org.apache.cxf.xjcplugins>
         <version.org.apache.httpcomponents.httpasyncclient>4.1.5</version.org.apache.httpcomponents.httpasyncclient>
         <version.org.apache.james.apache-mime4j>0.8.10</version.org.apache.james.apache-mime4j>
-<<<<<<< HEAD
         <version.org.apache.kafka>3.7.0</version.org.apache.kafka>
-        <version.org.apache.lucene>9.8.0</version.org.apache.lucene>
-=======
-        <version.org.apache.kafka>3.6.1</version.org.apache.kafka>
         <version.org.apache.lucene>9.9.2</version.org.apache.lucene>
->>>>>>> 2264ca5a
         <version.org.apache.neethi>3.1.1</version.org.apache.neethi>
         <version.org.apache.qpid.proton>0.34.1</version.org.apache.qpid.proton>
         <version.org.apache.santuario>3.0.3</version.org.apache.santuario>
