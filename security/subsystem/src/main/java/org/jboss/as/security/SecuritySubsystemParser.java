--- conflicted
+++ resolved
@@ -454,8 +454,8 @@
                 }
                 case EXPORT_ELYTRON_REALM: {
                     Namespace schemaVersion = Namespace.forUri(reader.getNamespaceURI());
-                    // the export-elytron-realm attribute was added in version 1.3 of the schema.
-                    if (schemaVersion.compareTo(Namespace.SECURITY_2_0) < 0) {
+                    // the export-elytron-realm attribute was added in version 3.0 of the schema.
+                    if (schemaVersion.compareTo(Namespace.SECURITY_3_0) < 0) {
                         throw unexpectedAttribute(reader, i);
                     }
                     SecurityDomainResourceDefinition.EXPORT_ELYTRON_REALM.parseAndSetParameter(value, op, reader);
@@ -757,17 +757,6 @@
     private void parseAuthModule(List<ModelNode> list, XMLExtendedStreamReader reader, PathAddress parentAddress) throws XMLStreamException {
         Namespace schemaVer = Namespace.forUri(reader.getNamespaceURI());
         EnumSet<Attribute> required = EnumSet.of(Attribute.CODE);
-<<<<<<< HEAD
-        EnumSet<Attribute> notAllowed;
-        // in earlier versions of the schema, the flag attribute was missing (not allowed).
-        if (schemaVer.compareTo(Namespace.SECURITY_1_2) < 0) {
-            notAllowed = EnumSet.of(Attribute.TYPE, Attribute.FLAG);
-        }
-        // in version 1.2 of the schema the optional flag attribute has been included.
-        else {
-            notAllowed = EnumSet.of(Attribute.TYPE);
-        }
-=======
         final EnumSet<Attribute> notAllowed;
         // in version 1.2 of the schema the optional flag attribute has been included.
         switch (schemaVer) {
@@ -779,7 +768,6 @@
                 notAllowed = EnumSet.of(Attribute.TYPE);
         }
 
->>>>>>> b6e45a79
         parseCommonModule(reader, parentAddress, AUTH_MODULE, required, notAllowed, list);
     }
 
