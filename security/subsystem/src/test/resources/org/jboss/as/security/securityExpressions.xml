<!--
  ~
  ~ JBoss, Home of Professional Open Source.
  ~ Copyright 2013, Red Hat, Inc., and individual contributors
  ~ as indicated by the @author tags. See the copyright.txt file in the
  ~ distribution for a full listing of individual contributors.
  ~
  ~ This is free software; you can redistribute it and/or modify it
  ~ under the terms of the GNU Lesser General Public License as
  ~ published by the Free Software Foundation; either version 2.1 of
  ~ the License, or (at your option) any later version.
  ~
  ~ This software is distributed in the hope that it will be useful,
  ~ but WITHOUT ANY WARRANTY; without even the implied warranty of
  ~ MERCHANTABILITY or FITNESS FOR A PARTICULAR PURPOSE. See the GNU
  ~ Lesser General Public License for more details.
  ~
  ~ You should have received a copy of the GNU Lesser General Public
  ~ License along with this software; if not, write to the Free
  ~ Software Foundation, Inc., 51 Franklin St, Fifth Floor, Boston, MA
  ~ 02110-1301 USA, or see the FSF site: http://www.fsf.org.
  ~
  -->

<<<<<<< HEAD
<subsystem xmlns="urn:jboss:domain:security:2.0">
=======
<subsystem xmlns="urn:jboss:domain:security:3.0">
>>>>>>> b6e45a79
    <security-domains>
        <security-domain name="other" cache-type="default">
            <authentication>
                <login-module code="UsersRoles" flag="${prop.flag:required}">
                    <module-option name="env.option" value="${env.value:myvalue}"/>
                </login-module>
            </authentication>
            <jsse keystore-password="${keystore-password:changeit}"
                  keystore-type="${keystore-type:JKS}"
                  keystore-url="${keystore-url:../standalone/configuration/keystores/clientcert.jks}"
                  keystore-provider="${keystore-provider:com.misc.provider}"
                  keystore-provider-argument="${keystore-provider-argument:true}"
                  key-manager-factory-algorithm="${keystore-manager-factory-algorithm:xyz}"
                  key-manager-factory-provider="${keystore-manager-factory-provider:xyz}"
                  truststore-password="${truststore-password:rmi+ssl}"
                  truststore-type="${truststore-type:JKS}"
                  truststore-url="${truststore-url:../standalone/configuration/keystores/tomcat.keystore}"
                  truststore-provider="${truststore-provider:com.misc.provider}"
                  truststore-provider-argument="${truststore-provider-argument:true}"
                  trust-manager-factory-algorithm="${truststore-manager-factory-algorithm:xyz}"
                  trust-manager-factory-provider="${truststore-manager-factory-provider:xyz}"
                  client-alias="${client-alias:client-alias}"
                  server-alias="${server-alias:server-alias}"
                  service-auth-token="${service-auth-token:service-auth-token}"
                  client-auth="${client-auth:false}"
                  cipher-suites="${cipher-suites:cipher-suites}"
                  protocols="${protocols:protocols}"
                    />
        </security-domain>
        <security-domain name="other2" cache-type="default">
            <authentication>
                <login-module code="Remoting" flag="${prop.flag-optional:optional}">
                    <module-option name="password-stacking" value="useFirstPass"/>
                </login-module>
                <login-module code="RealmDirect" flag="${prop.flag:required}">
                    <module-option name="password-stacking" value="useFirstPass"/>
                </login-module>
            </authentication>
        </security-domain>
        <security-domain name="jboss-empty-jsse" >
            <jsse />
        </security-domain>
        <security-domain name="jboss-web-policy" cache-type="default">
            <authorization>
                <policy-module code="Delegating" flag="${prop.flag:required}"/>
            </authorization>
        </security-domain>
        <security-domain name="jboss-ejb-policy" cache-type="default">
            <authorization>
                <policy-module code="Delegating" flag="${prop.flag:required}"/>
            </authorization>
        </security-domain>
    </security-domains>
</subsystem><|MERGE_RESOLUTION|>--- conflicted
+++ resolved
@@ -22,11 +22,7 @@
   ~
   -->
 
-<<<<<<< HEAD
-<subsystem xmlns="urn:jboss:domain:security:2.0">
-=======
 <subsystem xmlns="urn:jboss:domain:security:3.0">
->>>>>>> b6e45a79
     <security-domains>
         <security-domain name="other" cache-type="default">
             <authentication>
