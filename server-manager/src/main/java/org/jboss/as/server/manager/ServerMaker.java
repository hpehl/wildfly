/*
 * JBoss, Home of Professional Open Source.
 * Copyright 2010, Red Hat, Inc., and individual contributors
 * as indicated by the @author tags. See the copyright.txt file in the
 * distribution for a full listing of individual contributors.
 *
 * This is free software; you can redistribute it and/or modify it
 * under the terms of the GNU Lesser General Public License as
 * published by the Free Software Foundation; either version 2.1 of
 * the License, or (at your option) any later version.
 *
 * This software is distributed in the hope that it will be useful,
 * but WITHOUT ANY WARRANTY; without even the implied warranty of
 * MERCHANTABILITY or FITNESS FOR A PARTICULAR PURPOSE. See the GNU
 * Lesser General Public License for more details.
 *
 * You should have received a copy of the GNU Lesser General Public
 * License along with this software; if not, write to the Free
 * Software Foundation, Inc., 51 Franklin St, Fifth Floor, Boston, MA
 * 02110-1301 USA, or see the FSF site: http://www.fsf.org.
 */

package org.jboss.as.server.manager;

<<<<<<< HEAD
=======
import org.jboss.as.model.JvmElement;
import org.jboss.as.model.PropertiesElement;
import org.jboss.as.model.Standalone;
import org.jboss.as.process.CommandLineConstants;
import org.jboss.as.process.ProcessManagerSlave;

>>>>>>> 2e549023
import java.io.File;
import java.io.IOException;
import java.util.ArrayList;
import java.util.Collections;
import java.util.HashMap;
import java.util.List;
import java.util.Map;

import org.jboss.as.model.JvmElement;
import org.jboss.as.model.PropertiesElement;
import org.jboss.as.model.Standalone;
import org.jboss.as.process.ProcessManagerSlave;

/**
 * @author <a href="mailto:david.lloyd@redhat.com">David M. Lloyd</a>
 */
public final class ServerMaker {
    
    /**
     * Prefix applied to a server's name to create it's process name.
     */
    static final String SERVER_PROCESS_NAME_PREFIX = "Server:";
    
    private final ProcessManagerSlave processManagerSlave;
    private final MessageHandler messageHandler;
    private final ServerManagerEnvironment environment;
    
    public ServerMaker(ServerManagerEnvironment environment, 
            ProcessManagerSlave processManagerSlave, 
            MessageHandler messageHandler) {
        
        if (environment == null) {
            throw new IllegalArgumentException("environment is null");
        }
        this.environment = environment;
        
        if (processManagerSlave == null) {
            throw new IllegalArgumentException("processManagerSlave is null");
        }
        this.processManagerSlave = processManagerSlave;
        
        if (messageHandler == null) {
            throw new IllegalArgumentException("messageHandler is null");
        }
        this.messageHandler = messageHandler;
    }
    
    public Server makeServer(Standalone serverConfig, JvmElement jvmElement) throws IOException {
//        final List<String> args = new ArrayList<String>();
//        if (false) {
//            // Example: run at high priority on *NIX
//            args.add("/usr/bin/nice");
//            args.add("-n");
//            args.add("-10");
//        }
//        if (false) {
//            // Example: run only on processors 1-4 on Linux
//            args.add("/usr/bin/taskset");
//            args.add("0x0000000F");
//        }
//        args.add("/home/david/local/jdk/home/bin/java");
//        args.add("-Djava.util.logging.manager=org.jboss.logmanager.LogManager");
//        args.add("-jar");
//        args.add("jboss-modules.jar");
//        args.add("-mp");
//        args.add("modules");
//        args.add("org.jboss.as:server");
//        ProcessBuilder builder = new ProcessBuilder(args);
//        builder.redirectErrorStream(false);
//        final Process process = builder.start();
//
//        // Read errors from here, pass to logger
//        final InputStream errorStream = process.getErrorStream();
//        // Read commands and responses from here
//        final InputStream inputStream = process.getInputStream();
//        // Write commands and responses to here
//        final OutputStream outputStream = process.getOutputStream();
        
        String serverProcessName = getServerProcessName(serverConfig);
        List<String> command = getServerLaunchCommand(serverConfig, jvmElement);
        Map<String, String> env = getServerLaunchEnvironment(jvmElement);
        processManagerSlave.addProcess(serverProcessName, command, env, environment.getHomeDir().getAbsolutePath());
        processManagerSlave.startProcess(serverProcessName);
        
        // TODO JBAS-8260 If serverConfig specified that server will work with
        // ServerManager over sockets, create a socket-based ServerCommunicationHandler
        ServerCommunicationHandler commHandler = new ProcessManagerServerCommunicationHandler(serverProcessName, processManagerSlave);
        Server server = new Server(commHandler);
//        messageHandler.registerServer(serverConfig.getServerName(), server);
        return server;
    }

    private List<String> getServerLaunchCommand(Standalone serverConfig, JvmElement jvm) {
        
        List<String> command = new ArrayList<String>();
        
//      if (false) {
//          // Example: run at high priority on *NIX
//          args.add("/usr/bin/nice");
//          args.add("-n");
//          args.add("-10");
//      }
//      if (false) {
//          // Example: run only on processors 1-4 on Linux
//          args.add("/usr/bin/taskset");
//          args.add("0x0000000F");
//      }
        
        command.add(getJavaCommand(jvm));
        
        Map<String, String> sysProps = appendJavaOptions(jvm, command);
        
        command.add("-Djava.util.logging.manager=org.jboss.logmanager.LogManager");
        command.add("-Dorg.jboss.boot.log.file=logs/" + serverConfig.getServerName() + "/boot.log");
        command.add("-jar");
        command.add("jboss-modules.jar");
        command.add("-mp");
        command.add("modules");
        command.add("-logmodule");
        command.add("org.jboss.logmanager:jboss-logmanager");
        command.add("org.jboss.as:jboss-as-server");
        
        appendArgsToMain(serverConfig, sysProps, command);
        
        return command;
    }

    private String getJavaCommand(JvmElement jvm) {
        String javaHome = jvm.getJavaHome();
        if (javaHome == null) { // TODO should this be possible?
        	if(environment.getDefaultJVM() != null) {
        		return environment.getDefaultJVM().getAbsolutePath();
        	}
            return "java"; // hope for the best
        }
        
        File f = new File(javaHome);
        f = new File(f, "bin");
        f = new File (f, "java");
        if(f.isFile() == false) {
        	// TODO better error reporting
        	throw new IllegalStateException("could not find java: " + jvm.getJavaHome());
        }
        return f.getAbsolutePath();
    }

    private Map<String, String> appendJavaOptions(JvmElement jvm, List<String> command) {
        
        String heap = jvm.getHeapSize();
        String max = jvm.getMaxHeap();
        
        // FIXME not the correct place to establish defaults
        if (max == null && heap != null) {
            max = heap;
        }
        if (heap == null && max != null) {
            heap = max;
        }
        
        if (heap != null) {
            command.add("-Xms"+ heap);
        }
        if (max != null) {
            command.add("-Xmx"+ max);
        }
        
        PropertiesElement propsEl = jvm.getSystemProperties();
        Map<String, String> sysProps = propsEl == null ? new HashMap<String, String>() : propsEl.getProperties();
        addStandardProperties(sysProps);
        
        for (Map.Entry<String, String> prop : sysProps.entrySet()) {
            StringBuilder sb = new StringBuilder("-D");
            sb.append(prop.getKey());
            sb.append('=');
            sb.append(prop.getValue() == null ? "true" : prop.getValue());
            command.add(sb.toString());
        }
        
        return sysProps;
    }

    private void appendArgsToMain(Standalone serverConfig, Map<String, String> jvmProps, List<String> command) {

        if (environment.getProcessManagerAddress() != null) {
            command.add(CommandLineConstants.INTERPROCESS_ADDRESS);
            command.add(environment.getProcessManagerAddress().getHostAddress());
            command.add(CommandLineConstants.INTERPROCESS_PORT);
            command.add(environment.getProcessManagerPort().toString());
            command.add(CommandLineConstants.INTERPROCESS_NAME);
            command.add(getServerProcessName(serverConfig));
        }
        
        // Pass through as args to main any sys props that are read at primordial boot
        Map<String, String> sysProps = null;
        PropertiesElement propsEl = serverConfig.getSystemProperties();
        if (propsEl == null) {
            sysProps = Collections.emptyMap();
        }
        else {
            sysProps = propsEl.getProperties();
        }
        
        StringBuilder sb = new StringBuilder("-D");
        sb.append(ServerManagerEnvironment.HOME_DIR);
        sb.append('=');
        sb.append(getPropertyValue(ServerManagerEnvironment.HOME_DIR, jvmProps, sysProps, environment.getHomeDir().getAbsolutePath()));
        command.add(sb.toString());
        
        String key = "jboss.server.base.dir";  // TODO fragile! common constant between server-manager and server modules
        sb = new StringBuilder("-D");
        sb.append(key);
        sb.append('=');
        File serverBaseDir = new File(environment.getDomainServersDir(), serverConfig.getServerName());
        sb.append(getPropertyValue(key, jvmProps, sysProps, serverBaseDir.getAbsolutePath()));
        command.add(sb.toString());
        
        // TODO fragile! common constants between server-manager and server modules
        String[] keys = {"jboss.server.config.dir", "jboss.server.config.dir", 
                "jboss.server.data.dir", "jboss.server.log.dir", "jboss.server.temp.dir"};
        for (String propkey : keys) {
            if (sysProps.containsKey(propkey)) {                
                sb = new StringBuilder("-D");
                sb.append(propkey);
                sb.append('=');
                sb.append(sysProps.get(propkey));
                command.add(sb.toString());
            }
        }
        
    }

    private static String getPropertyValue(String property, Map<String, String> jvmProps, Map<String, String> sysProps, String defaultVal) {
        String result = jvmProps.get(property);
        if (result == null) {
            result = sysProps.get(property);
        }
        return result == null ? defaultVal : result;
    }

    /**
     * Equivalent to default JAVA_OPTS in < AS 7 run.conf file
     * 
     * TODO externalize this somewhere if doing this at all is the right thing
     * 
     * @param sysProps
     */
    private void addStandardProperties(Map<String, String> sysProps) {
        // 
        if (!sysProps.containsKey("sun.rmi.dgc.client.gcInterval")) {
            sysProps.put("sun.rmi.dgc.client.gcInterval","3600000");
        }
        if (!sysProps.containsKey("sun.rmi.dgc.server.gcInterval")) {
            sysProps.put("sun.rmi.dgc.server.gcInterval","3600000");
        }
        
        // Following is disabled per:
        // Jason: not sure if it makes sense
        // Jason: everything should be doing Class.forName
        // David: agreed on that
        // Jason: and if they enable that option
        // Jason: it would do the equiv
        // Jason: so my vote is dont        
//        if (!sysProps.containsKey("sun.lang.ClassLoader.allowArraySyntax")) {
//            sysProps.put("sun.lang.ClassLoader.allowArraySyntax","true");
//        }
    }

    private Map<String, String> getServerLaunchEnvironment(JvmElement jvm) {
        Map<String, String> env = null;
        PropertiesElement pe = jvm.getEnvironmentVariables();
        if (pe != null) {
            env = pe.getProperties();
        }
        else {
            env = Collections.emptyMap();
        }
        return env;
    }
 
    private String getServerProcessName(Standalone serverConfig) {
        return SERVER_PROCESS_NAME_PREFIX + serverConfig.getServerName();
    }
}<|MERGE_RESOLUTION|>--- conflicted
+++ resolved
@@ -22,15 +22,12 @@
 
 package org.jboss.as.server.manager;
 
-<<<<<<< HEAD
-=======
 import org.jboss.as.model.JvmElement;
 import org.jboss.as.model.PropertiesElement;
 import org.jboss.as.model.Standalone;
 import org.jboss.as.process.CommandLineConstants;
 import org.jboss.as.process.ProcessManagerSlave;
 
->>>>>>> 2e549023
 import java.io.File;
 import java.io.IOException;
 import java.util.ArrayList;
@@ -38,11 +35,6 @@
 import java.util.HashMap;
 import java.util.List;
 import java.util.Map;
-
-import org.jboss.as.model.JvmElement;
-import org.jboss.as.model.PropertiesElement;
-import org.jboss.as.model.Standalone;
-import org.jboss.as.process.ProcessManagerSlave;
 
 /**
  * @author <a href="mailto:david.lloyd@redhat.com">David M. Lloyd</a>
@@ -160,20 +152,13 @@
 
     private String getJavaCommand(JvmElement jvm) {
         String javaHome = jvm.getJavaHome();
-        if (javaHome == null) { // TODO should this be possible?
-        	if(environment.getDefaultJVM() != null) {
-        		return environment.getDefaultJVM().getAbsolutePath();
-        	}
+        if (javaHome == null) { // TODO should this be possible?            
             return "java"; // hope for the best
         }
         
         File f = new File(javaHome);
         f = new File(f, "bin");
         f = new File (f, "java");
-        if(f.isFile() == false) {
-        	// TODO better error reporting
-        	throw new IllegalStateException("could not find java: " + jvm.getJavaHome());
-        }
         return f.getAbsolutePath();
     }
 
