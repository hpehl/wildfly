--- conflicted
+++ resolved
@@ -20,15 +20,9 @@
   ~ 02110-1301 USA, or see the FSF site: http://www.fsf.org.
   -->
 
-<<<<<<< HEAD
-<host xmlns="urn:jboss:domain:4.2"
-      xmlns:xsi="http://www.w3.org/2001/XMLSchema-instance"
-      xsi:schemaLocation="urn:jboss:domain:4.2 wildfly-config_4_2.xsd"
-=======
 <host xmlns="urn:jboss:domain:5.0"
       xmlns:xsi="http://www.w3.org/2001/XMLSchema-instance"
       xsi:schemaLocation="urn:jboss:domain:5.0 wildfly-config_5_0.xsd"
->>>>>>> a5469224
       name="master">
 
     <paths>
