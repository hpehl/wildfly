--- conflicted
+++ resolved
@@ -1624,57 +1624,6 @@
             </build>
         </profile>
 
-<<<<<<< HEAD
-        <!-- Test against EE 9 dist -->
-        <profile>
-            <id>ee9.profile</id>
-            <activation>
-                <property>
-                    <name>ts.ee9</name>
-                </property>
-            </activation>
-            <build>
-                <plugins>
-                    <plugin>
-                        <groupId>org.apache.maven.plugins</groupId>
-                        <artifactId>maven-surefire-plugin</artifactId>
-                        <executions>
-                            <execution>
-                                <id>ts.surefire.clustering.ha</id>
-                                <!--<phase>none</phase>-->
-                                <configuration>
-                                    <excludes>
-                                        <!-- This next section is a duplication of the usual excludes from the ts.clustering.cluster.ha.profile.
-                                             TODO figure out how to avoid this -->
-                                        <exclude>${test-group}/**/ejb/stateful/*TestCase.java</exclude>
-                                        <exclude>${test-group}/**/group/*TestCase.java</exclude>
-                                        <exclude>${test-group}/**/jms/*TestCase.java</exclude>
-                                        <exclude>${test-group}/**/web/remote/*TestCase.java</exclude>
-                                        <exclude>${test-group}/**/sso/remote/*TestCase.java</exclude>
-                                        <!-- These are run by ts.clustering.cluster.byteman.profile -->
-                                        <exclude>${test-group}/**/byteman/*TestCase.java</exclude>
-                                        <exclude>%regex[${test-group}/(${ts.surefire.clustering.ha.additionalExcludes})/.*TestCase.class]</exclude>
-
-                                        <!-- Requires legacy security subsystem -->
-                                        <exclude>${test-group}/web/authentication/*TestCase.java</exclude>
-                                        <!-- TODO see why these aren't working and fix or exclude with a clear explanation -->
-                                        <exclude>${test-group}/ejb/remote/GlobalAuthContextRemoteStatelessEJBFailoverTestCase.java</exclude>
-                                        <exclude>${test-group}/ejb/remote/ThreadAuthContextRemoteStatelessEJBFailoverTestCase.java</exclude>
-                                        <exclude>${test-group}/jsf/JSFFailoverTestCase.java</exclude> <!-- test hard-codes javax package; need to parameterize -->
-                                        <exclude>${test-group}/sso/*TestCase.java</exclude><!-- Perhaps ElytronSSOServerSetupTask needs to deal with the EJB application-security-domain too? -->
-                                    </excludes>
-                                </configuration>
-                            </execution>
-                            <execution>
-                                <id>ts.surefire.clustering.ha-infinispan-server</id>
-                                <!--<phase>none</phase>-->
-                                <configuration>
-                                    <excludes>
-                                        <!-- TODO see why these aren't working and fix or exclude with a clear explanation -->
-                                        <exclude>${test-group}/sso/remote/*TestCase.java</exclude><!-- Perhaps ElytronSSOServerSetupTask needs to deal with the EJB application-security-domain too? -->
-                                    </excludes>
-=======
-
         <!-- Test against bootable jar -->
         <profile>
             <id>bootablejar.profile</id>
@@ -1944,7 +1893,6 @@
                                             org.wildfly.arquillian:wildfly-arquillian-container-managed
                                         </classpathDependencyExclude>
                                     </classpathDependencyExcludes>
->>>>>>> 1227e5c4
                                 </configuration>
                             </execution>
                         </executions>
@@ -1953,5 +1901,61 @@
             </build>
         </profile>
 
+        <!-- Test against EE 9 dist -->
+        <profile>
+            <id>ee9.profile</id>
+            <activation>
+                <property>
+                    <name>ts.ee9</name>
+                </property>
+            </activation>
+                <build>
+                <plugins>
+                    <plugin>
+                        <groupId>org.apache.maven.plugins</groupId>
+                        <artifactId>maven-surefire-plugin</artifactId>
+                        <executions>
+                            <execution>
+                                <id>ts.surefire.clustering.ha</id>
+                                <!--<phase>none</phase>-->
+                                <configuration>
+                                    <excludes>
+                                        <!-- This next section is a duplication of the usual excludes from the ts.clustering.cluster.ha.profile.
+                                             TODO figure out how to avoid this -->
+                                        <exclude>${test-group}/**/ejb/stateful/*TestCase.java</exclude>
+                                        <exclude>${test-group}/**/group/*TestCase.java</exclude>
+                                        <exclude>${test-group}/**/jms/*TestCase.java</exclude>
+                                        <exclude>${test-group}/**/web/remote/*TestCase.java</exclude>
+                                        <exclude>${test-group}/**/sso/remote/*TestCase.java</exclude>
+                                        <!-- These are run by ts.clustering.cluster.byteman.profile -->
+                                        <exclude>${test-group}/**/byteman/*TestCase.java</exclude>
+                                        <exclude>%regex[${test-group}/(${ts.surefire.clustering.ha.additionalExcludes})/.*TestCase.class]</exclude>
+
+                                        <!-- Requires legacy security subsystem -->
+                                        <exclude>${test-group}/web/authentication/*TestCase.java</exclude>
+                                        <!-- TODO see why these aren't working and fix or exclude with a clear explanation -->
+                                        <exclude>${test-group}/ejb/remote/GlobalAuthContextRemoteStatelessEJBFailoverTestCase.java</exclude>
+                                        <exclude>${test-group}/ejb/remote/ThreadAuthContextRemoteStatelessEJBFailoverTestCase.java</exclude>
+                                        <exclude>${test-group}/jsf/JSFFailoverTestCase.java</exclude> <!-- test hard-codes javax package; need to parameterize -->
+                                        <exclude>${test-group}/sso/*TestCase.java</exclude><!-- Perhaps ElytronSSOServerSetupTask needs to deal with the EJB application-security-domain too? -->
+                                    </excludes>
+                                </configuration>
+                            </execution>
+                            <execution>
+                                <id>ts.surefire.clustering.ha-infinispan-server</id>
+                                <!--<phase>none</phase>-->
+                                <configuration>
+                                    <excludes>
+                                        <!-- TODO see why these aren't working and fix or exclude with a clear explanation -->
+                                        <exclude>${test-group}/sso/remote/*TestCase.java</exclude><!-- Perhaps ElytronSSOServerSetupTask needs to deal with the EJB application-security-domain too? -->
+                                    </excludes>
+                                </configuration>
+                            </execution>
+                        </executions>
+                    </plugin>
+                </plugins>
+            </build>
+        </profile>
+
     </profiles>
 </project>