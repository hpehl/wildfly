--- conflicted
+++ resolved
@@ -766,8 +766,6 @@
         }
     }
 
-<<<<<<< HEAD
-=======
      static class CustomFSAttributes implements ConfigurableElement {
 
         private final String realm;
@@ -801,5 +799,4 @@
 
     }
 
->>>>>>> b230098d
 }