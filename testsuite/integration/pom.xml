<?xml version="1.0" encoding="UTF-8"?>
<project xmlns="http://maven.apache.org/POM/4.0.0"
         xmlns:xsi="http://www.w3.org/2001/XMLSchema-instance"
         xsi:schemaLocation="http://maven.apache.org/POM/4.0.0 http://maven.apache.org/xsd/maven-4.0.0.xsd">
    <modelVersion>4.0.0</modelVersion>

    <parent>
        <groupId>org.wildfly</groupId>
        <artifactId>wildfly-testsuite</artifactId>
        <!--
        Maintain separation between the artifact id and the version to help prevent
        merge conflicts between commits changing the GA and those changing the V.
        -->
        <version>27.0.0.Alpha2-SNAPSHOT</version>
    </parent>

    <artifactId>wildfly-ts-integ</artifactId>
    <packaging>pom</packaging>

    <name>WildFly Test Suite: Integration (parent)</name>

    <properties>
        <!-- Current module's directory. Will automatically pick up sub-module's basedir. -->
        <jbossas.ts.submodule.dir>${basedir}</jbossas.ts.submodule.dir>
        <!-- Integration module's directory. To be overriden in sub-modules. -->
        <jbossas.ts.integ.dir>${basedir}</jbossas.ts.integ.dir>
        <!-- This project's testsuite dir. To be changed for every submodule (until we figure out how to do it automatically). -->
        <jbossas.ts.dir>${jbossas.ts.integ.dir}/..</jbossas.ts.dir>
        <!-- This project's root dir. -->
        <jbossas.project.dir>${jbossas.ts.dir}/..</jbossas.project.dir>
        <jvm.args.dirs>
            -Djbossas.ts.submodule.dir=${jbossas.ts.submodule.dir}
            -Djbossas.ts.integ.dir=${jbossas.ts.integ.dir}
            -Djbossas.ts.dir=${jbossas.ts.dir}
            -Djbossas.project.dir=${jbossas.project.dir}
            -Djboss.dist=${jboss.dist}
            -Djava.io.tmpdir=${basedir}/target
        </jvm.args.dirs>
        <server.jvm.args>${surefire.system.args} ${jvm.args.ip.server} ${jvm.args.other} ${jvm.args.timeouts} -Dnode0=${node0} -Dnode1=${node1} -Dmcast=${mcast} -Dmcast.ttl=${mcast.ttl} ${jvm.args.dirs} ${extra.server.jvm.args}</server.jvm.args>

        <!-- Used to provide an absolute location for the distribution under test. -->
        <jboss.dist>${jbossas.project.dir}/${wildfly.build.output.dir}</jboss.dist>
        <jboss.home>${jboss.dist}</jboss.home>

        <!-- Used to provide an absolute location for the XSLT scripts. -->
        <xslt.scripts.dir>${jbossas.ts.integ.dir}/src/test/xslt</xslt.scripts.dir>

        <ts.skipTests>${skipTests}</ts.skipTests>

        <wildfly.dir>${project.build.directory}/wildfly</wildfly.dir>

        <!-- Artifact id of the wildfly-testsuite-shared variant to use. Override to use the jakarta variant -->
        <wildfly-testsuite-shared.artifactId>wildfly-testsuite-shared</wildfly-testsuite-shared.artifactId>
    </properties>

    <profiles>

        <!-- Run all tests on -DallTests. -->
        <profile>
            <id>ts.integ.allGroups</id>
            <activation><property><name>allTests</name></property></activation>
            <modules>
                <module>ws</module>
                <module>web</module>
                <module>smoke</module>
                <module>basic</module>
                <module>microprofile</module>
                <module>microprofile-tck</module>
                <module>vdx</module>
                <module>iiop</module>
                <module>xts</module>
                <module>rts</module>
                <module>rbac</module>
                <module>clustering</module>
                <module>multinode</module>
                <module>manualmode</module>
                <module>secman</module>
                <module>legacy</module>
                <module>legacy-ejb-client</module>
                <module>elytron</module>
                <module>elytron-oidc-client</module>
            </modules>
        </profile>
        <!-- Define ts.integration uber-group. -->
        <profile>
            <id>ts.integ.allGroupsIntegration</id>
            <activation><property><name>ts.integration</name></property></activation>
            <modules>
                <module>ws</module>
                <module>web</module>
                <module>smoke</module>
                <module>basic</module>
                <module>microprofile</module>
                <module>microprofile-tck</module>
                <module>vdx</module>
                <module>clustering</module>
                <module>iiop</module>
                <module>xts</module>
                <module>rts</module>
                <module>rbac</module>
                <module>multinode</module>
                <module>manualmode</module>
                <module>secman</module>
                <module>legacy</module>
                <module>legacy-ejb-client</module>
                <module>elytron</module>
                <module>elytron-oidc-client</module>
            </modules>
        </profile>

        <!-- -Dts.smoke -->
        <profile>
            <id>ts.integ.group.smoke</id>
            <activation><property><name>!ts.noSmoke</name></property></activation>
            <modules>
                <module>web</module>
                <module>smoke</module>
            </modules>
        </profile>

        <!-- -Dts.basic -->
        <profile>
            <id>ts.integ.group.basic</id>
            <activation><property><name>ts.basic</name></property></activation>
            <modules>
                <module>ws</module>
                <module>basic</module>
            </modules>
        </profile>

        <!-- -Dts.clustering -->
        <profile>
            <id>ts.integ.group.clustering</id>
            <activation><property><name>ts.clustering</name></property></activation>
            <modules>
                <module>clustering</module>
            </modules>
        </profile>

        <!-- -Dts.iiop -->
        <profile>
            <id>ts.integ.group.iiop</id>
            <activation><property><name>ts.iiop</name></property></activation>
            <modules>
                <module>iiop</module>
            </modules>
        </profile>

        <!-- -Dts.xts -->
        <profile>
            <id>ts.integ.group.xts</id>
            <activation><property><name>ts.xts</name></property></activation>
            <modules>
                <module>xts</module>
            </modules>
        </profile>

        <!-- -Dts.rts -->
        <profile>
            <id>ts.integ.group.rts</id>
            <activation><property><name>ts.rts</name></property></activation>
            <modules>
                <module>rts</module>
            </modules>
        </profile>

        <!-- -Dts.multinode -->
        <profile>
            <id>ts.integ.group.multinode</id>
            <activation><property><name>ts.multinode</name></property></activation>
            <modules>
                <module>multinode</module>
            </modules>
        </profile>

        <!-- -Dts.manualmode -->
        <profile>
            <id>ts.integ.group.manualmode</id>
            <activation><property><name>ts.manualmode</name></property></activation>
            <modules>
                <module>manualmode</module>
            </modules>
        </profile>

        <!-- -Dts.rbac -->
        <profile>
            <id>ts.integ.group.rbac</id>
            <activation><property><name>ts.rbac</name></property></activation>
            <modules>
                <module>rbac</module>
            </modules>
        </profile>

        <!-- -Dts.secman -->
        <profile>
            <id>ts.integ.group.secman</id>
            <activation><property><name>ts.secman</name></property></activation>
            <modules>
                <module>secman</module>
            </modules>
        </profile>

        <!-- -Dts.layers -->
        <profile>
            <id>ts.integ.group.layers</id>
            <activation><property><name>ts.layers</name></property></activation>
            <modules>
                <module>basic</module>
                <module>elytron</module>
                <module>microprofile</module>
                <module>microprofile-tck</module>
                <module>clustering</module>
                <module>ws</module>
                <module>elytron-oidc-client</module>
            </modules>
        </profile>

        <!-- -Dts.standalone.microprofile -->
        <profile>
            <id>ts.integ.group.standalone.microprofile</id>
            <activation><property><name>ts.standalone.microprofile</name></property></activation>
            <modules>
                <module>basic</module>
                <module>microprofile</module>
                <module>microprofile-tck</module>
                <module>clustering</module>
                <module>elytron-oidc-client</module>
            </modules>
        </profile>

        <!-- -Dts.legacy -->
        <profile>
            <id>ts.integ.group.legacy</id>
            <activation><property><name>ts.legacy</name></property></activation>
            <modules>
                <module>legacy</module>
            </modules>
        </profile>

        <!-- -Dts.legacy.ejb.client -->
        <profile>
            <id>ts.integ.group.legacy.ejb.client</id>
            <activation><property><name>ts.legacy.ejb.client</name></property></activation>
            <modules>
                <module>legacy-ejb-client</module>
            </modules>
        </profile>

        <!-- -Dts.microprofile -->
        <profile>
            <id>ts.integ.group.microprofile</id>
            <activation><property><name>ts.microprofile</name></property></activation>
            <modules>
                <module>microprofile</module>
                <module>microprofile-tck</module>
            </modules>
        </profile>

        <!-- -Dts.elytron -->
        <profile>
            <id>ts.integ.group.elytron</id>
            <activation><property><name>ts.elytron</name></property></activation>
            <modules>
                <module>elytron</module>
            </modules>
        </profile>

        <!-- -Dts.elytron-oidc-client-->
        <profile>
            <id>ts.integ.group.elytron-oidc-client</id>
            <activation><property><name>ts.elytron-oidc-client</name></property></activation>
            <modules>
                <module>elytron-oidc-client</module>
            </modules>
        </profile>

        <!-- Test against bootable jar -->
        <profile>
            <id>bootablejar.profile</id>
            <activation>
                <property>
                    <name>ts.bootable</name>
                </property>
            </activation>
            <properties>
                <!-- Re-enable the default surefire execution -->
                <surefire.default-test.phase>test</surefire.default-test.phase>
            </properties>
            <modules>
                <module>basic</module>
                <module>clustering</module>
                <module>elytron</module>
                <module>microprofile</module>
                <module>microprofile-tck</module>
                <module>elytron-oidc-client</module>
            </modules>
        </profile>
        <profile>
            <id>bootablejar.ee9.profile</id>
            <activation>
                <property>
                    <name>ts.bootable.ee9</name>
                </property>
            </activation>
            <properties>
                <!-- Re-enable the default surefire execution -->
                <surefire.default-test.phase>test</surefire.default-test.phase>
            </properties>
            <modules>
                <!--<module>basic</module>-->
<<<<<<< HEAD
                <!--module>clustering</module-->
                <module>microprofile</module>
=======
                <module>clustering</module>
                <!--module>microprofile</module-->
>>>>>>> b1fb89c0
                <module>microprofile-tck</module>
                <module>elytron-oidc-client</module>
            </modules>
        </profile>

        <!-- Test against the EE 9 feature pack -->
        <profile>
            <id>ee9.test.profile</id>
            <activation>
                <property>
                    <name>ts.ee9</name>
                </property>
            </activation>
            <modules>
                <!--<module>basic</module>-->
                <module>ws</module>
<<<<<<< HEAD
                <!--module>clustering</module-->
                <module>microprofile</module>
=======
                <module>clustering</module>
                <!--module>microprofile</module-->
>>>>>>> b1fb89c0
                <module>microprofile-tck</module>
                <module>elytron</module>
                <module>elytron-oidc-client</module>
                <module>vdx</module>
            </modules>
        </profile>

    </profiles>


    <build>
        <plugins>
            <plugin>
                <!-- This enforcer.skip property was set to true in the properties. However this doesn't work if the
                     property is passed on the command line. Therefore we need to explicitly skip it.
                -->
                <artifactId>maven-enforcer-plugin</artifactId>
                <configuration>
                    <skip>true</skip>
                </configuration>
            </plugin>
            <!-- General plugin configuration for all integration tests -->

            <!-- Resources plugin. -->
            <plugin>
                <groupId>org.apache.maven.plugins</groupId>
                <artifactId>maven-resources-plugin</artifactId>
                <executions combine.children="append">
                    <!-- Copy users and roles config from shared resources. -->
                    <execution>
                        <id>ts.config-as.copy-mgmt-users</id>
                        <phase>generate-test-resources</phase>
                        <goals><goal>copy-resources</goal></goals>
                        <inherited>true</inherited>
                        <configuration>
                            <outputDirectory>${basedir}/target/wildfly/standalone/configuration</outputDirectory>
                            <overwrite>true</overwrite>
                            <resources>
                                <resource>
                                    <directory>../../shared/src/main/resources</directory>
                                    <includes><include>*.properties</include></includes>
                                </resource>
                            </resources>
                        </configuration>
                    </execution>
                </executions>
            </plugin>

            <!-- Setup standalone server IP and logging configuration -->
            <plugin>
                <groupId>org.codehaus.mojo</groupId>
                <artifactId>xml-maven-plugin</artifactId>
            </plugin>

            <!-- General surefire configuration. Applies to submodules too. -->
            <plugin>
                <groupId>org.apache.maven.plugins</groupId>
                <artifactId>maven-surefire-plugin</artifactId>
                <configuration>
                    <skipTests>${ts.skipTests}</skipTests>
                    <enableAssertions>true</enableAssertions>
                 
                    <!-- Forked process timeout -->
                    <forkedProcessTimeoutInSeconds>${surefire.forked.process.timeout}</forkedProcessTimeoutInSeconds>

                    <!-- System properties to forked surefire JVM which runs clients. -->
                    <argLine>${surefire.system.args} ${surefire.memory.args} ${jvm.args.ip.client} ${jvm.args.timeouts}</argLine>

                    <!-- System properties passed to test cases -->
                    <systemPropertyVariables combine.children="append">
                        <node0>${node0}</node0>
                        <node0.escaped>${node0.escaped}</node0.escaped>
                        <node1>${node1}</node1>
                        <mcast>${mcast}</mcast>
                        <mcast.ttl>${mcast.ttl}</mcast.ttl>

                        <node2>${node2}</node2>
                        <node3>${node3}</node3>

                        <jbossas.ts.submodule.dir>${basedir}</jbossas.ts.submodule.dir>
                        <jbossas.ts.integ.dir>${jbossas.ts.integ.dir}</jbossas.ts.integ.dir>
                        <jbossas.ts.dir>${jbossas.ts.dir}</jbossas.ts.dir>
                        <jbossas.project.dir>${jbossas.project.dir}</jbossas.project.dir>
                        <jboss.dist>${jboss.dist}</jboss.dist>

                        <!--
                            Used in arquillian.xml - arguments for all JBoss AS instances.
                            System properties are duplicated here until ARQ-647 is implemented.
                        -->
                        <server.jvm.args>${server.jvm.args}</server.jvm.args>
                        <cli.jvm.args>${modular.jdk.args} -Dmaven.repo.local=${settings.localRepository}</cli.jvm.args>
                        <modular.jdk.args>${modular.jdk.args}</modular.jdk.args>
                    </systemPropertyVariables>

                </configuration>
            </plugin>
            <plugin>
                <groupId>org.apache.maven.plugins</groupId>
                <artifactId>maven-antrun-plugin</artifactId>
                <configuration>
                    <skip>${skip.antrun}</skip>
                </configuration>
            </plugin>
        </plugins>
    </build>

    <dependencies>
        <!-- Dependencies specific to the integration tests. -->
        <dependency>
            <groupId>org.wildfly</groupId>
            <artifactId>wildfly-naming-client</artifactId>
            <scope>test</scope>
        </dependency>
        <dependency>
            <groupId>org.wildfly.transaction</groupId>
            <artifactId>wildfly-transaction-client</artifactId>
            <scope>test</scope>
        </dependency>

        <dependency>
            <groupId>org.wildfly.core</groupId>
            <artifactId>wildfly-core-test-runner</artifactId>
            <scope>test</scope>
        </dependency>
        <dependency>
           <groupId>org.wildfly.core</groupId>
            <artifactId>wildfly-model-test</artifactId>
        </dependency>
        <dependency>
            <groupId>org.wildfly.core</groupId>
            <artifactId>wildfly-core-model-test-framework</artifactId>
            <scope>test</scope>
        </dependency>
        <dependency>
            <groupId>org.wildfly.core</groupId>
            <artifactId>wildfly-subsystem-test</artifactId>
            <type>pom</type>
            <scope>test</scope>
        </dependency>

        <dependency>
            <groupId>${project.groupId}</groupId>
            <artifactId>${wildfly-testsuite-shared.artifactId}</artifactId>
        </dependency>
        <dependency>
            <groupId>org.wildfly.arquillian</groupId>
            <artifactId>wildfly-arquillian-container-managed</artifactId>
        </dependency>
        <dependency>
            <groupId>org.wildfly.arquillian</groupId>
            <artifactId>wildfly-arquillian-protocol-jmx</artifactId>
            <scope>test</scope>
        </dependency>
        <dependency>
            <groupId>org.jboss.spec.javax.ws.rs</groupId>
            <artifactId>jboss-jaxrs-api_2.1_spec</artifactId>
            <scope>test</scope>
        </dependency>
        <dependency>
            <groupId>org.jboss.shrinkwrap</groupId>
            <artifactId>shrinkwrap-api</artifactId>
            <scope>test</scope>
        </dependency>
        <dependency>
            <groupId>org.jboss.shrinkwrap</groupId>
            <artifactId>shrinkwrap-impl-base</artifactId>
            <scope>test</scope>
        </dependency>
        <dependency>
            <groupId>org.jboss.resteasy</groupId>
            <artifactId>resteasy-client</artifactId>
            <scope>test</scope>
        </dependency>

        <dependency>
            <groupId>jakarta.enterprise</groupId>
            <artifactId>jakarta.enterprise.cdi-api</artifactId>
            <scope>test</scope>
        </dependency>
        <dependency>
            <groupId>org.jboss.arquillian.junit</groupId>
            <artifactId>arquillian-junit-core</artifactId>
            <version>1.6.0.Final</version>
            <scope>test</scope>
        </dependency>

        <dependency>
            <groupId>org.wildfly.security</groupId>
            <artifactId>wildfly-elytron-auth</artifactId>
        </dependency>
        <dependency>
            <groupId>org.wildfly.security</groupId>
            <artifactId>wildfly-elytron-auth-server</artifactId>
        </dependency>
        <dependency>
            <groupId>org.wildfly.security</groupId>
            <artifactId>wildfly-elytron-base</artifactId>
        </dependency>
        <dependency>
            <groupId>org.wildfly.security</groupId>
            <artifactId>wildfly-elytron-credential</artifactId>
        </dependency>
        <dependency>
            <groupId>org.wildfly.security</groupId>
            <artifactId>wildfly-elytron-client</artifactId>
        </dependency>
        <dependency>
            <groupId>org.wildfly.security</groupId>
            <artifactId>wildfly-elytron-credential-store</artifactId>
        </dependency>
        <dependency>
            <groupId>org.wildfly.security</groupId>
            <artifactId>wildfly-elytron-jaspi</artifactId>
        </dependency>
        <dependency>
            <groupId>org.wildfly.security</groupId>
            <artifactId>wildfly-elytron-permission</artifactId>
        </dependency>
        <dependency>
            <groupId>org.wildfly.security</groupId>
            <artifactId>wildfly-elytron-sasl</artifactId>
        </dependency>
        <dependency>
            <groupId>org.wildfly.security</groupId>
            <artifactId>wildfly-elytron-security-manager</artifactId>
        </dependency>
        <dependency>
            <groupId>org.wildfly.security</groupId>
            <artifactId>wildfly-elytron-x500-cert</artifactId>
        </dependency>
        <dependency>
            <groupId>org.wildfly.security</groupId>
            <artifactId>wildfly-elytron-x500</artifactId>
        </dependency>
    </dependencies>

</project><|MERGE_RESOLUTION|>--- conflicted
+++ resolved
@@ -308,13 +308,8 @@
             </properties>
             <modules>
                 <!--<module>basic</module>-->
-<<<<<<< HEAD
-                <!--module>clustering</module-->
-                <module>microprofile</module>
-=======
-                <module>clustering</module>
-                <!--module>microprofile</module-->
->>>>>>> b1fb89c0
+                <!--<module>clustering</module>-->
+                <!--<module>microprofile</module>-->
                 <module>microprofile-tck</module>
                 <module>elytron-oidc-client</module>
             </modules>
@@ -331,13 +326,8 @@
             <modules>
                 <!--<module>basic</module>-->
                 <module>ws</module>
-<<<<<<< HEAD
-                <!--module>clustering</module-->
-                <module>microprofile</module>
-=======
-                <module>clustering</module>
-                <!--module>microprofile</module-->
->>>>>>> b1fb89c0
+                <!--<module>clustering</module>-->
+                <!--<module>microprofile</module>-->
                 <module>microprofile-tck</module>
                 <module>elytron</module>
                 <module>elytron-oidc-client</module>
