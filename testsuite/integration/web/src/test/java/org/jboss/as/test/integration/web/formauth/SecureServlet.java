/*
 * JBoss, Home of Professional Open Source.
 * Copyright 2008, Red Hat Middleware LLC, and individual contributors
 * as indicated by the @author tags. See the copyright.txt file in the
 * distribution for a full listing of individual contributors.
 *
 * This is free software; you can redistribute it and/or modify it
 * under the terms of the GNU Lesser General Public License as
 * published by the Free Software Foundation; either version 2.1 of
 * the License, or (at your option) any later version.
 *
 * This software is distributed in the hope that it will be useful,
 * but WITHOUT ANY WARRANTY; without even the implied warranty of
 * MERCHANTABILITY or FITNESS FOR A PARTICULAR PURPOSE. See the GNU
 * Lesser General Public License for more details.
 *
 * You should have received a copy of the GNU Lesser General Public
 * License along with this software; if not, write to the Free
 * Software Foundation, Inc., 51 Franklin St, Fifth Floor, Boston, MA
 * 02110-1301 USA, or see the FSF site: http://www.fsf.org.
 */
package org.jboss.as.test.integration.web.formauth;

import java.io.IOException;
import java.io.PrintWriter;
import java.security.Principal;

import javax.servlet.ServletException;
import javax.servlet.http.HttpServlet;
import javax.servlet.http.HttpServletRequest;
import javax.servlet.http.HttpServletResponse;
import javax.servlet.http.HttpSession;

/**
 * A servlet that is secured by the web.xml descriptor. When accessed it simply
 * prints the getUserPrincipal that accessed the url.
 *
 * @author Scott.Stark@jboss.org
 */
public class SecureServlet extends HttpServlet {

    private static final long serialVersionUID = -5805093391064514424L;

    protected void processRequest(HttpServletRequest request, HttpServletResponse response) throws ServletException, IOException {
        Principal user = request.getUserPrincipal();
<<<<<<< HEAD
//        String validateSubject = request.getParameter("validateSubject");
//        if (validateSubject != null && Boolean.valueOf(validateSubject).booleanValue()) {
//            // Assert that there is a valid SecurityAssociation Subject
//            Subject subject = SecurityContextAssociation.getSubject();
//            if (subject == null)
//                throw new ServletException("No valid subject found, user=" + user);
//        }
=======
>>>>>>> 3a57abec
        HttpSession session = request.getSession(false);
        response.setContentType("text/html");
        PrintWriter out = response.getWriter();
        out.println("<html>");
        out.println("<head><title>SecureServlet</title></head>");
        out.println("<h1>SecureServlet Accessed</h1>");
        out.println("<body>");
        out.println("You have accessed this servlet as user:" + user);
        if (session != null)
            out.println("<br>The session id is: " + session.getId());
        else
            out.println("<br>There is no session");
        out.println("</body></html>");
        out.close();
    }

    protected void doGet(HttpServletRequest request, HttpServletResponse response) throws ServletException, IOException {
        processRequest(request, response);
    }

    protected void doPost(HttpServletRequest request, HttpServletResponse response) throws ServletException, IOException {
        processRequest(request, response);
    }
}<|MERGE_RESOLUTION|>--- conflicted
+++ resolved
@@ -43,16 +43,6 @@
 
     protected void processRequest(HttpServletRequest request, HttpServletResponse response) throws ServletException, IOException {
         Principal user = request.getUserPrincipal();
-<<<<<<< HEAD
-//        String validateSubject = request.getParameter("validateSubject");
-//        if (validateSubject != null && Boolean.valueOf(validateSubject).booleanValue()) {
-//            // Assert that there is a valid SecurityAssociation Subject
-//            Subject subject = SecurityContextAssociation.getSubject();
-//            if (subject == null)
-//                throw new ServletException("No valid subject found, user=" + user);
-//        }
-=======
->>>>>>> 3a57abec
         HttpSession session = request.getSession(false);
         response.setContentType("text/html");
         PrintWriter out = response.getWriter();
