--- conflicted
+++ resolved
@@ -1,11 +1,7 @@
 <?xml version='1.0' encoding='UTF-8'?>
 
-<<<<<<< HEAD
 <host name="master" xmlns="urn:jboss:domain:5.0">
 
-=======
-<host name="master" xmlns="urn:jboss:domain:4.2">
->>>>>>> be94beea
     <management>
         <security-realms>
             <security-realm name="ManagementRealm">
