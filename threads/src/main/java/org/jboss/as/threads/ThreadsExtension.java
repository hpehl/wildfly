--- conflicted
+++ resolved
@@ -24,9 +24,7 @@
 
 import org.jboss.as.Extension;
 import org.jboss.logging.Logger;
-import org.jboss.msc.service.BatchBuilder;
 import org.jboss.msc.service.ServiceActivatorContext;
-import org.jboss.msc.service.ServiceContainer;
 import org.jboss.staxmapper.XMLMapper;
 
 import javax.xml.namespace.QName;
@@ -41,11 +39,7 @@
         mapper.registerRootElement(new QName(Namespace.CURRENT.getUriString(), Element.SUBSYSTEM.getLocalName()), ThreadsParser.getInstance());
     }
 
-<<<<<<< HEAD
     public void activate(final ServiceActivatorContext context) {
-=======
-    public void activate(final ServiceContainer container, final BatchBuilder batchBuilder) {
         log.info("Activating Threading Extension");
->>>>>>> 2c5f9986
     }
 }