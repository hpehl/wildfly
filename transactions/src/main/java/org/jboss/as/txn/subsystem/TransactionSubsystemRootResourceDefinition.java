/*
 * JBoss, Home of Professional Open Source.
 * Copyright 2011, Red Hat, Inc., and individual contributors
 * as indicated by the @author tags. See the copyright.txt file in the
 * distribution for a full listing of individual contributors.
 *
 * This is free software; you can redistribute it and/or modify it
 * under the terms of the GNU Lesser General Public License as
 * published by the Free Software Foundation; either version 2.1 of
 * the License, or (at your option) any later version.
 *
 * This software is distributed in the hope that it will be useful,
 * but WITHOUT ANY WARRANTY; without even the implied warranty of
 * MERCHANTABILITY or FITNESS FOR A PARTICULAR PURPOSE. See the GNU
 * Lesser General Public License for more details.
 *
 * You should have received a copy of the GNU Lesser General Public
 * License along with this software; if not, write to the Free
 * Software Foundation, Inc., 51 Franklin St, Fifth Floor, Boston, MA
 * 02110-1301 USA, or see the FSF site: http://www.fsf.org.
 */

package org.jboss.as.txn.subsystem;

import static org.jboss.as.controller.descriptions.ModelDescriptionConstants.OP;

import java.util.Arrays;
import java.util.HashSet;
import java.util.Set;

import javax.transaction.TransactionSynchronizationRegistry;

import org.jboss.as.controller.AbstractWriteAttributeHandler;
import org.jboss.as.controller.AttributeDefinition;
import org.jboss.as.controller.ModelVersion;
import org.jboss.as.controller.OperationContext;
import org.jboss.as.controller.OperationFailedException;
import org.jboss.as.controller.OperationStepHandler;
import org.jboss.as.controller.PathAddress;
import org.jboss.as.controller.ReloadRequiredWriteAttributeHandler;
import org.jboss.as.controller.SimpleAttributeDefinition;
import org.jboss.as.controller.SimpleAttributeDefinitionBuilder;
import org.jboss.as.controller.SimpleResourceDefinition;
import org.jboss.as.controller.access.management.SensitiveTargetAccessConstraintDefinition;
import org.jboss.as.controller.capability.RuntimeCapability;
import org.jboss.as.controller.client.helpers.MeasurementUnit;
import org.jboss.as.controller.descriptions.ModelDescriptionConstants;
import org.jboss.as.controller.operations.validation.IntRangeValidator;
import org.jboss.as.controller.operations.validation.StringBytesLengthValidator;
import org.jboss.as.controller.operations.validation.StringLengthValidator;
import org.jboss.as.controller.registry.AttributeAccess;
import org.jboss.as.controller.registry.ImmutableManagementResourceRegistration;
import org.jboss.as.controller.registry.ManagementResourceRegistration;
import org.jboss.as.controller.registry.Resource;
import org.jboss.as.txn.logging.TransactionLogger;
import org.jboss.dmr.ModelNode;
import org.jboss.dmr.ModelType;
import org.jboss.tm.XAResourceRecoveryRegistry;
import org.wildfly.transaction.client.ContextTransactionManager;

import com.arjuna.ats.arjuna.common.CoordinatorEnvironmentBean;
import com.arjuna.ats.arjuna.common.arjPropertyManager;
import com.arjuna.ats.arjuna.coordinator.TxControl;

/**
 * {@link org.jboss.as.controller.ResourceDefinition} for the root resource of the transaction subsystem.
 *
 * @author Brian Stansberry (c) 2011 Red Hat Inc.
 */
public class TransactionSubsystemRootResourceDefinition extends SimpleResourceDefinition {

    static final RuntimeCapability<Void> TRANSACTION_CAPABILITY = RuntimeCapability.Builder.of("org.wildfly.transactions")
            .build();

    /** Capability that indicates a local TransactionManager provider is present. */
    public static final RuntimeCapability<Void> LOCAL_PROVIDER_CAPABILITY = RuntimeCapability.Builder.of("org.wildfly.transactions.global-default-local-provider", Void.class)
            .build();
    /**
     * Provides access to the special TransactionSynchronizationRegistry impl that ensures proper ordering between
     * JCA and other synchronizations.
     */
    public static final RuntimeCapability<Void> TRANSACTION_SYNCHRONIZATION_REGISTRY_CAPABILITY =
            RuntimeCapability.Builder.of("org.wildfly.transactions.transaction-synchronization-registry", TransactionSynchronizationRegistry.class)
                    .build();
    static final RuntimeCapability<Void> XA_RESOURCE_RECOVERY_REGISTRY_CAPABILITY =
            RuntimeCapability.Builder.of("org.wildfly.transactions.xa-resource-recovery-registry", XAResourceRecoveryRegistry.class)
                    .build();

    //recovery environment
    public static final SimpleAttributeDefinition BINDING = new SimpleAttributeDefinitionBuilder(CommonAttributes.BINDING, ModelType.STRING, false)
            .setValidator(new StringLengthValidator(1))
            .setFlags(AttributeAccess.Flag.RESTART_ALL_SERVICES)
            .setXmlName(Attribute.BINDING.getLocalName())
            .setAllowExpression(true)
            .addAccessConstraint(SensitiveTargetAccessConstraintDefinition.SOCKET_BINDING_REF)
            .build();

    public static final SimpleAttributeDefinition STATUS_BINDING = new SimpleAttributeDefinitionBuilder(CommonAttributes.STATUS_BINDING, ModelType.STRING, false)
            .setValidator(new StringLengthValidator(1))
            .setFlags(AttributeAccess.Flag.RESTART_ALL_SERVICES)
            .setXmlName(Attribute.STATUS_BINDING.getLocalName())
            .setAllowExpression(true)
            .addAccessConstraint(SensitiveTargetAccessConstraintDefinition.SOCKET_BINDING_REF)
            .build();

    public static final SimpleAttributeDefinition RECOVERY_LISTENER = new SimpleAttributeDefinitionBuilder(CommonAttributes.RECOVERY_LISTENER, ModelType.BOOLEAN, true)
            .setDefaultValue(ModelNode.FALSE)
            .setFlags(AttributeAccess.Flag.RESTART_ALL_SERVICES)
            .setXmlName(Attribute.RECOVERY_LISTENER.getLocalName())
            .setAllowExpression(true).build();

    //core environment
    public static final SimpleAttributeDefinition NODE_IDENTIFIER = new SimpleAttributeDefinitionBuilder(CommonAttributes.NODE_IDENTIFIER, ModelType.STRING, true)
            .setDefaultValue(new ModelNode().set("1"))
            .setFlags(AttributeAccess.Flag.RESTART_JVM)
            .setAllowExpression(true)
            .setValidator(new StringBytesLengthValidator(0,23,true,true))
            .build();

<<<<<<< HEAD
    public static final SimpleAttributeDefinition PROCESS_ID_UUID = new SimpleAttributeDefinitionBuilder("process-id-uuid", ModelType.BOOLEAN, true)
            .setDefaultValue(new ModelNode().set(false))
=======
    public static final SimpleAttributeDefinition PROCESS_ID_UUID = new SimpleAttributeDefinitionBuilder("process-id-uuid", ModelType.BOOLEAN)
            .setRequired(true)
            .setDefaultValue(ModelNode.FALSE)
>>>>>>> fc6b8f1d
            .setAlternatives("process-id-socket-binding")
            .setFlags(AttributeAccess.Flag.RESTART_ALL_SERVICES)
            .build();

    public static final SimpleAttributeDefinition PROCESS_ID_SOCKET_BINDING = new SimpleAttributeDefinitionBuilder("process-id-socket-binding", ModelType.STRING)
            .setRequired(true)
            .setValidator(new StringLengthValidator(1, true))
            .setAlternatives("process-id-uuid")
            .setFlags(AttributeAccess.Flag.RESTART_ALL_SERVICES)
            .setXmlName(Attribute.BINDING.getLocalName())
            .setAllowExpression(true)
            .addAccessConstraint(SensitiveTargetAccessConstraintDefinition.SOCKET_BINDING_REF)
            .build();

    public static final SimpleAttributeDefinition PROCESS_ID_SOCKET_MAX_PORTS = new SimpleAttributeDefinitionBuilder("process-id-socket-max-ports", ModelType.INT, true)
            .setValidator(new IntRangeValidator(1, true))
            .setDefaultValue(new ModelNode().set(10))
            .setRequires("process-id-socket-binding")
            .setFlags(AttributeAccess.Flag.RESTART_ALL_SERVICES)
            .setXmlName(Attribute.SOCKET_PROCESS_ID_MAX_PORTS.getLocalName())
            .setAllowExpression(true)
            .addAccessConstraint(SensitiveTargetAccessConstraintDefinition.SOCKET_CONFIG)
            .build();

    //coordinator environment
    public static final SimpleAttributeDefinition STATISTICS_ENABLED = new SimpleAttributeDefinitionBuilder(CommonAttributes.STATISTICS_ENABLED, ModelType.BOOLEAN, true)
            .setDefaultValue(ModelNode.FALSE)
            .setFlags(AttributeAccess.Flag.RESTART_NONE)
            .setAllowExpression(true).build();

    public static final SimpleAttributeDefinition ENABLE_STATISTICS = new SimpleAttributeDefinitionBuilder(CommonAttributes.ENABLE_STATISTICS, ModelType.BOOLEAN, true)
            .setDefaultValue(ModelNode.FALSE)
            .setFlags(AttributeAccess.Flag.RESTART_NONE)
            .setXmlName(Attribute.ENABLE_STATISTICS.getLocalName())
            .setDeprecated(ModelVersion.create(2))
            .setAllowExpression(true).build();

    public static final SimpleAttributeDefinition ENABLE_TSM_STATUS = new SimpleAttributeDefinitionBuilder(CommonAttributes.ENABLE_TSM_STATUS, ModelType.BOOLEAN, true)
            .setDefaultValue(ModelNode.FALSE)
            .setFlags(AttributeAccess.Flag.RESTART_ALL_SERVICES)  // TODO is this runtime-changeable?
            .setXmlName(Attribute.ENABLE_TSM_STATUS.getLocalName())
            .setAllowExpression(true).build();

    public static final SimpleAttributeDefinition DEFAULT_TIMEOUT = new SimpleAttributeDefinitionBuilder(CommonAttributes.DEFAULT_TIMEOUT, ModelType.INT, true)
            .setValidator(new IntRangeValidator(0))
            .setMeasurementUnit(MeasurementUnit.SECONDS)
            .setDefaultValue(new ModelNode().set(300))
            .setFlags(AttributeAccess.Flag.RESTART_NONE)
            .setXmlName(Attribute.DEFAULT_TIMEOUT.getLocalName())
            .setAllowExpression(true).build();

    public static final SimpleAttributeDefinition MAXIMUM_TIMEOUT = new SimpleAttributeDefinitionBuilder(CommonAttributes.MAXIMUM_TIMEOUT, ModelType.INT, true)
            .setValidator(new IntRangeValidator(300))
            .setMeasurementUnit(MeasurementUnit.SECONDS)
            .setDefaultValue(new ModelNode().set(31536000))
            .setFlags(AttributeAccess.Flag.RESTART_NONE)
            .setAllowExpression(true).build();
    //object store
    public static final SimpleAttributeDefinition OBJECT_STORE_RELATIVE_TO = new SimpleAttributeDefinitionBuilder(CommonAttributes.OBJECT_STORE_RELATIVE_TO, ModelType.STRING, true)
            .setFlags(AttributeAccess.Flag.RESTART_ALL_SERVICES)
            .setXmlName(Attribute.RELATIVE_TO.getLocalName())
            .setAllowExpression(true).build();
    public static final SimpleAttributeDefinition OBJECT_STORE_PATH = new SimpleAttributeDefinitionBuilder(CommonAttributes.OBJECT_STORE_PATH, ModelType.STRING, true)
            .setDefaultValue(new ModelNode().set("tx-object-store"))
            .setFlags(AttributeAccess.Flag.RESTART_ALL_SERVICES)
            .setXmlName(Attribute.PATH.getLocalName())
            .setAllowExpression(true).build();

    public static final SimpleAttributeDefinition JTS = new SimpleAttributeDefinitionBuilder(CommonAttributes.JTS, ModelType.BOOLEAN, true)
            .setDefaultValue(ModelNode.FALSE)
            .setFlags(AttributeAccess.Flag.RESTART_JVM)  //I think the use of statics in arjunta will require a JVM restart
            .setAllowExpression(false).build();

    public static final SimpleAttributeDefinition USE_HORNETQ_STORE = new SimpleAttributeDefinitionBuilder(CommonAttributes.USE_HORNETQ_STORE, ModelType.BOOLEAN, true)
            .setDefaultValue(ModelNode.FALSE)
            .addAlternatives(CommonAttributes.USE_JDBC_STORE)
            .addAlternatives(CommonAttributes.USE_JOURNAL_STORE)
            .setFlags(AttributeAccess.Flag.RESTART_JVM)
            .setAllowExpression(false)
            .setDeprecated(ModelVersion.create(3)).build();
    public static final SimpleAttributeDefinition HORNETQ_STORE_ENABLE_ASYNC_IO = new SimpleAttributeDefinitionBuilder(CommonAttributes.HORNETQ_STORE_ENABLE_ASYNC_IO, ModelType.BOOLEAN, true)
            .setDefaultValue(ModelNode.FALSE)
            .setFlags(AttributeAccess.Flag.RESTART_JVM)
            .setXmlName(Attribute.ENABLE_ASYNC_IO.getLocalName())
            .setAllowExpression(true)
            .setRequires(CommonAttributes.USE_HORNETQ_STORE)
            .setDeprecated(ModelVersion.create(3)).build();

    public static final SimpleAttributeDefinition USE_JOURNAL_STORE = new SimpleAttributeDefinitionBuilder(CommonAttributes.USE_JOURNAL_STORE, ModelType.BOOLEAN, true)
            .setDefaultValue(ModelNode.FALSE)
            .addAlternatives(CommonAttributes.USE_JDBC_STORE)
            .addAlternatives(CommonAttributes.USE_HORNETQ_STORE)
            .setFlags(AttributeAccess.Flag.RESTART_JVM)
            .setAllowExpression(false).build();
    public static final SimpleAttributeDefinition JOURNAL_STORE_ENABLE_ASYNC_IO = new SimpleAttributeDefinitionBuilder(CommonAttributes.JOURNAL_STORE_ENABLE_ASYNC_IO, ModelType.BOOLEAN, true)
            .setDefaultValue(ModelNode.FALSE)
            .setFlags(AttributeAccess.Flag.RESTART_JVM)
            .setXmlName(Attribute.ENABLE_ASYNC_IO.getLocalName())
            .setAllowExpression(true)
            .setRequires(CommonAttributes.USE_JOURNAL_STORE).build();

    public static final SimpleAttributeDefinition USE_JDBC_STORE = new SimpleAttributeDefinitionBuilder(CommonAttributes.USE_JDBC_STORE, ModelType.BOOLEAN, true)
            .setDefaultValue(ModelNode.FALSE)
            .addAlternatives(CommonAttributes.USE_JOURNAL_STORE)
            .addAlternatives(CommonAttributes.USE_HORNETQ_STORE)
            .setRequires(CommonAttributes.JDBC_STORE_DATASOURCE)
            .setFlags(AttributeAccess.Flag.RESTART_JVM)
            .setAllowExpression(false).build();
    public static final SimpleAttributeDefinition JDBC_STORE_DATASOURCE = new SimpleAttributeDefinitionBuilder(CommonAttributes.JDBC_STORE_DATASOURCE, ModelType.STRING, true)
            .setFlags(AttributeAccess.Flag.RESTART_JVM)
            .setXmlName(Attribute.DATASOURCE_JNDI_NAME.getLocalName())
            .setAllowExpression(true).build();
    public static final SimpleAttributeDefinition JDBC_ACTION_STORE_TABLE_PREFIX =
            new SimpleAttributeDefinitionBuilder(CommonAttributes.JDBC_ACTION_STORE_TABLE_PREFIX, ModelType.STRING, true)
            .setFlags(AttributeAccess.Flag.RESTART_JVM)
            .setXmlName(Attribute.TABLE_PREFIX.getLocalName())
            .setAllowExpression(true)
            .setRequires(CommonAttributes.USE_JDBC_STORE).build();
    public static final SimpleAttributeDefinition JDBC_ACTION_STORE_DROP_TABLE = new SimpleAttributeDefinitionBuilder(CommonAttributes.JDBC_ACTION_STORE_DROP_TABLE, ModelType.BOOLEAN, true)
            .setDefaultValue(ModelNode.FALSE)
            .setFlags(AttributeAccess.Flag.RESTART_JVM)
            .setXmlName(Attribute.DROP_TABLE.getLocalName())
            .setAllowExpression(true)
            .setRequires(CommonAttributes.USE_JDBC_STORE).build();
    public static final SimpleAttributeDefinition JDBC_COMMUNICATION_STORE_TABLE_PREFIX = new SimpleAttributeDefinitionBuilder(CommonAttributes.JDBC_COMMUNICATION_STORE_TABLE_PREFIX, ModelType.STRING, true)
            .setFlags(AttributeAccess.Flag.RESTART_JVM)
            .setXmlName(Attribute.TABLE_PREFIX.getLocalName())
            .setAllowExpression(true)
            .setRequires(CommonAttributes.USE_JDBC_STORE).build();
    public static final SimpleAttributeDefinition JDBC_COMMUNICATION_STORE_DROP_TABLE = new SimpleAttributeDefinitionBuilder(CommonAttributes.JDBC_COMMUNICATION_STORE_DROP_TABLE, ModelType.BOOLEAN, true)
            .setDefaultValue(ModelNode.FALSE)
            .setFlags(AttributeAccess.Flag.RESTART_JVM)
            .setXmlName(Attribute.DROP_TABLE.getLocalName())
            .setAllowExpression(true)
            .setRequires(CommonAttributes.USE_JDBC_STORE).build();
    public static final SimpleAttributeDefinition JDBC_STATE_STORE_TABLE_PREFIX = new SimpleAttributeDefinitionBuilder(CommonAttributes.JDBC_STATE_STORE_TABLE_PREFIX, ModelType.STRING, true)
            .setFlags(AttributeAccess.Flag.RESTART_JVM)
            .setXmlName(Attribute.TABLE_PREFIX.getLocalName())
            .setAllowExpression(true)
            .setRequires(CommonAttributes.USE_JDBC_STORE).build();
    public static final SimpleAttributeDefinition JDBC_STATE_STORE_DROP_TABLE = new SimpleAttributeDefinitionBuilder(CommonAttributes.JDBC_STATE_STORE_DROP_TABLE, ModelType.BOOLEAN, true)
            .setDefaultValue(ModelNode.FALSE)
            .setFlags(AttributeAccess.Flag.RESTART_JVM)
            .setXmlName(Attribute.DROP_TABLE.getLocalName())
            .setAllowExpression(true)
            .setRequires(CommonAttributes.USE_JDBC_STORE).build();


    private final boolean registerRuntimeOnly;

    TransactionSubsystemRootResourceDefinition(boolean registerRuntimeOnly) {
        super(new Parameters(TransactionExtension.SUBSYSTEM_PATH,
                TransactionExtension.getResourceDescriptionResolver())
                .setAddHandler(TransactionSubsystemAdd.INSTANCE)
                .setRemoveHandler(TransactionSubsystemRemove.INSTANCE)
                .setCapabilities(TRANSACTION_CAPABILITY, LOCAL_PROVIDER_CAPABILITY,
                        TRANSACTION_SYNCHRONIZATION_REGISTRY_CAPABILITY,
                        XA_RESOURCE_RECOVERY_REGISTRY_CAPABILITY)
                // Configuring these is not required as these are defaulted based on our add/remove handler types
                //OperationEntry.Flag.RESTART_ALL_SERVICES, OperationEntry.Flag.RESTART_ALL_SERVICES
        );
        this.registerRuntimeOnly = registerRuntimeOnly;
    }

    // all attributes
    static final AttributeDefinition[] attributes = new AttributeDefinition[] {
            BINDING, STATUS_BINDING, RECOVERY_LISTENER, NODE_IDENTIFIER, PROCESS_ID_UUID, PROCESS_ID_SOCKET_BINDING,
            PROCESS_ID_SOCKET_MAX_PORTS, STATISTICS_ENABLED, ENABLE_TSM_STATUS, DEFAULT_TIMEOUT, MAXIMUM_TIMEOUT,
            OBJECT_STORE_RELATIVE_TO, OBJECT_STORE_PATH, JTS, USE_JOURNAL_STORE, USE_JDBC_STORE, JDBC_STORE_DATASOURCE,
            JDBC_ACTION_STORE_DROP_TABLE, JDBC_ACTION_STORE_TABLE_PREFIX, JDBC_COMMUNICATION_STORE_DROP_TABLE,
            JDBC_COMMUNICATION_STORE_TABLE_PREFIX, JDBC_STATE_STORE_DROP_TABLE, JDBC_STATE_STORE_TABLE_PREFIX,
            JOURNAL_STORE_ENABLE_ASYNC_IO
    };

    static final AttributeDefinition[] attributes_1_2 = new AttributeDefinition[] {USE_JDBC_STORE, JDBC_STORE_DATASOURCE,
                JDBC_ACTION_STORE_DROP_TABLE, JDBC_ACTION_STORE_TABLE_PREFIX,
                JDBC_COMMUNICATION_STORE_DROP_TABLE, JDBC_COMMUNICATION_STORE_TABLE_PREFIX,
                JDBC_STATE_STORE_DROP_TABLE, JDBC_STATE_STORE_TABLE_PREFIX
    };

    @Override
    public void registerAttributes(ManagementResourceRegistration resourceRegistration) {
        // Register all attributes except of the mutual ones
        Set<AttributeDefinition> attributesWithoutMutuals = new HashSet<>(Arrays.asList(attributes));
        attributesWithoutMutuals.remove(USE_JOURNAL_STORE);
        attributesWithoutMutuals.remove(USE_JDBC_STORE);

        attributesWithoutMutuals.remove(STATISTICS_ENABLED);
        attributesWithoutMutuals.remove(DEFAULT_TIMEOUT);
        attributesWithoutMutuals.remove(MAXIMUM_TIMEOUT);
        attributesWithoutMutuals.remove(JDBC_STORE_DATASOURCE); // Remove these as it also needs special write handler

        attributesWithoutMutuals.remove(PROCESS_ID_UUID);
        attributesWithoutMutuals.remove(PROCESS_ID_SOCKET_BINDING);
        attributesWithoutMutuals.remove(PROCESS_ID_SOCKET_MAX_PORTS);


        OperationStepHandler writeHandler = new ReloadRequiredWriteAttributeHandler(attributesWithoutMutuals);
        for(final AttributeDefinition def : attributesWithoutMutuals) {
            resourceRegistration.registerReadWriteAttribute(def, null, writeHandler);
        }

        // Register mutual object store attributes
        OperationStepHandler mutualWriteHandler = new ObjectStoreMutualWriteHandler(USE_JOURNAL_STORE, USE_JDBC_STORE);
        resourceRegistration.registerReadWriteAttribute(USE_JOURNAL_STORE, null, mutualWriteHandler);
        resourceRegistration.registerReadWriteAttribute(USE_JDBC_STORE, null, mutualWriteHandler);

        //Register default-timeout attribute
        resourceRegistration.registerReadWriteAttribute(DEFAULT_TIMEOUT, null, new DefaultTimeoutHandler(DEFAULT_TIMEOUT));
        resourceRegistration.registerReadWriteAttribute(MAXIMUM_TIMEOUT, null, new MaximumTimeoutHandler(MAXIMUM_TIMEOUT));

        // Register jdbc-store-datasource attribute
        resourceRegistration.registerReadWriteAttribute(JDBC_STORE_DATASOURCE, null, new JdbcStoreDatasourceWriteHandler(JDBC_STORE_DATASOURCE));

        // Register mutual object store attributes
        OperationStepHandler mutualProcessIdWriteHandler = new ProcessIdWriteHandler(PROCESS_ID_UUID, PROCESS_ID_SOCKET_BINDING, PROCESS_ID_SOCKET_MAX_PORTS);
        resourceRegistration.registerReadWriteAttribute(PROCESS_ID_UUID, null, mutualProcessIdWriteHandler);
        resourceRegistration.registerReadWriteAttribute(PROCESS_ID_SOCKET_BINDING, null, mutualProcessIdWriteHandler);
        resourceRegistration.registerReadWriteAttribute(PROCESS_ID_SOCKET_MAX_PORTS, null, mutualProcessIdWriteHandler);

        //Register statistics-enabled attribute
        resourceRegistration.registerReadWriteAttribute(STATISTICS_ENABLED, null, new StatisticsEnabledHandler(STATISTICS_ENABLED));
        AliasedHandler esh = new AliasedHandler(STATISTICS_ENABLED.getName());
        resourceRegistration.registerReadWriteAttribute(ENABLE_STATISTICS, esh, esh);

        AliasedHandler hsh = new AliasedHandler(USE_JOURNAL_STORE.getName());
        resourceRegistration.registerReadWriteAttribute(USE_HORNETQ_STORE, hsh, hsh);

        AliasedHandler hseh = new AliasedHandler(JOURNAL_STORE_ENABLE_ASYNC_IO.getName());
        resourceRegistration.registerReadWriteAttribute(HORNETQ_STORE_ENABLE_ASYNC_IO, hseh, hseh);

        if (registerRuntimeOnly) {
            TxStatsHandler.INSTANCE.registerMetrics(resourceRegistration);
        }
    }

    private static class AliasedHandler implements OperationStepHandler {
        private String aliasedName;

        public AliasedHandler(String aliasedName) {
            this.aliasedName = aliasedName;
        }

        @Override
        public void execute(OperationContext context, ModelNode operation) throws OperationFailedException {
            ModelNode aliased = getAliasedOperation(operation);
            context.addStep(aliased, getHandlerForOperation(context, operation), OperationContext.Stage.MODEL, true);
        }

        private ModelNode getAliasedOperation(ModelNode operation) {
            ModelNode aliased = operation.clone();
            aliased.get(ModelDescriptionConstants.NAME).set(aliasedName);
            return aliased;
        }

        private static OperationStepHandler getHandlerForOperation(OperationContext context, ModelNode operation) {
            ImmutableManagementResourceRegistration imrr = context.getResourceRegistration();
            return imrr.getOperationHandler(PathAddress.EMPTY_ADDRESS, operation.get(OP).asString());
        }
    }

    private static class ObjectStoreMutualWriteHandler extends ReloadRequiredWriteAttributeHandler {
        public ObjectStoreMutualWriteHandler(final AttributeDefinition... definitions) {
            super(definitions);
        }

        @Override
        protected void finishModelStage(final OperationContext context, final ModelNode operation, String attributeName,
                                        ModelNode newValue, ModelNode oldValue, final Resource model) throws OperationFailedException {
            super.finishModelStage(context, operation, attributeName, newValue, oldValue, model);

            assert !USE_JOURNAL_STORE.isAllowExpression() && !USE_JDBC_STORE.isAllowExpression() : "rework this before enabling expression";

            if (attributeName.equals(USE_JOURNAL_STORE.getName()) || attributeName.equals(USE_JDBC_STORE.getName())) {
                if (newValue.isDefined() && newValue.asBoolean()) {
                    // check the value of the mutual attribute and disable it if it is set to true
                    final String mutualAttributeName = attributeName.equals(USE_JDBC_STORE.getName())
                            ? USE_JOURNAL_STORE.getName()
                            : USE_JDBC_STORE.getName();

                    ModelNode resourceModel = model.getModel();
                    if (resourceModel.hasDefined(mutualAttributeName) && resourceModel.get(mutualAttributeName).asBoolean()) {
                        resourceModel.get(mutualAttributeName).set(ModelNode.FALSE);
                    }
                }
            }

            context.addStep(JdbcStoreValidationStep.INSTANCE, OperationContext.Stage.MODEL);
        }
    }

    private static class JdbcStoreDatasourceWriteHandler extends ReloadRequiredWriteAttributeHandler {

        public JdbcStoreDatasourceWriteHandler(AttributeDefinition... definitions) {
            super(definitions);
        }

        @Override
        protected void validateUpdatedModel(OperationContext context, Resource model) throws OperationFailedException {
            super.validateUpdatedModel(context, model);
            context.addStep(JdbcStoreValidationStep.INSTANCE, OperationContext.Stage.MODEL);
        }
    }

    /**
     * Validates that if use-jdbc-store is set, jdbc-store-datasource must be also set.
     *
     * Must be added to both use-jdbc-store and jdbc-store-datasource fields.
     */
    private static class JdbcStoreValidationStep implements OperationStepHandler {

        private static JdbcStoreValidationStep INSTANCE = new JdbcStoreValidationStep();

        @Override
        public void execute(OperationContext context, ModelNode operation) throws OperationFailedException {
            ModelNode modelNode = context.readResource(PathAddress.EMPTY_ADDRESS).getModel();
            if (modelNode.hasDefined(USE_JDBC_STORE.getName()) && modelNode.get(USE_JDBC_STORE.getName()).asBoolean()
                    && !modelNode.hasDefined(JDBC_STORE_DATASOURCE.getName())) {
                throw TransactionLogger.ROOT_LOGGER.mustBeDefinedIfTrue(JDBC_STORE_DATASOURCE.getName(), USE_JDBC_STORE.getName());
            }
        }
    }

    private static class ProcessIdWriteHandler extends ReloadRequiredWriteAttributeHandler {
        public ProcessIdWriteHandler(final AttributeDefinition... definitions) {
            super(definitions);
        }

        @Override
        protected void validateUpdatedModel(final OperationContext context, final Resource model) throws OperationFailedException {
            context.addStep(new OperationStepHandler() {
                @Override
                public void execute(OperationContext operationContext, ModelNode operation) throws OperationFailedException {
                    ModelNode node = context.readResource(PathAddress.EMPTY_ADDRESS).getModel();
                    if (node.hasDefined(TransactionSubsystemRootResourceDefinition.PROCESS_ID_UUID.getName()) && node.get(TransactionSubsystemRootResourceDefinition.PROCESS_ID_UUID.getName()).asBoolean()) {
                        if (node.hasDefined(TransactionSubsystemRootResourceDefinition.PROCESS_ID_SOCKET_BINDING.getName())) {
                            throw TransactionLogger.ROOT_LOGGER.mustBeUndefinedIfTrue(TransactionSubsystemRootResourceDefinition.PROCESS_ID_SOCKET_BINDING.getName(), TransactionSubsystemRootResourceDefinition.PROCESS_ID_UUID.getName());
                        } else if (node.hasDefined(TransactionSubsystemRootResourceDefinition.PROCESS_ID_SOCKET_MAX_PORTS.getName())) {
                            throw TransactionLogger.ROOT_LOGGER.mustBeUndefinedIfTrue(TransactionSubsystemRootResourceDefinition.PROCESS_ID_SOCKET_MAX_PORTS.getName(), TransactionSubsystemRootResourceDefinition.PROCESS_ID_UUID.getName());
                        }
                    } else if (node.hasDefined(TransactionSubsystemRootResourceDefinition.PROCESS_ID_SOCKET_BINDING.getName())) {
                        //it's fine do nothing
                    } else if (node.hasDefined(TransactionSubsystemRootResourceDefinition.PROCESS_ID_SOCKET_MAX_PORTS.getName())) {
                        throw TransactionLogger.ROOT_LOGGER.mustBedefinedIfDefined(TransactionSubsystemRootResourceDefinition.PROCESS_ID_SOCKET_BINDING.getName(), TransactionSubsystemRootResourceDefinition.PROCESS_ID_SOCKET_MAX_PORTS.getName());
                    } else {
                        // not uuid and also not sockets!
                        throw TransactionLogger.ROOT_LOGGER.eitherTrueOrDefined(TransactionSubsystemRootResourceDefinition.PROCESS_ID_UUID.getName(), TransactionSubsystemRootResourceDefinition.PROCESS_ID_SOCKET_BINDING.getName());
                    }
                }
            }, OperationContext.Stage.MODEL);


        }

        @Override
        protected void finishModelStage(final OperationContext context, final ModelNode operation, String attributeName,
                                        ModelNode newValue, ModelNode oldValue, final Resource model) throws OperationFailedException {

            if (attributeName.equals(PROCESS_ID_SOCKET_BINDING.getName())) {
                if (newValue.isDefined()) {

                    ModelNode resourceModel = model.getModel();
                    if (resourceModel.hasDefined(PROCESS_ID_UUID.getName()) && resourceModel.get(PROCESS_ID_UUID.getName()).asBoolean()) {
                        resourceModel.get(PROCESS_ID_UUID.getName()).set(ModelNode.FALSE);
                    }
                }
            }

            if (attributeName.equals(PROCESS_ID_UUID.getName())) {
                if (newValue.asBoolean(false)) {

                    ModelNode resourceModel = model.getModel();
                    resourceModel.get(PROCESS_ID_SOCKET_BINDING.getName()).clear();
                    resourceModel.get(PROCESS_ID_SOCKET_MAX_PORTS.getName()).clear();

                }
            }

            validateUpdatedModel(context, model);
        }


    }

    @Override
    public void registerChildren(ManagementResourceRegistration resourceRegistration) {
        resourceRegistration.registerSubModel(new CMResourceResourceDefinition());
    }

    private static class DefaultTimeoutHandler extends AbstractWriteAttributeHandler<Void> {
        public DefaultTimeoutHandler(final AttributeDefinition... definitions) {
            super(definitions);
        }

        @Override
        protected boolean applyUpdateToRuntime(final OperationContext context, final ModelNode operation,
                                               final String attributeName, final ModelNode resolvedValue,
                                               final ModelNode currentValue, final HandbackHolder<Void> handbackHolder)
            throws OperationFailedException {
            int timeout = resolvedValue.asInt();

            // TxControl allow timeout to be set to 0 with meaning of no timeout at all
            arjPropertyManager.getCoordinatorEnvironmentBean().setDefaultTimeout(timeout);
            TxControl.setDefaultTimeout(timeout);
            if (timeout == 0) {
                ModelNode model = context.readResource(PathAddress.EMPTY_ADDRESS).getModel();
                timeout = MAXIMUM_TIMEOUT.resolveModelAttribute(context, model).asInt();
                TransactionLogger.ROOT_LOGGER.timeoutValueIsSetToMaximum(timeout);
            }
            ContextTransactionManager.setGlobalDefaultTransactionTimeout(timeout);
            return false;
        }

        @Override
        protected void revertUpdateToRuntime(final OperationContext context, final ModelNode operation,
                                             final String attributeName, final ModelNode valueToRestore,
                                             final ModelNode valueToRevert, final Void handback)
            throws OperationFailedException {
            arjPropertyManager.getCoordinatorEnvironmentBean().setDefaultTimeout(valueToRestore.asInt());
            TxControl.setDefaultTimeout(valueToRestore.asInt());
            ContextTransactionManager.setGlobalDefaultTransactionTimeout(valueToRestore.asInt());
        }
    }

    private static class MaximumTimeoutHandler extends AbstractWriteAttributeHandler<Void> {
       public MaximumTimeoutHandler(final AttributeDefinition... definitions) {
           super(definitions);
       }

       @Override
       protected boolean applyUpdateToRuntime(final OperationContext context, final ModelNode operation,
                                              final String attributeName, final ModelNode resolvedValue,
                                              final ModelNode currentValue, final HandbackHolder<Void> handbackHolder)
               throws OperationFailedException {
           int maximum_timeout = resolvedValue.asInt();
           if (TxControl.getDefaultTimeout() == 0) {
               TransactionLogger.ROOT_LOGGER.timeoutValueIsSetToMaximum(maximum_timeout);
               ContextTransactionManager.setGlobalDefaultTransactionTimeout(maximum_timeout);
           }
           return false;
       }

        @Override
        protected void revertUpdateToRuntime(OperationContext operationContext, ModelNode modelNode, String s, ModelNode modelNode1, ModelNode modelNode2, Void aVoid) throws OperationFailedException {

        }
    }

    private static class StatisticsEnabledHandler extends AbstractWriteAttributeHandler<Void> {

        private volatile CoordinatorEnvironmentBean coordinatorEnvironmentBean;

        public StatisticsEnabledHandler(final AttributeDefinition... definitions) {
            super(definitions);
        }


        @Override
        protected boolean applyUpdateToRuntime(final OperationContext context, final ModelNode operation,
                                               final String attributeName, final ModelNode resolvedValue,
                                               final ModelNode currentValue, final HandbackHolder<Void> handbackHolder)
            throws OperationFailedException {
            if (this.coordinatorEnvironmentBean == null) {
                this.coordinatorEnvironmentBean = arjPropertyManager.getCoordinatorEnvironmentBean();
            }
            coordinatorEnvironmentBean.setEnableStatistics(resolvedValue.asBoolean());
            return false;
        }

        @Override
        protected void revertUpdateToRuntime(final OperationContext context, final ModelNode operation,
                                             final String attributeName, final ModelNode valueToRestore,
                                             final ModelNode valueToRevert, final Void handback)
            throws OperationFailedException {
            if (this.coordinatorEnvironmentBean == null) {
                this.coordinatorEnvironmentBean = arjPropertyManager.getCoordinatorEnvironmentBean();
            }
            coordinatorEnvironmentBean.setEnableStatistics(valueToRestore.asBoolean());
        }
    }

}<|MERGE_RESOLUTION|>--- conflicted
+++ resolved
@@ -117,14 +117,8 @@
             .setValidator(new StringBytesLengthValidator(0,23,true,true))
             .build();
 
-<<<<<<< HEAD
     public static final SimpleAttributeDefinition PROCESS_ID_UUID = new SimpleAttributeDefinitionBuilder("process-id-uuid", ModelType.BOOLEAN, true)
-            .setDefaultValue(new ModelNode().set(false))
-=======
-    public static final SimpleAttributeDefinition PROCESS_ID_UUID = new SimpleAttributeDefinitionBuilder("process-id-uuid", ModelType.BOOLEAN)
-            .setRequired(true)
-            .setDefaultValue(ModelNode.FALSE)
->>>>>>> fc6b8f1d
+            .setDefaultValue(ModelNode.FALSE)
             .setAlternatives("process-id-socket-binding")
             .setFlags(AttributeAccess.Flag.RESTART_ALL_SERVICES)
             .build();
