/*
 * JBoss, Home of Professional Open Source.
 * Copyright 2013, Red Hat, Inc., and individual contributors
 * as indicated by the @author tags. See the copyright.txt file in the
 * distribution for a full listing of individual contributors.
 *
 * This is free software; you can redistribute it and/or modify it
 * under the terms of the GNU Lesser General Public License as
 * published by the Free Software Foundation; either version 2.1 of
 * the License, or (at your option) any later version.
 *
 * This software is distributed in the hope that it will be useful,
 * but WITHOUT ANY WARRANTY; without even the implied warranty of
 * MERCHANTABILITY or FITNESS FOR A PARTICULAR PURPOSE. See the GNU
 * Lesser General Public License for more details.
 *
 * You should have received a copy of the GNU Lesser General Public
 * License along with this software; if not, write to the Free
 * Software Foundation, Inc., 51 Franklin St, Fifth Floor, Boston, MA
 * 02110-1301 USA, or see the FSF site: http://www.fsf.org.
 */

package org.wildfly.extension.undertow;

/**
 * @author <a href="mailto:tomaz.cerar@redhat.com">Tomaz Cerar</a> (c) 2012 Red Hat Inc.
 */

public interface Constants {
    String ACCESS_LOG = "access-log";
    String AJP_LISTENER = "ajp-listener";
    String BUFFER_CACHE = "buffer-cache";
    String BUFFER_CACHES = "buffer-caches";
    String BUFFER_SIZE = "buffer-size";
    String BUFFERS_PER_REGION = "buffers-per-region";
    String CONFIGURATION = "configuration";
    String MAX_REGIONS = "max-regions";
    String BUFFER_POOL = "buffer-pool";
    String SETTING = "setting";
    String SECURITY_REALM = "security-realm";
    String SOCKET_BINDING = "socket-binding";
    String SSL_CONTEXT = "ssl-context";
    String PATH = "path";
    String HTTP_LISTENER = "http-listener";
    String HTTPS_LISTENER = "https-listener";
    String LISTENER = "listener";
    String INSTANCE_ID = "instance-id";
    String NAME = "name";
    String WORKER = "worker";
    String SERVLET_CONTAINER = "servlet-container";
    String LOCATION = "location";
    String JSP = "jsp";
    String JSP_CONFIG = "jsp-config";
    String HANDLER = "handler";
    String HANDLERS = "handlers";
    String SERVER = "server";
    String HOST = "host";
    String PATTERN = "pattern";
    String PREFIX = "prefix";
    String SUFFIX = "suffix";
    String ROTATE = "rotate";
    //String CLASS = "class";
    String DEFAULT_HOST = "default-host";
    String DEFAULT_VIRTUAL_HOST = "default-virtual-host";
    String DEFAULT_SERVLET_CONTAINER = "default-servlet-container";
    String DEFAULT_SERVER = "default-server";
    String DEFAULT_WEB_MODULE = "default-web-module";
    String ALIAS = "alias";
    String ERROR_PAGE = "error-page";
    String ERROR_PAGES = "error-pages";
    String SIMPLE_ERROR_PAGE = "simple-error-page";
    String SCHEME = "scheme";
    String MAX_POST_SIZE = "max-post-size";
    String DEFAULT_RESPONSE_CODE = "default-response-code";
    /*JSP config */
    String CHECK_INTERVAL = "check-interval";
    String CONTAINER = "container";
    String DEVELOPMENT = "development";
    String DISABLED = "disabled";
    String DISPLAY_SOURCE_FRAGMENT = "display-source-fragment";
    String DUMP_SMAP = "dump-smap";
    String ERROR_ON_USE_BEAN_INVALID_CLASS_ATTRIBUTE = "error-on-use-bean-invalid-class-attribute";
    String FILE = "file";
    String FILE_ENCODING = "file-encoding";
    String GENERATE_STRINGS_AS_CHAR_ARRAYS = "generate-strings-as-char-arrays";
    String OPTIMIZE_SCRIPTLETS = "optimize-scriptlets";
    String JAVA_ENCODING = "java-encoding";
    String JSP_CONFIGURATION = "jsp-configuration";
    String KEEP_GENERATED = "keep-generated";
    String LISTINGS = "listings";
    String MAPPED_FILE = "mapped-file";
    String MAX_DEPTH = "max-depth";
    String MIME_MAPPING = "mime-mapping";
    String MODIFICATION_TEST_INTERVAL = "modification-test-interval";
    String READ_ONLY = "read-only";
    String RECOMPILE_ON_FAIL = "recompile-on-fail";
    String SCRATCH_DIR = "scratch-dir";
    String SECRET = "secret";
    String SENDFILE = "sendfile";
    String SINGLE_SIGN_ON = "single-sign-on";
    String SMAP = "smap";
    String SOURCE_VM = "source-vm";
    String SSL = "ssl";
    String STATIC_RESOURCES = "static-resources";
    String TAG_POOLING = "tag-pooling";
    String TARGET_VM = "target-vm";
    String TRIM_SPACES = "trim-spaces";
    String WEBDAV = "webdav";
    String WELCOME_FILE = "welcome-file";
    String X_POWERED_BY = "x-powered-by";
    String ENABLED = "enabled";
    String DIRECTORY_LISTING = "directory-listing";
    String FILTER = "filter";
    String FILTERS = "filters";
    String FILTER_REF = "filter-ref";

    //session cookie config
    String SESSION_COOKIE = "session-cookie";
    String DOMAIN = "domain";
    String COMMENT = "comment";
    String HTTP_ONLY = "http-only";
    String SECURE = "secure";
    String MAX_AGE = "max-age";
    String ALLOW_NON_STANDARD_WRAPPERS = "allow-non-standard-wrappers";

    String PERSISTENT_SESSIONS = "persistent-sessions";
    String DEFAULT_BUFFER_CACHE = "default-buffer-cache";

    String RELATIVE_TO = "relative-to";
    String REDIRECT_SOCKET = "redirect-socket";
    String DIRECTORY = "directory";
    String STACK_TRACE_ON_ERROR = "stack-trace-on-error";
    String DEFAULT_ENCODING = "default-encoding";
    String USE_LISTENER_ENCODING = "use-listener-encoding";
    String NONE = "none";
    String PROBLEM_SERVER_RETRY = "problem-server-retry";
    String STICKY_SESSION_LIFETIME = "sticky-session-lifetime";
    String SESSION_COOKIE_NAMES = "session-cookie-names";
    String CONNECTIONS_PER_THREAD = "connections-per-thread";
    String REVERSE_PROXY = "reverse-proxy";
    String MAX_REQUEST_TIME = "max-request-time";
    String CERTIFICATE_FORWARDING = "certificate-forwarding";
    String OPTIONS = "options";
    String IGNORE_FLUSH = "ignore-flush";

    String WEBSOCKETS = "websockets";
    //mod_cluster
    String MOD_CLUSTER = "mod-cluster";
    String MANAGEMENT_SOCKET_BINDING = "management-socket-binding";
    String ADVERTISE_SOCKET_BINDING = "advertise-socket-binding";
    String SECURITY_KEY = "security-key";
    String ADVERTISE_MULTICAST_SOCKET_BINDING = "advertise-multicast-socket-binding";
    String ADVERTISE_PROTOCOL = "advertise-protocol";
    String ADVERTISE_PATH = "advertise-path";
    String ADVERTISE_FREQUENCY = "advertise-frequency";
    String HEALTH_CHECK_INTERVAL = "health-check-interval";
    String BROKEN_NODE_TIMEOUT = "broken-node-timeout";
    String MANAGEMENT_ACCESS_PREDICATE = "management-access-predicate";
    String REQUEST_QUEUE_SIZE = "request-queue-size";
    String CACHED_CONNECTIONS_PER_THREAD = "cached-connections-per-thread";
    String CONNECTION_IDLE_TIMEOUT = "connection-idle-timeout";

    String USE_SERVER_LOG = "use-server-log";
    String VALUE = "value";

    String REWRITE = "rewrite";
    String DISALLOWED_METHODS = "disallowed-methods";
    String RESOLVE_PEER_ADDRESS = "resolve-peer-address";
    String BALANCER = "balancer";
    String CONTEXT = "context";
    String NODE = "node";
    String STATUS = "status";
    String REQUESTS = "requests";
    String ENABLE = "enable";
    String DISABLE = "disable";
    String LOAD = "load";
    String USE_ALIAS = "use-alias";
    String LOAD_BALANCING_GROUP = "load-balancing-group";
    String CACHE_CONNECTIONS = "cache-connections";
    String FLUSH_WAIT = "flush-wait";
    String MAX_CONNECTIONS = "max-connections";
    String OPEN_CONNECTIONS = "open-connections";
    String PING = "ping";
    String READ = "read";
    String SMAX = "smax";
    String TIMEOUT = "timeout";
    String WRITTEN = "written";
    String TTL = "ttl";

    String STICKY_SESSION = "sticky-session";
    String STICKY_SESSION_COOKIE = "sticky-session-cookie";
    String STICKY_SESSION_PATH = "sticky-session-path";
    String STICKY_SESSION_FORCE = "sticky-session-force";
    String STICKY_SESSION_REMOVE= "sticky-session-remove";
    String WAIT_WORKER = "wait-worker";
    String MAX_ATTEMPTS = "max-attempts";
    String FLUSH_PACKETS = "flush-packets";
    String QUEUE_NEW_REQUESTS = "queue-new-requests";
    String STOP = "stop";
    String ENABLE_NODES = "enable-nodes";
    String DISABLE_NODES = "disable-nodes";
    String STOP_NODES = "stop-nodes";
    String DEFAULT_SESSION_TIMEOUT = "default-session-timeout";
    String PREDICATE = "predicate";
    String SSL_SESSION_CACHE_SIZE = "ssl-session-cache-size";
    String SSL_SESSION_TIMEOUT = "ssl-session-timeout";
    String VERIFY_CLIENT = "verify-client";
    String ENABLED_CIPHER_SUITES = "enabled-cipher-suites";
    String ENABLED_PROTOCOLS = "enabled-protocols";
    String ENABLE_HTTP2 = "enable-http2";
    String ENABLE_SPDY = "enable-spdy";
    String URI = "uri";
    String ALIASES = "aliases";
    String ELECTED = "elected";
    String PROACTIVE_AUTHENTICATION = "proactive-authentication";
    String SESSION_ID_LENGTH = "session-id-length";
    String EXTENDED = "extended";
    String MAX_BUFFERED_REQUEST_SIZE = "max-buffered-request-size";
    String MAX_SESSIONS = "max-sessions";
    String USER_AGENTS = "user-agents";
    String SESSION_TIMEOUT = "session-timeout";
    String CRAWLER_SESSION_MANAGEMENT = "crawler-session-management";
<<<<<<< HEAD

    // Elytron Integration
    String APPLICATION_SECURITY_DOMAIN = "application-security-domain";
    String APPLICATION_SECURITY_DOMAINS = "application-security-domains";
    String HTTP_AUTHENITCATION_FACTORY = "http-authentication-factory";
    String OVERRIDE_DEPLOYMENT_CONFIG = "override-deployment-config";
    String REFERENCING_DEPLOYMENTS = "referencing-deployments";
    String SECURITY_DOMAIN = "security-domain";

=======
    String MAX_AJP_PACKET_SIZE = "max-ajp-packet-size";
>>>>>>> dd818feb
}<|MERGE_RESOLUTION|>--- conflicted
+++ resolved
@@ -220,7 +220,7 @@
     String USER_AGENTS = "user-agents";
     String SESSION_TIMEOUT = "session-timeout";
     String CRAWLER_SESSION_MANAGEMENT = "crawler-session-management";
-<<<<<<< HEAD
+    String MAX_AJP_PACKET_SIZE = "max-ajp-packet-size";
 
     // Elytron Integration
     String APPLICATION_SECURITY_DOMAIN = "application-security-domain";
@@ -230,7 +230,4 @@
     String REFERENCING_DEPLOYMENTS = "referencing-deployments";
     String SECURITY_DOMAIN = "security-domain";
 
-=======
-    String MAX_AJP_PACKET_SIZE = "max-ajp-packet-size";
->>>>>>> dd818feb
 }