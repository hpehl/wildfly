/*
 * JBoss, Home of Professional Open Source.
 * Copyright 2013, Red Hat, Inc., and individual contributors
 * as indicated by the @author tags. See the copyright.txt file in the
 * distribution for a full listing of individual contributors.
 *
 * This is free software; you can redistribute it and/or modify it
 * under the terms of the GNU Lesser General Public License as
 * published by the Free Software Foundation; either version 2.1 of
 * the License, or (at your option) any later version.
 *
 * This software is distributed in the hope that it will be useful,
 * but WITHOUT ANY WARRANTY; without even the implied warranty of
 * MERCHANTABILITY or FITNESS FOR A PARTICULAR PURPOSE. See the GNU
 * Lesser General Public License for more details.
 *
 * You should have received a copy of the GNU Lesser General Public
 * License along with this software; if not, write to the Free
 * Software Foundation, Inc., 51 Franklin St, Fifth Floor, Boston, MA
 * 02110-1301 USA, or see the FSF site: http://www.fsf.org.
 */

package org.wildfly.extension.undertow;

/**
 * @author <a href="mailto:tomaz.cerar@redhat.com">Tomaz Cerar</a> (c) 2012 Red Hat Inc.
 */

public interface Constants {
    String ACCESS_LOG = "access-log";
    String AJP_LISTENER = "ajp-listener";
    String BUFFER_CACHE = "buffer-cache";
    String BUFFER_CACHES = "buffer-caches";
    String BUFFER_SIZE = "buffer-size";
    String BUFFERS_PER_REGION = "buffers-per-region";
    String CONFIGURATION = "configuration";
    String MAX_REGIONS = "max-regions";
    String BUFFER_POOL = "buffer-pool";
    String SETTING = "setting";
    String SECURITY_REALM = "security-realm";
    String SOCKET_BINDING = "socket-binding";
    String SSL_CONTEXT = "ssl-context";
    String PATH = "path";
    String HTTP_LISTENER = "http-listener";
    String HTTPS_LISTENER = "https-listener";
    String LISTENER = "listener";
    String INSTANCE_ID = "instance-id";
    String NAME = "name";
    String WORKER = "worker";
    String SERVLET_CONTAINER = "servlet-container";
    String LOCATION = "location";
    String JSP = "jsp";
    String JSP_CONFIG = "jsp-config";
    String HANDLER = "handler";
    String HANDLERS = "handlers";
    String SERVER = "server";
    String HOST = "host";
    String PATTERN = "pattern";
    String PREFIX = "prefix";
    String SUFFIX = "suffix";
    String ROTATE = "rotate";
    //String CLASS = "class";
    String DEFAULT_HOST = "default-host";
    String DEFAULT_VIRTUAL_HOST = "default-virtual-host";
    String DEFAULT_SERVLET_CONTAINER = "default-servlet-container";
    String DEFAULT_SERVER = "default-server";
    String DEFAULT_WEB_MODULE = "default-web-module";
    String ALIAS = "alias";
    String ERROR_PAGE = "error-page";
    String ERROR_PAGES = "error-pages";
    String SIMPLE_ERROR_PAGE = "simple-error-page";
    String SCHEME = "scheme";
    String MAX_POST_SIZE = "max-post-size";
    String DEFAULT_RESPONSE_CODE = "default-response-code";
    /*JSP config */
    String CHECK_INTERVAL = "check-interval";
    String CONTAINER = "container";
    String DEVELOPMENT = "development";
    String DISABLED = "disabled";
    String DISPLAY_SOURCE_FRAGMENT = "display-source-fragment";
    String DUMP_SMAP = "dump-smap";
    String ERROR_ON_USE_BEAN_INVALID_CLASS_ATTRIBUTE = "error-on-use-bean-invalid-class-attribute";
    String FILE = "file";
    String FILE_ENCODING = "file-encoding";
    String GENERATE_STRINGS_AS_CHAR_ARRAYS = "generate-strings-as-char-arrays";
    String OPTIMIZE_SCRIPTLETS = "optimize-scriptlets";
    String JAVA_ENCODING = "java-encoding";
    String JSP_CONFIGURATION = "jsp-configuration";
    String KEEP_GENERATED = "keep-generated";
    String LISTINGS = "listings";
    String MAPPED_FILE = "mapped-file";
    String MAX_DEPTH = "max-depth";
    String MIME_MAPPING = "mime-mapping";
    String MODIFICATION_TEST_INTERVAL = "modification-test-interval";
    String READ_ONLY = "read-only";
    String RECOMPILE_ON_FAIL = "recompile-on-fail";
    String SCRATCH_DIR = "scratch-dir";
    String SECRET = "secret";
    String SENDFILE = "sendfile";
    String SINGLE_SIGN_ON = "single-sign-on";
    String SMAP = "smap";
    String SOURCE_VM = "source-vm";
    String SSL = "ssl";
    String STATIC_RESOURCES = "static-resources";
    String TAG_POOLING = "tag-pooling";
    String TARGET_VM = "target-vm";
    String TRIM_SPACES = "trim-spaces";
    String WEBDAV = "webdav";
    String WELCOME_FILE = "welcome-file";
    String X_POWERED_BY = "x-powered-by";
    String ENABLED = "enabled";
    String DIRECTORY_LISTING = "directory-listing";
    String FILTER = "filter";
    String FILTERS = "filters";
    String FILTER_REF = "filter-ref";

    //session cookie config
    String SESSION_COOKIE = "session-cookie";
    String DOMAIN = "domain";
    String COMMENT = "comment";
    String HTTP_ONLY = "http-only";
    String SECURE = "secure";
    String MAX_AGE = "max-age";
    String ALLOW_NON_STANDARD_WRAPPERS = "allow-non-standard-wrappers";

    String PERSISTENT_SESSIONS = "persistent-sessions";
    String DEFAULT_BUFFER_CACHE = "default-buffer-cache";

    String RELATIVE_TO = "relative-to";
    String REDIRECT_SOCKET = "redirect-socket";
    String DIRECTORY = "directory";
    String STACK_TRACE_ON_ERROR = "stack-trace-on-error";
    String DEFAULT_ENCODING = "default-encoding";
    String USE_LISTENER_ENCODING = "use-listener-encoding";
    String NONE = "none";
    String PROBLEM_SERVER_RETRY = "problem-server-retry";
    String STICKY_SESSION_LIFETIME = "sticky-session-lifetime";
    String SESSION_COOKIE_NAMES = "session-cookie-names";
    String CONNECTIONS_PER_THREAD = "connections-per-thread";
    String REVERSE_PROXY = "reverse-proxy";
    String MAX_REQUEST_TIME = "max-request-time";
    String CERTIFICATE_FORWARDING = "certificate-forwarding";
    String OPTIONS = "options";
    String IGNORE_FLUSH = "ignore-flush";

    String WEBSOCKETS = "websockets";
    //mod_cluster
    String MOD_CLUSTER = "mod-cluster";
    String MANAGEMENT_SOCKET_BINDING = "management-socket-binding";
    String ADVERTISE_SOCKET_BINDING = "advertise-socket-binding";
    String SECURITY_KEY = "security-key";
    String ADVERTISE_MULTICAST_SOCKET_BINDING = "advertise-multicast-socket-binding";
    String ADVERTISE_PROTOCOL = "advertise-protocol";
    String ADVERTISE_PATH = "advertise-path";
    String ADVERTISE_FREQUENCY = "advertise-frequency";
    String HEALTH_CHECK_INTERVAL = "health-check-interval";
    String BROKEN_NODE_TIMEOUT = "broken-node-timeout";
    String MANAGEMENT_ACCESS_PREDICATE = "management-access-predicate";
    String REQUEST_QUEUE_SIZE = "request-queue-size";
    String CACHED_CONNECTIONS_PER_THREAD = "cached-connections-per-thread";
    String CONNECTION_IDLE_TIMEOUT = "connection-idle-timeout";

    String USE_SERVER_LOG = "use-server-log";
    String VALUE = "value";

    String REWRITE = "rewrite";
    String DISALLOWED_METHODS = "disallowed-methods";
    String RESOLVE_PEER_ADDRESS = "resolve-peer-address";
    String BALANCER = "balancer";
    String CONTEXT = "context";
    String NODE = "node";
    String STATUS = "status";
    String REQUESTS = "requests";
    String ENABLE = "enable";
    String DISABLE = "disable";
    String LOAD = "load";
    String USE_ALIAS = "use-alias";
    String LOAD_BALANCING_GROUP = "load-balancing-group";
    String CACHE_CONNECTIONS = "cache-connections";
    String FLUSH_WAIT = "flush-wait";
    String MAX_CONNECTIONS = "max-connections";
    String OPEN_CONNECTIONS = "open-connections";
    String PING = "ping";
    String READ = "read";
    String SMAX = "smax";
    String TIMEOUT = "timeout";
    String WRITTEN = "written";
    String TTL = "ttl";

    String STICKY_SESSION = "sticky-session";
    String STICKY_SESSION_COOKIE = "sticky-session-cookie";
    String STICKY_SESSION_PATH = "sticky-session-path";
    String STICKY_SESSION_FORCE = "sticky-session-force";
    String STICKY_SESSION_REMOVE= "sticky-session-remove";
    String WAIT_WORKER = "wait-worker";
    String MAX_ATTEMPTS = "max-attempts";
    String FLUSH_PACKETS = "flush-packets";
    String QUEUE_NEW_REQUESTS = "queue-new-requests";
    String STOP = "stop";
    String ENABLE_NODES = "enable-nodes";
    String DISABLE_NODES = "disable-nodes";
    String STOP_NODES = "stop-nodes";
    String DEFAULT_SESSION_TIMEOUT = "default-session-timeout";
    String PREDICATE = "predicate";
    String SSL_SESSION_CACHE_SIZE = "ssl-session-cache-size";
    String SSL_SESSION_TIMEOUT = "ssl-session-timeout";
    String VERIFY_CLIENT = "verify-client";
    String ENABLED_CIPHER_SUITES = "enabled-cipher-suites";
    String ENABLED_PROTOCOLS = "enabled-protocols";
    String ENABLE_HTTP2 = "enable-http2";
    String ENABLE_SPDY = "enable-spdy";
    String URI = "uri";
    String ALIASES = "aliases";
    String ELECTED = "elected";
    String PROACTIVE_AUTHENTICATION = "proactive-authentication";
    String SESSION_ID_LENGTH = "session-id-length";
    String EXTENDED = "extended";
    String MAX_BUFFERED_REQUEST_SIZE = "max-buffered-request-size";
    String MAX_SESSIONS = "max-sessions";
    String USER_AGENTS = "user-agents";
    String SESSION_TIMEOUT = "session-timeout";
    String CRAWLER_SESSION_MANAGEMENT = "crawler-session-management";
    String MAX_AJP_PACKET_SIZE = "max-ajp-packet-size";
<<<<<<< HEAD

    // Elytron Integration
    String APPLICATION_SECURITY_DOMAIN = "application-security-domain";
    String APPLICATION_SECURITY_DOMAINS = "application-security-domains";
    String HTTP_AUTHENITCATION_FACTORY = "http-authentication-factory";
    String OVERRIDE_DEPLOYMENT_CONFIG = "override-deployment-config";
    String REFERENCING_DEPLOYMENTS = "referencing-deployments";
    String SECURITY_DOMAIN = "security-domain";
=======
    String STATISTICS_ENABLED = "statistics-enabled";
    String DEFAULT_SECURITY_DOMAIN = "default-security-domain";

>>>>>>> 5d102041

}<|MERGE_RESOLUTION|>--- conflicted
+++ resolved
@@ -221,7 +221,8 @@
     String SESSION_TIMEOUT = "session-timeout";
     String CRAWLER_SESSION_MANAGEMENT = "crawler-session-management";
     String MAX_AJP_PACKET_SIZE = "max-ajp-packet-size";
-<<<<<<< HEAD
+    String STATISTICS_ENABLED = "statistics-enabled";
+    String DEFAULT_SECURITY_DOMAIN = "default-security-domain";
 
     // Elytron Integration
     String APPLICATION_SECURITY_DOMAIN = "application-security-domain";
@@ -230,10 +231,5 @@
     String OVERRIDE_DEPLOYMENT_CONFIG = "override-deployment-config";
     String REFERENCING_DEPLOYMENTS = "referencing-deployments";
     String SECURITY_DOMAIN = "security-domain";
-=======
-    String STATISTICS_ENABLED = "statistics-enabled";
-    String DEFAULT_SECURITY_DOMAIN = "default-security-domain";
-
->>>>>>> 5d102041
 
 }