--- conflicted
+++ resolved
@@ -164,7 +164,6 @@
     <xs:complexType name="https-listener-type">
         <xs:complexContent>
             <xs:extension base="listener-type">
-<<<<<<< HEAD
                 <xs:attribute name="ssl-context" type="xs:string">
                     <xs:annotation>
                         <xs:documentation>
@@ -174,16 +173,6 @@
                         </xs:documentation>
                     </xs:annotation>
                 </xs:attribute>
-                <xs:attribute name="security-realm" type="xs:string">
-                    <xs:annotation>
-                        <xs:documentation>
-                            Reference to the legacy security realm to use to obtain an SSLContext.
-
-                            If neither ssl-context or security-realm are set the JVM wide default SSLContext will be used instead.
-                        </xs:documentation>
-                    </xs:annotation>
-                </xs:attribute>
-=======
                 <xs:attribute name="certificate-forwarding" use="optional" type="xs:string" default="false">
                     <xs:annotation>
                         <xs:documentation>
@@ -203,8 +192,15 @@
                         </xs:documentation>
                     </xs:annotation>
                 </xs:attribute>
-                <xs:attribute name="security-realm" use="required" type="xs:string"/>
->>>>>>> c03aecf1
+                <xs:attribute name="security-realm" type="xs:string">
+                    <xs:annotation>
+                        <xs:documentation>
+                            Reference to the legacy security realm to use to obtain an SSLContext.
+
+                            If neither ssl-context or security-realm are set the JVM wide default SSLContext will be used instead.
+                        </xs:documentation>
+                    </xs:annotation>
+                </xs:attribute>
                 <xs:attribute name="verify-client" use="optional" type="xs:string"/>
                 <xs:attribute name="enabled-cipher-suites" use="optional" type="xs:string"/>
                 <xs:attribute name="enabled-protocols" use="optional" type="xs:string"/>
