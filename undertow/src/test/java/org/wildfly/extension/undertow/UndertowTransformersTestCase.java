--- conflicted
+++ resolved
@@ -144,13 +144,9 @@
                 .addFailedAttribute(ajpAddress,
                         new FailedOperationTransformationConfig.NewAttributesConfig(
                                 ALLOW_UNESCAPED_CHARACTERS_IN_URL, RFC6265_COOKIE_VALIDATION))
-<<<<<<< HEAD
-                .addFailedAttribute(hostAddress.append(PathElement.pathElement(Constants.SETTING, "console-access-log")), FailedOperationTransformationConfig.REJECTED_RESOURCE)
+                .addFailedAttribute(hostAddress.append(PathElement.pathElement(Constants.SETTING, Constants.CONSOLE_ACCESS_LOG)), FailedOperationTransformationConfig.REJECTED_RESOURCE)
                 .addFailedAttribute(subsystemAddress,
                         new FailedOperationTransformationConfig.NewAttributesConfig(UndertowRootDefinition.OBFUSCATE_SESSION_ROUTE))
-=======
-                .addFailedAttribute(hostAddress.append(PathElement.pathElement(Constants.SETTING, Constants.CONSOLE_ACCESS_LOG)), FailedOperationTransformationConfig.REJECTED_RESOURCE)
->>>>>>> 24e905b0
         );
     }
 
@@ -209,13 +205,8 @@
         PathAddress servletContainer = subsystemAddress.append(UndertowExtension.PATH_SERVLET_CONTAINER);
 
         doRejectTest(ModelTestControllerVersion.EAP_7_2_0, EAP7_2_0, new FailedOperationTransformationConfig()
-<<<<<<< HEAD
-                .addFailedAttribute(hostAddress.append(PathElement.pathElement(Constants.SETTING, "console-access-log")), FailedOperationTransformationConfig.REJECTED_RESOURCE)
+                .addFailedAttribute(hostAddress.append(PathElement.pathElement(Constants.SETTING, Constants.CONSOLE_ACCESS_LOG)), FailedOperationTransformationConfig.REJECTED_RESOURCE)
                 .addFailedAttribute(servletContainer,
-=======
-                .addFailedAttribute(hostAddress.append(PathElement.pathElement(Constants.SETTING, Constants.CONSOLE_ACCESS_LOG)), FailedOperationTransformationConfig.REJECTED_RESOURCE)
-                 .addFailedAttribute(servletContainer,
->>>>>>> 24e905b0
                          new FailedOperationTransformationConfig.NewAttributesConfig(
                                  ServletContainerDefinition.PRESERVE_PATH_ON_FORWARD
                          ))
